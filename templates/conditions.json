{
  "CardChatter": {
    "priority": 3,
    "layout": "card",
    "fieldsToMatch": [
      {
        "field": "objecttype",
        "values": ["FeedItem", "FeedComment"]
      }
    ]
  },
  "Chatter": {
    "priority": 2,
    "layout": "list",
    "fieldsToMatch": [
      {
        "field": "objecttype",
        "values": ["FeedItem", "FeedComment"]
      }
    ]
  },
  "CardDropbox": {
    "priority": 2,
    "layout": "card",
    "fieldsToMatch": [
      {
        "field": "connectortype",
        "values": ["DropboxCrawler"]
      }
    ]
  },
  "Dropbox": {
    "priority": 1,
    "layout": "list",
    "fieldsToMatch": [
      {
        "field": "connectortype",
        "values": ["DropboxCrawler"]
      }
    ]
  },
  "CardDynamicsCrm": {
    "priority": 2,
    "layout": "card",
    "fieldsToMatch": [
      {
        "field": "dycoveoid"
      }
    ]
  },
  "DynamicsCrm": {
    "priority": 1,
    "layout": "list",
    "fieldsToMatch": [
      {
        "field": "dycoveoid"
      }
    ]
  },
  "CardDynamicsCrmCase": {
    "priority": 3,
    "layout": "card",
    "fieldsToMatch": [
      {
        "field": "dyincidentid"
      }
    ]
  },
  "DynamicsCrmCase": {
    "priority": 2,
    "layout": "list",
    "fieldsToMatch": [
      {
        "field": "dyincidentid"
      }
    ]
  },
  "CardEmailThread": {
    "priority": 2,
    "layout": "card",
    "fieldsToMatch": [
      {
        "field": "mailbox"
      }
    ]
  },
  "EmailThread": {
    "priority": 1,
    "layout": "list",
    "fieldsToMatch": [
      {
        "field": "mailbox"
      }
    ]
  },
  "CardGoogleDrive": {
    "priority": 2,
    "layout": "card",
    "fieldsToMatch": [
      {
        "field": "connectortype",
        "values": ["GoogleDriveCrawler"]
      }
    ]
  },
  "GoogleDrive": {
    "priority": 1,
    "layout": "list",
    "fieldsToMatch": [
      {
        "field": "connectortype",
        "values": ["GoogleDriveCrawler"]
      }
    ]
  },
  "Jira": {
    "priority": 1,
    "layout": "list",
    "fieldsToMatch": [
      {
        "field": "connectortype",
        "values": ["JiraCrawler"]
      }
    ]
  },
  "CardLithiumThread": {
    "priority": 2,
    "layout": "card",
    "fieldsToMatch": [
      {
        "field": "connectortype",
        "values": ["LithiumCrawler"]
      }
    ]
  },
  "LithiumThread": {
    "priority": 1,
    "layout": "list",
    "fieldsToMatch": [
      {
        "field": "connectortype",
        "values": ["LithiumCrawler"]
      }
    ]
  },
  "CardPeople": {
    "priority": 2,
    "layout": "card",
    "fieldsToMatch": [
      {
        "field": "fullname"
      }
    ]
  },
  "People": {
    "priority": 1,
    "layout": "list",
    "fieldsToMatch": [
      {
        "field": "fullname"
      }
    ]
  },
  "CardSalesforceCase": {
    "priority": 4,
    "fieldsToMatch": [
      {
        "field": "objecttype",
        "values": ["Case"]
      }
    ],
    "layout": "card"
  },
  "SalesforceCase": {
    "priority": 2,
    "fieldsToMatch": [
      {
        "field": "objecttype",
        "values": ["Case"]
      }
    ],
    "layout": "list"
  },
  "SalesforceCaseComment": {
    "priority": 3,
    "fieldsToMatch": [
      {
        "field": "objecttype",
        "values": ["CaseComment"]
      }
    ],
    "layout": "list"
  },
  "CardSalesforce": {
    "priority": 2,
    "fieldsToMatch": [
      {
        "field": "sfid"
      }
    ],
    "layout": "card"
  },
  "Salesforce": {
    "priority": 1,
    "fieldsToMatch": [
      {
        "field": "sfid"
      }
    ],
    "layout": "list"
  },
  "CardSharePoint": {
    "priority": 2,
    "fieldsToMatch": [
      {
        "field": "spitemtype"
      }
    ],
    "layout": "card"
  },
  "SharePoint": {
    "priority": 1,
    "fieldsToMatch": [
      {
        "field": "spitemtype"
      }
    ],
    "layout": "list"
  },
  "CardSharePointList": {
    "priority": 3,
    "fieldsToMatch": [
      {
        "field": "spitemtype",
        "values": ["List"]
      }
    ],
    "layout": "card"
  },
  "SharePointList": {
    "priority": 2,
    "fieldsToMatch": [
      {
        "field": "spitemtype",
        "values": ["List"]
      }
    ],
    "layout": "list"
  },
  "CardYouTubeVideo": {
    "priority": 2,
    "fieldsToMatch": [
      {
        "field": "filetype",
<<<<<<< HEAD
        "values": ["YoutubeVideo", "YouTubePlaylistItem"]
=======
        "values": ["YoutubeVideo"]
>>>>>>> 83e7d814
      }
    ],
    "layout": "card"
  },
  "YouTubeVideo": {
    "priority": 1,
    "fieldsToMatch": [
      {
        "field": "filetype",
<<<<<<< HEAD
        "values": ["YouTubeVideo", "YouTubePlaylistItem"]
=======
        "values": ["YouTubeVideo"]
>>>>>>> 83e7d814
      }
    ],
    "layout": "list"
  },
<<<<<<< HEAD
  "CardYouTubePlaylist": {
=======
  "CardYouTubePlaylistItem": {
>>>>>>> 83e7d814
    "priority": 2,
    "fieldsToMatch": [
      {
        "field": "filetype",
<<<<<<< HEAD
        "values": ["YouTubePlaylist"]
=======
        "values": ["YouTubePlaylistItem"]
>>>>>>> 83e7d814
      }
    ],
    "layout": "card"
  },
<<<<<<< HEAD
  "YouTubePlaylist": {
=======
  "YouTubePlaylistItem": {
>>>>>>> 83e7d814
    "priority": 1,
    "fieldsToMatch": [
      {
        "field": "filetype",
<<<<<<< HEAD
        "values": ["YouTubePlaylist"]
=======
        "values": ["YouTubePlaylistItem"]
>>>>>>> 83e7d814
      }
    ],
    "layout": "list"
  },
  "CardSlack": {
    "priority": 2,
    "fieldsToMatch": [
      {
        "field": "connectortype",
        "values": ["SlackCrawler"]
      }
    ],
    "layout": "card"
  },
  "Slack": {
    "priority": 1,
    "fieldsToMatch": [
      {
        "field": "connectortype",
        "values": ["SlackCrawler"]
      }
    ],
    "layout": "list"
  },
  "CardConfluence": {
    "priority": 2,
    "layout": "card",
    "fieldsToMatch": [
      {
        "field": "connectortype",
        "values": ["Confluence2Crawler"]
      }
    ]
  },
  "Confluence": {
    "priority": 1,
    "layout": "list",
    "fieldsToMatch": [
      {
        "field": "connectortype",
        "values": ["Confluence2Crawler"]
      }
    ]
  },
  "CardRSS": {
    "priority": 2,
    "layout": "card",
    "fieldsToMatch": [
      {
        "field": "filetype",
        "values": ["rssitem"]
      }
    ]
  },
  "RSS": {
    "priority": 1,
    "layout": "list",
    "fieldsToMatch": [
      {
        "field": "filetype",
        "values": ["rssitem", "rssfeed"]
      }
    ]
  },
  "Card": {
    "priority": 1,
    "layout": "card"
  },
  "Default": {
    "priority": 0,
    "layout": "list"
  }
}<|MERGE_RESOLUTION|>--- conflicted
+++ resolved
@@ -252,11 +252,7 @@
     "fieldsToMatch": [
       {
         "field": "filetype",
-<<<<<<< HEAD
-        "values": ["YoutubeVideo", "YouTubePlaylistItem"]
-=======
         "values": ["YoutubeVideo"]
->>>>>>> 83e7d814
       }
     ],
     "layout": "card"
@@ -266,47 +262,27 @@
     "fieldsToMatch": [
       {
         "field": "filetype",
-<<<<<<< HEAD
-        "values": ["YouTubeVideo", "YouTubePlaylistItem"]
-=======
         "values": ["YouTubeVideo"]
->>>>>>> 83e7d814
-      }
-    ],
-    "layout": "list"
-  },
-<<<<<<< HEAD
-  "CardYouTubePlaylist": {
-=======
+      }
+    ],
+    "layout": "list"
+  },
   "CardYouTubePlaylistItem": {
->>>>>>> 83e7d814
-    "priority": 2,
-    "fieldsToMatch": [
-      {
-        "field": "filetype",
-<<<<<<< HEAD
-        "values": ["YouTubePlaylist"]
-=======
+    "priority": 2,
+    "fieldsToMatch": [
+      {
+        "field": "filetype",
         "values": ["YouTubePlaylistItem"]
->>>>>>> 83e7d814
-      }
-    ],
-    "layout": "card"
-  },
-<<<<<<< HEAD
-  "YouTubePlaylist": {
-=======
+      }
+    ],
+    "layout": "card"
+  },
   "YouTubePlaylistItem": {
->>>>>>> 83e7d814
-    "priority": 1,
-    "fieldsToMatch": [
-      {
-        "field": "filetype",
-<<<<<<< HEAD
-        "values": ["YouTubePlaylist"]
-=======
+    "priority": 1,
+    "fieldsToMatch": [
+      {
+        "field": "filetype",
         "values": ["YouTubePlaylistItem"]
->>>>>>> 83e7d814
       }
     ],
     "layout": "list"
