--- conflicted
+++ resolved
@@ -289,29 +289,6 @@
   },
   "YouTubePlaylist": {
     "priority": 1,
-<<<<<<< HEAD
-    "fieldsToMatch": [
-      {
-        "field": "filetype",
-        "values": ["YouTubePlaylist"]
-      }
-    ],
-    "layout": "list"
-  },
-  "CardYouTubePlaylist": {
-    "priority": 2,
-    "fieldsToMatch": [
-      {
-        "field": "filetype",
-        "values": ["YouTubePlaylist"]
-      }
-    ],
-    "layout": "card"
-  },
-  "CardSlack": {
-    "priority": 2,
-=======
->>>>>>> 726f61d2
     "fieldsToMatch": [
       {
         "field": "filetype",
