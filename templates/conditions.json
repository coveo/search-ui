--- conflicted
+++ resolved
@@ -107,11 +107,10 @@
     "priority": 0,
     "value": "raw.filetype== 'YouTubePlaylistItem'"
   },
-<<<<<<< HEAD
   "Card": {
     "priority": 0,
     "value": "options.layout === 'card'"
-=======
+  },
   "Slack": {
     "priority": 0,
     "value": "raw.connectortype == 'SlackCrawler'"
@@ -119,6 +118,5 @@
   "MobileSlack": {
     "priority": 1,
     "value": "raw.connectortype == 'SlackCrawler' && Coveo.DeviceUtils.isSmallScreenWidth()"
->>>>>>> 7d2ccff5
   }
 }