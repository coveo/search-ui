{
  "CardChatter": {
    "priority": 3,
    "layout": "card",
    "fieldsToMatch": [
      {
        "field": "objecttype",
        "values": [
          "FeedItem",
          "FeedComment"
        ]
      }
    ]
  },
  "Chatter": {
    "priority": 2,
    "layout": "list",
    "fieldsToMatch": [
      {
        "field": "objecttype",
        "values": [
          "FeedItem",
          "FeedComment"
        ]
      }
    ]
  },
  "CardDropbox": {
    "priority": 2,
    "layout": "card",
    "fieldsToMatch": [
      {
        "field": "connectortype",
        "values": [
          "DropboxCrawler"
        ]
      }
    ]
  },
  "Dropbox": {
    "priority": 1,
    "layout": "list",
    "fieldsToMatch": [
      {
        "field": "connectortype",
        "values": [
          "DropboxCrawler"
        ]
      }
    ]
  },
  "CardDynamicsCrm": {
    "priority": 2,
    "layout": "card",
    "fieldsToMatch": [
      {
        "field": "dycoveoid"
      }
    ]
  },
  "DynamicsCrm": {
    "priority": 1,
    "layout": "list",
    "fieldsToMatch": [
      {
        "field": "dycoveoid"
      }
    ]
  },
  "CardDynamicsCrmCase": {
    "priority": 3,
    "layout": "card",
    "fieldsToMatch": [
      {
        "field": "dyincidentid"
      }
    ]
  },
  "DynamicsCrmCase": {
    "priority": 2,
    "layout": "list",
    "fieldsToMatch": [
      {
        "field": "dyincidentid"
      }
    ]
  },
  "CardEmailThread": {
    "priority": 2,
    "layout": "card",
    "fieldsToMatch": [
      {
        "field": "mailbox"
      }
    ]
  },
  "EmailThread": {
    "priority": 1,
    "layout": "list",
    "fieldsToMatch": [
      {
        "field": "mailbox"
      }
    ]
  },
  "CardGoogleDrive": {
    "priority": 2,
    "layout": "card",
    "fieldsToMatch": [
      {
        "field": "connectortype",
        "values": [
          "GoogleDriveCrawler"
        ]
      }
    ]
  },
  "GoogleDrive": {
    "priority": 1,
    "layout": "list",
    "fieldsToMatch": [
      {
        "field": "connectortype",
        "values": [
          "GoogleDriveCrawler"
        ]
      }
    ]
  },
  "Jira": {
    "priority": 1,
    "layout": "list",
    "fieldsToMatch": [
      {
        "field": "connectortype",
        "values": [
          "JiraCrawler"
        ]
      }
    ]
  },
  "CardLithiumThread": {
    "priority": 2,
    "layout": "card",
    "fieldsToMatch": [
      {
        "field": "connectortype",
        "values": [
          "LithiumCrawler"
        ]
      }
    ]
  },
  "LithiumThread": {
    "priority": 1,
    "layout": "list",
    "fieldsToMatch": [
      {
        "field": "connectortype",
        "values": [
          "LithiumCrawler"
        ]
      }
    ]
  },
  "CardPeople": {
    "priority": 2,
    "layout": "card",
    "fieldsToMatch": [
      {
        "field": "fullname"
      }
    ]
  },
  "People": {
    "priority": 1,
    "layout": "list",
    "fieldsToMatch": [
      {
        "field": "fullname"
      }
    ]
  },
  "CardSalesforceCase": {
    "priority": 3,
    "fieldsToMatch": [
      {
        "field": "sfcaseid"
      }
    ],
    "layout": "card"
  },
  "SalesforceCase": {
    "priority": 2,
    "fieldsToMatch": [
      {
        "field": "sfcaseid"
      }
    ],
    "layout": "list"
  },
  "CardSalesforce": {
    "priority": 2,
    "fieldsToMatch": [
      {
        "field": "sfid"
      }
    ],
    "layout": "card"
  },
  "Salesforce": {
    "priority": 1,
    "fieldsToMatch": [
      {
        "field": "sfid"
      }
    ],
    "layout": "list"
  },
  "CardSharePoint": {
    "priority": 2,
    "fieldsToMatch": [
      {
        "field": "spitemtype"
      }
    ],
    "layout": "card"
  },
  "SharePoint": {
    "priority": 1,
    "fieldsToMatch": [
      {
        "field": "spitemtype"
      }
    ],
    "layout": "list"
  },
  "CardSharePointList": {
    "priority": 3,
    "fieldsToMatch": [
      {
        "field": "spitemtype",
        "values": [
          "List"
        ]
      }
    ],
    "layout": "card"
  },
  "SharePointList": {
    "priority": 2,
    "fieldsToMatch": [
      {
        "field": "spitemtype",
        "values": [
          "List"
        ]
      }
    ],
    "layout": "list"
  },
  "CardYouTubeVideo": {
    "priority": 2,
    "fieldsToMatch": [
      {
        "field": "filetype",
        "values": [
          "YoutubeVideo"
        ]
      }
    ],
    "layout": "card"
  },
  "YouTubeVideo" : {
    "priority": 1,
    "fieldsToMatch": [
      {
        "field": "filetype",
        "values": [
          "YouTubeVideo"
        ]
      }
    ],
    "layout": "list"
  },
  "CardYouTubePlaylistItem" : {
    "priority": 2,
    "fieldsToMatch": [
      {
        "field": "filetype",
        "values": [
          "YouTubePlaylistItem"
        ]
      }
    ],
    "layout": "card"
  },
  "YouTubePlaylistItem" : {
    "priority": 1,
    "fieldsToMatch": [
      {
        "field": "filetype",
        "values": [
          "YouTubePlaylistItem"
        ]
      }
    ],
    "layout": "list"
  },
  "CardSlack": {
    "priority": 2,
    "fieldsToMatch": [
      {
        "field": "connectortype",
        "values": [
          "SlackCrawler"
        ]
      }
    ],
    "layout": "card"
  },
  "Slack": {
    "priority": 1,
    "fieldsToMatch": [
      {
        "field": "connectortype",
        "value": "SlackCrawler"
      }
    ],
    "layout": "list"
  },
  "Card": {
    "priority": 1,
    "layout": "card"
  },
  "Table": {
    "priority": 4,
<<<<<<< HEAD
    "value": "options.layout === 'table'"
  },
  "TableHeader": {
    "priority": 4,
    "value": "options.type === 'table-header'"
=======
    "layout": "table"
  },
  "Default": {
    "priority": 0,
    "layout": "list"
>>>>>>> 047ad59c
  }
}<|MERGE_RESOLUTION|>--- conflicted
+++ resolved
@@ -335,18 +335,10 @@
   },
   "Table": {
     "priority": 4,
-<<<<<<< HEAD
-    "value": "options.layout === 'table'"
-  },
-  "TableHeader": {
-    "priority": 4,
-    "value": "options.type === 'table-header'"
-=======
     "layout": "table"
   },
   "Default": {
     "priority": 0,
     "layout": "list"
->>>>>>> 047ad59c
   }
 }