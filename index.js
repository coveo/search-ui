// This file is used for heroku deploy used on pull requests

const express = require('express');
const app = express();
const { Client } = require('pg');
const bodyParser = require('body-parser');
app.use(
  bodyParser.text({
    type: 'text/html'
  })
);

<<<<<<< HEAD
app.set('port', process.env.PORT || 8080);
app.use('/', express.static(__dirname + '/bin'));

=======
const client = new Client({
  connectionString: process.env.DATABASE_URL,
  user: 'olamothe',
  database: 'qa'
});

client.connect();

app.set('port', process.env.PORT || 8080);
app.use('/', express.static(__dirname + '/bin'));

app.get('/qa/:pagename', function(request, response) {
  client.query(`SELECT content FROM pages WHERE name LIKE $1 LIMIT 1;`, [request.params.pagename], (err, res) => {
    if (err) {
      response.status(500).send(err.message);
    } else if (res.rowCount == 1) {
      return response.send(res.rows[0].content);
    } else {
      return response.sendStatus(404);
    }
  });
});

app.post('/qa/:pagename', function(request, response) {
  if (request.body && request.headers.authentication == `Bearer ${process.env.UPLOAD_KEY}`) {
    client.query(`SELECT 1 FROM pages WHERE name LIKE $1;`, [request.params.pagename], (err, res) => {
      if (err) {
        response.status(500).send(err.message);
      } else if (res.rowCount == 1) {
        client.query(`UPDATE pages SET content=$1 WHERE name LIKE $2;`, [request.body, request.params.pagename], (err, res) => {
          response.sendStatus(200);
        });
      } else {
        client.query(`INSERT INTO pages (content, name) VALUES ($1, $2);`, [request.body, request.params.pagename], (err, res) => {
          response.sendStatus(200);
        });
      }
    });
  } else {
    response.sendStatus(403);
  }
});

>>>>>>> 5c2be87c
app.get('/', function(request, response) {
  console.log('accessing ' + __dirname + '/bin/Index.html');
  response.sendFile(__dirname + '/bin/Index.html');
});

app.get(/^(.+)$/, function(req, res) {
  console.log('accessing ' + __dirname + req.params[0]);
<<<<<<< HEAD
  res.sendfile(__dirname + req.params[0]);
=======
  res.sendFile(__dirname + req.params[0]);
>>>>>>> 5c2be87c
});

app.listen(app.get('port'), function() {
  console.log('Node app is running at localhost:' + app.get('port'));
});<|MERGE_RESOLUTION|>--- conflicted
+++ resolved
@@ -10,11 +10,6 @@
   })
 );
 
-<<<<<<< HEAD
-app.set('port', process.env.PORT || 8080);
-app.use('/', express.static(__dirname + '/bin'));
-
-=======
 const client = new Client({
   connectionString: process.env.DATABASE_URL,
   user: 'olamothe',
@@ -58,7 +53,6 @@
   }
 });
 
->>>>>>> 5c2be87c
 app.get('/', function(request, response) {
   console.log('accessing ' + __dirname + '/bin/Index.html');
   response.sendFile(__dirname + '/bin/Index.html');
@@ -66,11 +60,7 @@
 
 app.get(/^(.+)$/, function(req, res) {
   console.log('accessing ' + __dirname + req.params[0]);
-<<<<<<< HEAD
-  res.sendfile(__dirname + req.params[0]);
-=======
   res.sendFile(__dirname + req.params[0]);
->>>>>>> 5c2be87c
 });
 
 app.listen(app.get('port'), function() {
