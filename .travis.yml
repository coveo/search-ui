--- conflicted
+++ resolved
@@ -12,12 +12,6 @@
 before_script:
 - npm install -g gulp
 script:
-<<<<<<< HEAD
-=======
-- source read.version.sh
-- echo $PACKAGE_JSON_VERSION
->>>>>>> 140db6cc
-- npm run injectTag
 - npm run build
 - npm run minimize
 - npm run test
