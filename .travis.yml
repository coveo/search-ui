--- conflicted
+++ resolved
@@ -88,12 +88,6 @@
 - node invalidate.cloudfront.js
 branches:
   only:
-<<<<<<< HEAD
-    - master
-    - /^.*release.*$/1
-    - /1\.[0-9]+\.[0-9]+/
-=======
   - master
   - "/^.*release.*$/1"
-  - "/2\\.[0-9]+\\.[0-9]+/"
->>>>>>> d37db468
+  - "/2\\.[0-9]+\\.[0-9]+/"