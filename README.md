--- conflicted
+++ resolved
@@ -83,25 +83,16 @@
 
 By building a bundle with only those components, you can cut down the size of the resulting JavaScript code by a substantial amount, without having to include useless code related to components you do not use.
 
-<<<<<<< HEAD
 1. Install [plop](https://github.com/amwmedia/plop) globally with `npm install -g plop`
 2. Change directory to `./plop`
 3. Run `plop` to automatically start the small command line utility, choose the "Create a new bundle" option, and choose the components you wish to include in your bundle.
 4. Run `node plop.build.js` to compile the file created in `./bin/`.
 5. Once compilation finished, your new bundle should be available in `./bin/CoveoJsSearch.Custom.js`
-=======
-* Install [plop](https://github.com/amwmedia/plop) globally with `npm install -g plop`.
-* Change directory to `./plop`.
-* Run `plop` to automatically start the small command line utility, and choose the components you wish to include in your bundle.
-* Run `node plop.build.js` to compile the file created in `./bin/`.
-* Once compilation finished, your new bundle should be available in `./bin/CoveoJsSearch.Custom.js`.
->>>>>>> dbee4a53
 
 ### I want to add a new component !
 
 First, fork our repo.
 
-<<<<<<< HEAD
 1. Install [plop](https://github.com/amwmedia/plop) globally with `npm install -g plop`
 2. Change directory to `./plop`
 3. Run `plop` to automatically start the small command line utility, choose the "Create a new component" option, and choose the component name.
@@ -110,27 +101,11 @@
     * Plop will export your component in `./src/Index.ts`. This will make it globally available under the Coveo namespace.
     * Plop will add your component to `./tsconfig.json`. This will make it so it's recognized by the project.
     * Plop will create a new file under `./test/ui/{{your component name}}Test.ts`. This is a blank test file, and where you should add your UT.
-    * Pleop will reference your component in `./test/Test.ts`. This will build your test like the rest of the components.
+    * Plop will reference your component in `./test/Test.ts`. This will build your test like the rest of the components.
 5. Now, make it work ! (your mileage may vary).
 6. Add tests for your component
 7. You should try to test all public API of your component : This means all public methods as well as all available options.
 8. Create a pull request to merge your changes in the master branch.
-=======
-* Create a new folder under `./src/ui/` that matches the name of your component. Then, create a `.ts` file that matches the same name.
-* Add your file to the `.tsconfig.json`.
-* Create the basic scaffolding of your component. For example copy SearchButton (a very simple component), and change its ID + various imports.
-* Export the class associated with your component in `./src/Index.ts` so that it's available in the global scope.
-* Make it work ! (your mileage may vary)
-
-Now, add tests for your component:
-
-* Create a new file matching your component name under `./test/ui`.
-* Follow the same pattern that other components use (Copy SearchButton, for example).
-* You should try to test all public API of your component : This means all public methods as well as all available options.
-* Reference your test file in `./test/Test.ts`.
-
-Create a pull request to merge your changes in the master branch.
->>>>>>> dbee4a53
 
 We are very eager to receive external contributions as well as collaborating with other developers!
 
