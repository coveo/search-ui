const gulp = require('gulp');
const concat = require('gulp-concat');
const replace = require('gulp-replace');
const fs = require('fs');
const runsequence = require('run-sequence');
const footer = require('gulp-footer');
const shell = require('gulp-shell');
const tvm = require('tvm');

gulp.task('definitions', function(done) {
  runsequence('externalDefs', 'internalDefs', 'cleanDefs', done);
});

gulp.task('cleanDefs', function() {
  return (gulp
      .src('bin/ts/CoveoJsSearch.d.ts')
      .pipe(footer('declare module Coveo {\n\t class ResultLayout extends ResultLayoutSelector { }\n}\n'))
      .pipe(replace(/import.*$/gm, ''))
      .pipe(replace(/(declare module )(.*)( {$)/gm, '$1Coveo$3'))
      .pipe(replace(/export =.+;$/gm, ''))
      .pipe(replace(/export .+ from .+$/gm, ''))
      .pipe(replace(/export (?:default )?(.*)$/gm, '$1'))
      .pipe(replace(/private .+;$/gm, ''))
      .pipe(replace(/\t[A-Za-z]+;$/gm, ''))
      .pipe(replace(/\n\t\s*(\n\t\s*)/g, '$1'))
      .pipe(footer('declare module "coveo-search-ui" {\n\texport = Coveo;\n}'))
      .pipe(replace(/never/gm, 'void'))
      .pipe(replace(/ensureDom: Function;\n\s*options\?: any;/gm, 'ensureDom: Function;\n\t\toptions: any;'))
      .pipe(replace(/^(\s*const\s\w+\s)(=\s\w+);$/gm, '$1: any;'))
      .pipe(replace(/:\s?.*ModuleDefinition\./gm, ': ')) // Assume that types that end with ModuleDefinition were imported using the import type only syntax
      // and stripping ModuleDefinition will refer to the correct type.
      .pipe(replace(/\n\t(?:const|let|var)\s.*;/gm, ''))
      .pipe(replace(/readonly/gm, ''))
      .pipe(replace(/undefined/g, 'any'))
      .pipe(replace(/ Record<.*>/g, ' any'))
      .pipe(replace(getEnumRegex(), clearEnumVariableDeclaration))
      .pipe(replace(/extends agGridModule\.[a-zA-Z]+/g, 'extends Object'))
      .pipe(replace(/implements agGridModule\.[a-zA-Z]+/g, 'implements Object'))
      .pipe(replace(/agGridModule\.[a-zA-Z]+/g, 'any'))
      .pipe(replace(/\(this: [A-Za-z_-]+, /gm, '('))
      .pipe(replace(/\| null/gm, '| void'))
      .pipe(replace(/moment\.[a-zA-Z]+/g, 'any'))
<<<<<<< HEAD
      .pipe(replace(/Partial<[A-z]*>/g, 'any'))
=======
      .pipe(replace(/<\s?([a-z]+)\s?=\s?[a-z]+\s?>/gi, '<$1>'))
>>>>>>> 0b6f17d9
      .pipe(gulp.dest('bin/ts/')) );
});

function clearEnumVariableDeclaration(match, p1, p2) {
  let lines = p2.split('\n');
  lines = lines.map(line => line.replace(/ = ["|'][a-zA-Z_$\s]*["|']/, ''));
  return p1 + lines.join('\n');
}

function getEnumRegex() {
  const enumIdentifier = '(enum [a-zA-Z_$]+\\s{$)';
  const enumDeclaration = '\\n^\\s*[a-zA-Z_$]+ = "[a-zA-Z_$\\s]+",?$';
  const documentation = '\\n^\\s*[@{}\\[\\]\\w\\/*.,\\s]+$';
  return new RegExp(`${enumIdentifier}((?:${enumDeclaration}|${documentation})*)`, 'gm');
}

gulp.task('externalDefs', function() {
  return gulp
    .src([
      './node_modules/@types/underscore/index.d.ts',
      './lib/es6-promise/index.d.ts',
      './lib/modal-box/index.d.ts',
      './node_modules/@types/d3/index.d.ts',
      './lib/globalize/index.d.ts',
      './lib/jstimezonedetect/index.d.ts',
      './lib/coveoanalytics/index.d.ts',
      './lib/map/index.d.ts',
      './node_modules/exponential-backoff/dist/backoff.d.ts'
    ])
    .pipe(concat('Externals.d.ts'))
    .pipe(replace(/import.*$/gm, ''))
    .pipe(replace(/(declare module )(.*)( {$)/gm, '$1$2$3'))
    .pipe(replace(/export as namespace .*;$/gm, ''))
    .pipe(replace(/export =.+;$/gm, ''))
    .pipe(replace(/export .+ from .+$/gm, ''))
    .pipe(replace(/export (?:default )?(.*)$/gm, '$1'))
    .pipe(replace(/private .+;$/gm, ''))
    .pipe(replace(/\t[A-Za-z]+;$/gm, ''))
    .pipe(replace(/\n\t\s*(\n\t\s*)/g, '$1'))
    .pipe(replace(/never/gm, 'void'))
    .pipe(replace(/undefined/g, 'any'))
    .pipe(replace(/Partial<[A-z]*>/g, 'any'))
    .pipe(gulp.dest('./bin/ts'));
});

gulp.task('internalDefs', function() {
  return require('dts-generator').default({
    name: 'Coveo',
    project: './',
    out: 'bin/ts/CoveoJsSearch.d.ts',
    externs: ['Externals.d.ts'],
    verbose: true,
    exclude: [
      'lib/**/*.d.ts',
      'node_modules/**/*.d.ts',
      'typings/**/*.d.ts',
      'src/*.ts',
      'bin/**/*.d.ts',
      'test/lib/**/*.d.ts',
      'test/Test.ts'
    ]
  });
});

gulp.task('validateDefs', ['validateTSV1', 'validateTSV2']);

gulp.task('installTSV1', done => {
  const version = '1.8.10';
  new Promise(() => tvm.install(version, () => tvm.use(version, done)));
});

gulp.task('validateTSV1', ['installTSV1'], shell.task('node node_modules/tvm/current/bin/tsc --noEmit ./bin/ts/CoveoJsSearch.d.ts'));

gulp.task('validateTSV2', shell.task(['node node_modules/typescript/bin/tsc --noEmit ./bin/ts/CoveoJsSearch.d.ts']));<|MERGE_RESOLUTION|>--- conflicted
+++ resolved
@@ -40,11 +40,8 @@
       .pipe(replace(/\(this: [A-Za-z_-]+, /gm, '('))
       .pipe(replace(/\| null/gm, '| void'))
       .pipe(replace(/moment\.[a-zA-Z]+/g, 'any'))
-<<<<<<< HEAD
       .pipe(replace(/Partial<[A-z]*>/g, 'any'))
-=======
       .pipe(replace(/<\s?([a-z]+)\s?=\s?[a-z]+\s?>/gi, '<$1>'))
->>>>>>> 0b6f17d9
       .pipe(gulp.dest('bin/ts/')) );
 });
 
