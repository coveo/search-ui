--- conflicted
+++ resolved
@@ -47,15 +47,9 @@
 
 gulp.task('deleteCssFile', (done) => {
   // Rely on dynamically loaded style.
-<<<<<<< HEAD
-  //fs.unlink('./bin/css/CoveoFullSearchNewDesign.css', () => {
-    done();
- // });
-=======
   // fs.unlink('./bin/css/CoveoFullSearchNewDesign.css', () => {
       done();
   // });
->>>>>>> 9212c454
 })
 
 gulp.task('devTest', ['setupTests'], function (done) {
