--- conflicted
+++ resolved
@@ -7,10 +7,13 @@
 const buildUtilities = require('../gulpTasks/buildUtilities.js');
 const _ = require('underscore');
 
-<<<<<<< HEAD
 let webpackConfig = require('../webpack.config.js');
 webpackConfig.entry['CoveoJsSearch'].unshift('webpack-dev-server/client?http://localhost:8080/');
 const compiler = webpack(webpackConfig);
+
+let webpackConfigTest = require('../webpack.test.config');
+webpackConfigSrc.entry['tests'].unshift('webpack-dev-server/client?http://localhost:8081/');
+const compilerTest = webpack(webpackConfigTest);
 
 let debounced = _.debounce(()=> {
   console.log('... Compiler done ... Linking external projects'.black.bgGreen);
@@ -24,34 +27,11 @@
 
 gulp.task('dev', ['setup', 'prepareSass'], (done)=> {
   let server = new WebpackDevServer(compiler, {
-=======
-let webpackConfigSrc = require('../webpack.config.js');
-webpackConfigSrc.entry['CoveoJsSearch'].unshift('webpack-dev-server/client?http://localhost:8080/');
-const compilerSrc = webpack(webpackConfigSrc);
-
-let webpackConfigTest = require('../webpack.test.config');
-webpackConfigSrc.entry['tests'].unshift('webpack-dev-server/client?http://localhost:8081/');
-const compilerTest = webpack(webpackConfigTest);
-
-compilerSrc.plugin('done', function () {
-  setTimeout(function () {
-    console.log('... Compiler done ... Linking external projects'.black.bgGreen);
-    buildUtilities.exec('node', ['./environments/link.externally.js'], undefined, function () {
-    })
-  }, 1000)
-})
-
-gulp.task('dev', ['setup', 'prepareSass', 'setupTests'], function (done) {
-  var serverSrc = new WebpackDevServer(compilerSrc, {
->>>>>>> c998b1fd
     contentBase: 'bin/',
     publicPath: '/js/',
     compress: true
   });
-<<<<<<< HEAD
   server.listen(8080, 'localhost', ()=> {
-=======
-  serverSrc.listen(8080, 'localhost', ()=> {
   });
   done();
 })
@@ -61,7 +41,6 @@
     contentBase: 'bin/',
     publicPath: '/tests/',
     compress: true
->>>>>>> c998b1fd
   });
   serverTests.listen(8081, 'localhost', ()=> {
   })
