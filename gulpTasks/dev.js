'use strict';
const gulp = require('gulp');
const colors = require('colors');
const webpack = require('webpack');
const WebpackDevServer = require('webpack-dev-server');
const buildUtilities = require('../gulpTasks/buildUtilities.js');
const _ = require('underscore');
const path = require('path');
const DashboardPlugin = require('webpack-dashboard/plugin');

let webpackConfig = require('../webpack.config.js');
//webpackConfig.entry['CoveoJsSearch'].unshift('webpack-dev-server/client?http://localhost:8080/');
webpackConfig.entry['CoveoJsSearch.Lazy'].unshift('webpack-dev-server/client?http://localhost:8080/');
const compiler = webpack(webpackConfig);
compiler.apply(new DashboardPlugin());

let webpackConfigTest = require('../webpackConfigFiles/webpack.test.config');
webpackConfigTest.entry['tests'].unshift('webpack-dev-server/client?http://localhost:8081/');
const compilerTest = webpack(webpackConfigTest);

let webpackConfigPlayground = require('../webpackConfigFiles/webpack.playground.config');
webpackConfigPlayground.entry['playground'].unshift('webpack-dev-server/client?http://localhost:8082/');
const compilerPlayground = webpack(webpackConfigPlayground);

let debouncedLinkToExternal = _.debounce(()=> {
  console.log('... Compiler done ... Linking external projects'.black.bgGreen);
  buildUtilities.exec('node', ['./environments/link.externally.js'], undefined, function () {
  })
}, 1000);

let debouncedGenerateDoc = _.debounce(()=> {
  buildUtilities.exec('gulp', ['doc'], undefined, function () {
  })
}, 1000);

compiler.plugin('done', ()=> {
  debouncedLinkToExternal();
})

compilerPlayground.plugin('done', ()=> {
  debouncedGenerateDoc();
})

gulp.task('dev', ['setup', 'prepareSass'], (done)=> {
  let server = new WebpackDevServer(compiler, {
    compress: true,
    contentBase: 'bin/',
    publicPath: 'http://localhost:8080/js/',
    headers: {
<<<<<<< HEAD
      'Content-Security-Policy': "script-src 'self' code.jquery.com static.cloud.coveo.com 'unsafe-inline'"
=======
      'Content-Security-Policy': "script-src 'self' 'unsafe-inline'"
    },
    stats: {
      colors: true,
      publicPath: true
>>>>>>> df6b8011
    }
  });
  server.listen(8080, 'localhost', ()=> {
  });
  done();
})

gulp.task('devTest', ['setupTests'], function (done) {
  var serverTests = new WebpackDevServer(compilerTest, {
    contentBase: 'bin/',
    publicPath: '/tests/',
    compress: true
  });
  serverTests.listen(8081, 'localhost', ()=> {
  })
  done();
})

gulp.task('devPlayground', function (done) {
  var serverPlayground = new WebpackDevServer(compilerPlayground, {
    contentBase: 'docgen/',
    publicPath: '/assets/gen/js/',
    compress: true
  })
  serverPlayground.listen(8082, 'localhost', ()=> {
  })
  done();
})<|MERGE_RESOLUTION|>--- conflicted
+++ resolved
@@ -47,15 +47,11 @@
     contentBase: 'bin/',
     publicPath: 'http://localhost:8080/js/',
     headers: {
-<<<<<<< HEAD
       'Content-Security-Policy': "script-src 'self' code.jquery.com static.cloud.coveo.com 'unsafe-inline'"
-=======
-      'Content-Security-Policy': "script-src 'self' 'unsafe-inline'"
     },
     stats: {
       colors: true,
       publicPath: true
->>>>>>> df6b8011
     }
   });
   server.listen(8080, 'localhost', ()=> {
