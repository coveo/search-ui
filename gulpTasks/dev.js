'use strict';
const gulp = require('gulp');
const colors = require('colors');
const webpack = require('webpack');
const WebpackDevServer = require('webpack-dev-server');
const buildUtilities = require('../gulpTasks/buildUtilities.js');
const _ = require('underscore');
const path = require('path');

let webpackConfig = require('../webpack.config.js');
webpackConfig.entry['CoveoJsSearch'].unshift('webpack-dev-server/client?http://localhost:8080/');
const compiler = webpack(webpackConfig);

let webpackConfigTest = require('../webpackConfigFiles/webpack.test.config');
webpackConfigTest.entry['tests'].unshift('webpack-dev-server/client?http://localhost:8081/');
const compilerTest = webpack(webpackConfigTest);

let webpackConfigPlayground = require('../webpackConfigFiles/webpack.playground.config');
webpackConfigPlayground.entry['playground'].unshift('webpack-dev-server/client?http://localhost:8082/');
const compilerPlayground = webpack(webpackConfigPlayground);

let debouncedLinkToExternal = _.debounce(()=> {
  console.log('... Compiler done ... Linking external projects'.black.bgGreen);
  buildUtilities.exec('node', ['./environments/link.externally.js'], undefined, function () {
  })
}, 1000);

let debouncedGenerateDoc = _.debounce(()=> {
  buildUtilities.exec('gulp', ['doc'], undefined, function () {
  })
}, 1000);

compiler.plugin('done', ()=> {
  debouncedLinkToExternal();
})

compilerPlayground.plugin('done', ()=> {
  debouncedGenerateDoc();
})

gulp.task('dev', ['setup', 'prepareSass'], (done)=> {
  let server = new WebpackDevServer(compiler, {
    publicPath: '/js/',
    compress: true,
<<<<<<< HEAD
    watch: true
=======
    headers: {
      'Content-Security-Policy': "script-src 'self' 'unsafe-inline'"
    }
>>>>>>> 9681141e
  });
  server.listen(8080, 'localhost', ()=> {
  });
  done();
})

gulp.task('devTest', ['setupTests'], function (done) {
  var serverTests = new WebpackDevServer(compilerTest, {
    contentBase: 'bin/',
    publicPath: '/tests/',
    compress: true
  });
  serverTests.listen(8081, 'localhost', ()=> {
  })
  done();
})

gulp.task('devPlayground', function (done) {
  var serverPlayground = new WebpackDevServer(compilerPlayground, {
    contentBase: 'docgen/',
    publicPath: '/assets/gen/js/',
    compress: true
  })
  serverPlayground.listen(8082, 'localhost', ()=> {
  })
  done();
})<|MERGE_RESOLUTION|>--- conflicted
+++ resolved
@@ -42,13 +42,9 @@
   let server = new WebpackDevServer(compiler, {
     publicPath: '/js/',
     compress: true,
-<<<<<<< HEAD
-    watch: true
-=======
     headers: {
       'Content-Security-Policy': "script-src 'self' 'unsafe-inline'"
     }
->>>>>>> 9681141e
   });
   server.listen(8080, 'localhost', ()=> {
   });
