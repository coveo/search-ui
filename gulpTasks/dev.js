--- conflicted
+++ resolved
@@ -46,15 +46,9 @@
 
 gulp.task('deleteCssFile', (done) => {
   // Rely on dynamically loaded style.
-<<<<<<< HEAD
-  fs.unlink('./bin/css/CoveoFullSearchNewDesign.css', () => {
-    done();    
-  });
-=======
   //fs.unlink('./bin/css/CoveoFullSearchNewDesign.css', () => {
     done();    
   //});
->>>>>>> 5ecb7774
 })
 
 gulp.task('devTest', ['setupTests'], function (done) {
