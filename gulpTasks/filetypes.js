'use strict';

const fs = require('fs');
const path = require('path');
const _ = require('underscore');
const glob = require('glob');
const gulp = require('gulp');
const utilities = require('./buildUtilities');

gulp.task('fileTypes', function (done) {
  readJsonForAllRepositories(function (json) {
    var sass = generateSass(json);
    utilities.ensureDirectory('bin/sass');
    fs.writeFileSync('bin/sass/_GeneratedIconsNew.scss', sass);

    var str = generateStrings(json);
    utilities.ensureDirectory('bin/strings');
    fs.writeFileSync('bin/strings/filetypesNew.json', str);

    done();
  }, './filetypes/*.json');
});

function readJsonForAllRepositories(callback, path) {
  glob(path, function (err, files) {
    var json = {};
    _.each(files, function (file) {
      var data = JSON.parse(fs.readFileSync(file));
      json.objecttype = _.extend(json.objecttype || {}, data.objecttype);
      json.filetype = _.extend(json.filetype || {}, data.filetype);
    });

    callback(json);
  });
}

function generateSass(json, legacy) {
  // Be careful to output lowercase object types, since the JS UI helpers do the same,
  // and CSS class names are case sensitive. I do that because I can't expect to
  // match all the time the casing output by the connectors.
  var sass = '';
  if (legacy == undefined) {
    legacy = false;
  }

  if (!legacy) {
    sass += '@import "' + __dirname + '/../bin/sass/sprites";\n';
    // sass += '@import "' + __dirname + '/../bin/sass/salesforceSprites";\n';
    // sass += '@include sprites($salesforce-sprites);\n';
    sass += '@include sprites($spritesheet-sprites);\n';
    sass += '@include retina-sprites($retina-groups);\n';
  }

  sass += '@mixin GeneratedIcons() {\n';
  sass += '  .coveo-icon-caption-overlay { display: none; }';

  var defaultIcon = legacy ? '.coveo-sprites-fileType-default' : '.coveo-sprites-custom';

  sass += '  &.objecttype {\n';
  sass += '    @extend ' + defaultIcon + ';\n';
  sass += generateInnerObjecttype(json, legacy, false);
  sass += '  }\n';

  if (!legacy) {
    sass += '  &.objecttype.coveo-small {\n';
    sass += '    @extend ' + defaultIcon + '-small;\n';
    sass += generateInnerObjecttype(json, legacy, true);
    sass += '  }\n';
  }

  sass += '  &.filetype, &.sysfiletype {\n'; // we include the version with a sys prefix for backward compatibility
  sass += '    @extend ' + defaultIcon + ';\n';
  sass += generateInnerFiletype(json, legacy, false)
  sass += '  }\n';

  if (!legacy) {
    sass += '  &.filetype.coveo-small, &.sysfiletype.coveo-small {\n';
    sass += '    @extend ' + defaultIcon + '-small;\n';
    sass += generateInnerFiletype(json, legacy, true);
    sass += '  }\n';
  }

  sass += '}\n';

  return sass;
}

function generateInnerObjecttype(json, legacy, small) {
  var ret = '';
  _.each(_.keys(json.objecttype), function (objecttype) {
    ensureImageIsValid(objecttype, json.objecttype[objecttype].icon, legacy);
    // This is a special case that we still need to support
    // Old templates in salesforce are using something like this
    // <div class="coveo-icon objecttype <%-raw.objecttype%> "></div>
    // instead of the template helper : <%= fromFileTypeToIcon() %>
    ret += '    &.' + removeSpace(capitalizeFirstLetter(objecttype)) + " , ";
    ret += '    &.' + objecttype.toLowerCase() +
        ' { @extend .coveo-sprites-' + (legacy ? 'fileType-' : '' ) +
        json.objecttype[objecttype].icon + (small ? '-small; ' : '; ') +
        generateShouldDisplayLabel(json.objecttype[objecttype].shouldDisplayLabel) +
        ' }\n';
  });
  return ret;
}

function generateInnerFiletype(json, legacy, small) {
  var ret = '';
  _.each(_.keys(json.filetype), function (filetype) {

    // Be careful to output lowercase filetypes, since the JS UI helpers do the same,
    // and CSS class names are case sensitive. I do that because I can't expect to
    // match all the time the casing output by the connectors.
    ensureImageIsValid(filetype, json.filetype[filetype].icon, legacy);
    ret += '    &.' + removeSpace(filetype.toLowerCase()) +
        ' { @extend .coveo-sprites-' + (legacy ? 'fileType-' : '' ) +
        json.filetype[filetype].icon + (small ? '-small; ' : '; ') +
        generateShouldDisplayLabel(json.filetype[filetype].shouldDisplayLabel) +
        '}\n';

  });
  return ret;
}

function generateStrings(json) {
  var out = {};

  // Be careful to output lowercase filetypes and objecttypes, since the JS UI
  // helpers do the same, and string lookups are case sensitive. I do that because
  // I can't expect to match all the time the casing output by the connectors.
  _.each(_.keys(json.objecttype), function (objecttype) {

    out['objecttype_' + objecttype.toLowerCase()] = json.objecttype[objecttype].captions;
  });

  _.each(_.keys(json.filetype), function (filetype) {
    out['filetype_' + filetype.toLowerCase()] = json.filetype[filetype].captions;
  });

  return JSON.stringify(out, undefined, ' ');
}

function generateShouldDisplayLabel(shouldDisplayLabel) {
  if (shouldDisplayLabel) {
    return '    .coveo-icon-caption-overlay { display: block; }'
  } else {
    return '';
  }
}

function ensureImageIsValid(filetype, image, legacy) {
  var path = './image/sprites/' + image.replace(/-/g, '/') + '.png';

  // DO not validate legacy because this pollutes the build console
  // with useless stuff
  if (!legacy) {
    if (!fs.existsSync(path)) {
<<<<<<< HEAD
      console.warn('Icon ' + path + ' is referenced by file type ' + filetype + ' but cannot be found!');
=======
      // console.trace();
      console.warn('WARNING: Icon ' + path + ' is referenced by file type ' + filetype + ' but cannot be found!');
>>>>>>> 3b0bc911
    }
  }


  var retinaPath = './image/retina/' + image.replace('-', '/') + '.png';
  // DO not validate legacy because this pollutes the build console
  // with useless stuff

  if (!legacy) {
    if (!fs.existsSync(retinaPath)) {
      console.warn('WARNING: Icon ' + path + ' is referenced by file type ' + filetype + ' but cannot be found in Retina sprites!');
    }
  }
}

function capitalizeFirstLetter(str) {
  return str.charAt(0).toUpperCase() + str.slice(1);
}

function removeSpace(str) {
  return str.replace(' ', '-');
}<|MERGE_RESOLUTION|>--- conflicted
+++ resolved
@@ -154,12 +154,8 @@
   // with useless stuff
   if (!legacy) {
     if (!fs.existsSync(path)) {
-<<<<<<< HEAD
-      console.warn('Icon ' + path + ' is referenced by file type ' + filetype + ' but cannot be found!');
-=======
       // console.trace();
       console.warn('WARNING: Icon ' + path + ' is referenced by file type ' + filetype + ' but cannot be found!');
->>>>>>> 3b0bc911
     }
   }
 
