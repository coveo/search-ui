--- conflicted
+++ resolved
@@ -43,11 +43,7 @@
       }
 
       stage('Docs') {
-<<<<<<< HEAD
         // sh 'if [[ "x$GIT_TAG_NAME" != "x" && $IS_PULL_REQUEST_PUSH_BUILD = false ]]; then bash ./deploy.doc.sh ; fi'
-=======
-        sh 'if [[ "x$TAG_NAME" != "x" && $IS_PULL_REQUEST_PUSH_BUILD = false ]]; then bash ./deploy.doc.sh ; fi'
->>>>>>> 00538298
         sh 'yarn run docsitemap'
         sh 'yarn run zipForGitReleases'
       }
