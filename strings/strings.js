var fs = require('fs');
var path = require('path');
var _ = require('underscore');
var cheerio = require('cheerio');
var JSON5 = require('json5');
var utilities = require('../gulpTasks/buildUtilities');

exports.load = function (from, options) {
  return new Dictionary(from, options);
};

// Converts from the old XML format to the new one; typically a single usage thing
exports.convert = function (from, to) {
  from = cheerio.load(fs.readFileSync(from));

  var keys = _.uniq(from('string').map(function (i, s) {
    return cheerio(s).attr('name');
  }));

  var languages = _.uniq(from('string').map(function (i, s) {
    return cheerio(s).attr('language');
  }));

  var json = {};
  _.each(keys, function (key) {
    json[key] = {};
    _.each(languages, function (language) {
      json[key][language] = from('string[name="' + key + '"][language="' + language + '"]').text();
    })
  });

  utilities.ensureDirectory(path.dirname(to));
  fs.writeFileSync(to, JSON.stringify(json, undefined, ' '));
};

const mergeFunctionAsString = 'var merge = function(obj1, obj2) {\n' +
    '  var obj3 = {};\n' +
    '  for(var attrname in obj1){obj3[attrname] = obj1[attrname]; }\n' +
    '  for(var attrname in obj2){obj3[attrname] = obj2[attrname]; }\n' +
    '  return obj3;\n' +
    '}\n'

function dictObjectAsString(json, language) {
  var dictAsString = 'var dict = {\n';

  _.each(_.keys(json), function (key) {
    var str = json[key][language.toLowerCase()];
    if (str != undefined) {
      dictAsString += '  ' + JSON.stringify(key) + ': ' + JSON.stringify(json[key][language.toLowerCase()]) + ',\n';
    }
  });

  dictAsString += '}\n';
  return dictAsString;
}

function setPrototypeOnNativeString(language) {
  // Be careful not to override existing localizations, since we sometimes load many
  // separate string files for the same language (ex: interface editor).
  var languageWithQuotes = JSON.stringify(language);
  var nativeStringPrototype = '  var locales = String["locales"] || (String["locales"] = {});\n';
  nativeStringPrototype += '  locales[' + languageWithQuotes + '] = merge(locales[' + languageWithQuotes + '], dict);\n';
  nativeStringPrototype += '  String["toLocaleString"].call(this, { ' + languageWithQuotes + ': dict });\n';
  nativeStringPrototype += '  String["locale"] = ' + languageWithQuotes + ';\n';
  nativeStringPrototype += '  String["defaultLocale"] = "en";\n';
  nativeStringPrototype += '  Globalize.culture(' + languageWithQuotes + ')';
  return nativeStringPrototype;
}

function Dictionary(from, options) {
  options = _.extend({
    module: 'Strings',
    variable: 'l'
  }, options);

  this.json = JSON5.parse(fs.readFileSync(from));


  this.merge = function (dict) {
    this.json = _.extend(this.json, dict.json);
  };

  this.writeDeclarationFile = function (to) {
    var code = '';
    code += 'import { L10N } from \'../misc/L10N\';\n';
    var that = this;
    _.each(_.keys(this.json), function (key) {
      var str = that.json[key];
      var params = getStringParameters(str.en, true);
      code += 'export function l(str : "' + key + '"'// { return L10N.format("' + key + '"';
      if (params.typed != "") {
        code += ' , ' + params.typed
      }
      code += ');\n'
    });
    code += 'export function l(...params : any[]);\n'
    code += 'export function l(...params : any[]) { return L10N.format.apply(this, arguments) };\n';

    utilities.ensureDirectory(path.dirname(to));
    fs.writeFileSync(to, code);
  };

  this.writeDefaultLanguage = function (to, language) {
    var code = 'import * as Globalize from \'globalize\';\n';
    code += 'import {LocaleString} from \'../ExternalModulesShim\';\n';
    code += mergeFunctionAsString;
    code += dictObjectAsString(this.json, language);
    code += 'export function defaultLanguage() {\n';
    code += setPrototypeOnNativeString(language) + '\n';
    code += '}\n';
    code += 'export function setLanguageAfterPageLoaded() {\n';
    code += setPrototypeOnNativeString(language) + '\n';
    code += '}\n';

    utilities.ensureDirectory(path.dirname(to));
    fs.writeFileSync(to, code);
  }

  this.writeLanguageFile = function (to, language, culture, typed) {
    var cultureFileAsString = fs.readFileSync(culture).toString();
<<<<<<< HEAD
    var globalizeAsString = fs.readFileSync(path.resolve('./lib/globalize/globalize.min.js')).toString();
    var code = 'if(window.Globalize == undefined) {\n';
    code += globalizeAsString + '\n';
    code += '}\n';
    code += cultureFileAsString + '\n(function() {\n';
=======
    var code = cultureFileAsString + '(function() {\n';
>>>>>>> 4b3055de
    code += mergeFunctionAsString;
    code += dictObjectAsString(this.json, language);
    code += setPrototypeOnNativeString(language);
    code += '})();\n';
    code += 'if(!window.Coveo){window.Coveo = {};}\n';
    code += 'Coveo.setLanguageAfterPageLoaded = function() {\n';
    code += mergeFunctionAsString + '\n';
    code += dictObjectAsString(this.json, language) + '\n';
    code += setPrototypeOnNativeString(language) + '\n';
    code += '}';
    utilities.ensureDirectory(path.dirname(to));
    fs.writeFileSync(to, code);
  };

  function getStringParameters(text) {
    var params = _.map(_.range(getNumberOfParameters(text)), function (i) {
      return 'param' + i.toString()
    });
    var paramsWithType = _.map(params, function (p) {
      return p + ': string'
    });

    if (hasSingularOrPlural(text)) {
      params.push('count');
      paramsWithType.push('count: number')
    }

    return {
      untyped: params.join(', '),
      typed: paramsWithType.join(', ')
    }
  }

  function getNumberOfParameters(text) {
    var count = 0;
    while (text.indexOf('{' + count.toString() + '}') != -1) {
      ++count;
    }

    return count;
  }

  function hasSingularOrPlural(text) {
    return text.search(/<pl>.*<\/pl>|<sn>.*<\/sn>/) != -1;
  }
};<|MERGE_RESOLUTION|>--- conflicted
+++ resolved
@@ -118,15 +118,7 @@
 
   this.writeLanguageFile = function (to, language, culture, typed) {
     var cultureFileAsString = fs.readFileSync(culture).toString();
-<<<<<<< HEAD
-    var globalizeAsString = fs.readFileSync(path.resolve('./lib/globalize/globalize.min.js')).toString();
-    var code = 'if(window.Globalize == undefined) {\n';
-    code += globalizeAsString + '\n';
-    code += '}\n';
-    code += cultureFileAsString + '\n(function() {\n';
-=======
     var code = cultureFileAsString + '(function() {\n';
->>>>>>> 4b3055de
     code += mergeFunctionAsString;
     code += dictObjectAsString(this.json, language);
     code += setPrototypeOnNativeString(language);
