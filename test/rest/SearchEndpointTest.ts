/// <reference path="../Test.ts" />
module Coveo {
  import SearchEndpoint = Coveo.SearchEndpoint;
  describe('SearchEndpoint', function () {

    beforeEach(function () {
      Coveo.SearchEndpoint.endpoints = {};
    });

    afterEach(function () {
      Coveo.SearchEndpoint.endpoints = {};
    });

    it('allow to setup easily a search endpoint to point to a sample endpoint', function () {
      SearchEndpoint.configureSampleEndpoint();
      var ep: SearchEndpoint = Coveo.SearchEndpoint.endpoints['default'];
      expect(ep).toBeDefined();
      expect(ep.options.accessToken).toBeDefined();
      expect(ep.options.restUri).toBeDefined();
    });

    it('allow to setup easily a cloud endpoint', function () {
      SearchEndpoint.configureCloudEndpoint('foo', 'bar');
      var ep: SearchEndpoint = Coveo.SearchEndpoint.endpoints['default'];
      expect(ep).toBeDefined();
      expect(ep.options.accessToken).toBe('bar');
      expect(ep.options.queryStringArguments['organizationId']).toBe('foo');
    });

    it('allow to setup easily a on prem endpoint', function () {
      SearchEndpoint.configureOnPremiseEndpoint('foo.com');
      var ep: SearchEndpoint = Coveo.SearchEndpoint.endpoints['default'];
      expect(ep).toBeDefined();
      expect(ep.options.restUri).toBe('foo.com');
    });

    describe('with a workgroup argument', function () {
      var ep:SearchEndpoint;

      beforeEach(function () {
        ep = new SearchEndpoint({
          restUri: 'foo/rest/search',
          queryStringArguments: {
            workgroup: 'myOrgId'
          }
        })
      });

      afterEach(function () {
        ep = null;
      });

      it('map it to organizationId', function () {
        var fakeResult = FakeResults.createFakeResult();
        expect(ep.getViewAsHtmlUri(fakeResult.uniqueId)).toBe(ep.getBaseUri() + '/html?organizationId=myOrgId&uniqueId=' + fakeResult.uniqueId)
      })
    });

    describe('with a basic setup', function () {
      var ep: SearchEndpoint;

      beforeEach(function () {
        ep = new SearchEndpoint({
          restUri: 'foo/rest/search',
          queryStringArguments: {
            organizationId: 'myOrgId',
            potatoe: 'mashed'
          }
        })
      });

      afterEach(function () {
        ep = null;
      });

      it('allow to get the base uri', function () {
        expect(ep.getBaseUri()).toBe('foo/rest/search/v2')
      });

      it('allow to get the auth provider uri', function () {
        expect(ep.getAuthenticationProviderUri('ad')).toBe(ep.getBaseUri() + '/login/ad?');
        expect(ep.getAuthenticationProviderUri('email', 'myreturnurl')).toBe(ep.getBaseUri() + '/login/email?redirectUri=myreturnurl');
        expect(ep.getAuthenticationProviderUri('troll', undefined, 'msg')).toBe(ep.getBaseUri() + '/login/troll?message=msg');
      });

      it('allow to check if endpoint is jsonp', function () {
        expect(ep.isJsonp()).toBe(false);
      });

      it('allow to get an export to excel link', function () {
        var qbuilder = new QueryBuilder();
        qbuilder.expression.add('batman');
        expect(ep.getExportToExcelLink(qbuilder.build(), 56)).toBe(ep.getBaseUri() + '/?organizationId=myOrgId&potatoe=mashed&q=batman&numberOfResults=56&format=xlsx')
      });

      it('allow to get an uri to view as datastream', function () {
        var fakeResult = FakeResults.createFakeResult();
        expect(ep.getViewAsDatastreamUri(fakeResult.uniqueId, '$Thumbnail')).toBe(ep.getBaseUri() + '/datastream?organizationId=myOrgId&potatoe=mashed&uniqueId=' + fakeResult.uniqueId + '&dataStream=' + encodeURIComponent('$Thumbnail'));
      });

      it('allow to get an uri to view as html', function () {
        var fakeResult = FakeResults.createFakeResult();
        expect(ep.getViewAsHtmlUri(fakeResult.uniqueId)).toBe(ep.getBaseUri() + '/html?organizationId=myOrgId&potatoe=mashed&uniqueId=' + fakeResult.uniqueId)
      });

      describe('will execute requests on the search api', function () {
        beforeEach(function () {
          jasmine.Ajax.install();
        });

        afterEach(function () {
          jasmine.Ajax.uninstall();
        });

        it('for search', function (done) {
          var qbuilder = new QueryBuilder();
          qbuilder.expression.add('batman');
          qbuilder.numberOfResults = 153;
          qbuilder.enableCollaborativeRating = true;
          var promiseSuccess = ep.search(qbuilder.build());
          expect(jasmine.Ajax.requests.mostRecent().url).toBe(ep.getBaseUri() + '/?organizationId=myOrgId&potatoe=mashed&errorsAsSuccess=1');
          expect(jasmine.Ajax.requests.mostRecent().params).toContain('q=batman');
          expect(jasmine.Ajax.requests.mostRecent().params).toContain('numberOfResults=153');
          expect(jasmine.Ajax.requests.mostRecent().params).toContain('enableCollaborativeRating=true');
          expect(jasmine.Ajax.requests.mostRecent().method).toBe('POST');
          promiseSuccess
              .then((data: IQueryResults)=> {
                expect(data.results.length).toBe(10);
              });
          jasmine.Ajax.requests.mostRecent().respondWith({
            status: 200,
            responseText: JSON.stringify(FakeResults.createFakeResults())
          });

          var promiseFail = ep.search(qbuilder.build());
          promiseFail
              .catch((e: AjaxError)=> {
                expect(e).toBeDefined();
                expect(e.status).toBe(500);
              })
              .catch((e: IErrorResponse)=> {
                fail(e);
              })
              .finally(()=> done());

          jasmine.Ajax.requests.mostRecent().respondWith({
            status: 500
          })
        });

        it('for getRawDataStream', function (done) {
          var fakeResult = FakeResults.createFakeResult();
          var promiseSuccess = ep.getRawDataStream(fakeResult.uniqueId, '$Thumbnail');
          expect(jasmine.Ajax.requests.mostRecent().url).toBe(ep.getBaseUri() + '/datastream?organizationId=myOrgId&potatoe=mashed&uniqueId=' + fakeResult.uniqueId + '&dataStream=$Thumbnail');
          expect(jasmine.Ajax.requests.mostRecent().method).toBe('GET');
          promiseSuccess
              .then((data: ArrayBuffer)=> {
                expect(data).toBeDefined();
                expect(data.byteLength).toBe(123);
                expect(jasmine.Ajax.requests.mostRecent().responseType).toBe('arraybuffer');
              })
              .catch((e: IErrorResponse)=> {
                fail(e);
              })
              .finally(()=>done());

          jasmine.Ajax.requests.mostRecent().respondWith({
            status: 200,
            response: new ArrayBuffer(123),
            responseType: 'arraybuffer'
          })
        });

        it('for getDocument', function (done) {
          var fakeResult = FakeResults.createFakeResult();
          var promiseSuccess = ep.getDocument(fakeResult.uniqueId);
          expect(jasmine.Ajax.requests.mostRecent().url).toBe(ep.getBaseUri() + '/document?organizationId=myOrgId&potatoe=mashed&uniqueId=' + fakeResult.uniqueId + '&errorsAsSuccess=1');
          expect(jasmine.Ajax.requests.mostRecent().method).toBe('GET');
          promiseSuccess
              .then((data: IQueryResult)=> {
                expect(data.uniqueId).toBe(fakeResult.uniqueId);
                expect(data.title).toBe(fakeResult.title);
                expect(jasmine.Ajax.requests.mostRecent().responseType).toBe('text');
              })
              .catch((e: IErrorResponse)=> {
                fail(e);
              })
              .finally(()=>done());

          jasmine.Ajax.requests.mostRecent().respondWith({
            status: 200,
            responseText: JSON.stringify(fakeResult),
            responseType: 'text'
          })
        });

        it('for getDocumentText', function (done) {
          var fakeResult = FakeResults.createFakeResult();
          var promiseSuccess = ep.getDocumentText(fakeResult.uniqueId);
          expect(jasmine.Ajax.requests.mostRecent().url).toBe(ep.getBaseUri() + '/text?organizationId=myOrgId&potatoe=mashed&uniqueId=' + fakeResult.uniqueId + '&errorsAsSuccess=1');

          expect(jasmine.Ajax.requests.mostRecent().method).toBe('GET');
          promiseSuccess
              .then((data: string)=> {
                expect(data).toBe(fakeResult.excerpt);
                expect(jasmine.Ajax.requests.mostRecent().responseType).toBe('text');
              })
              .catch((e: IErrorResponse)=> {
                fail(e);
              })
              .finally(()=>done());

          jasmine.Ajax.requests.mostRecent().respondWith({
            status: 200,
            responseText: JSON.stringify({content: fakeResult.excerpt}),
            responseType: 'text'
          })
        });

        it('for getDocumentHtml', function (done) {
          var fakeResult = FakeResults.createFakeResult();
          var fakeDocument = document.implementation.createHTMLDocument(fakeResult.title);
          var promiseSuccess = ep.getDocumentHtml(fakeResult.uniqueId);
          expect(jasmine.Ajax.requests.mostRecent().url).toBe(ep.getBaseUri() + '/html?organizationId=myOrgId&potatoe=mashed&uniqueId=' + fakeResult.uniqueId);

          expect(jasmine.Ajax.requests.mostRecent().method).toBe('POST');
          promiseSuccess
              .then((data: HTMLDocument)=> {
                expect(data.title).toBe(fakeResult.title);
                expect(jasmine.Ajax.requests.mostRecent().responseType).toBe('document');
              })
              .catch((e: IErrorResponse)=> {
                fail(e)
              })
              .finally(()=>done());

          jasmine.Ajax.requests.mostRecent().respondWith({
            status: 200,
            response: fakeDocument,
            responseType: 'document'
          })
        });

        it('for listFieldValues', function (done) {
          var request: IListFieldValuesRequest = {
            field: '@field',
            maximumNumberOfValues: 153,
            pattern: '.*$',
            patternType: 'regex'
          };
          var promisesSuccess = ep.listFieldValues(request);
          expect(jasmine.Ajax.requests.mostRecent().url).toBe(ep.getBaseUri() + '/values?organizationId=myOrgId&potatoe=mashed&errorsAsSuccess=1');

          expect(jasmine.Ajax.requests.mostRecent().method).toBe('POST');
          expect(jasmine.Ajax.requests.mostRecent().params).toContain('field=' + encodeURIComponent('@field'));
          expect(jasmine.Ajax.requests.mostRecent().params).toContain('maximumNumberOfValues=153');
          expect(jasmine.Ajax.requests.mostRecent().params).toContain('pattern=' + encodeURIComponent('.*$'));
          expect(jasmine.Ajax.requests.mostRecent().params).toContain('patternType=regex');
          promisesSuccess
              .then((values: IIndexFieldValue[])=> {
                expect(values.length).toBe(10);
                expect(jasmine.Ajax.requests.mostRecent().responseType).toBe('text');
              })
              .catch((e: IErrorResponse)=> {
                fail(e)
              })
              .finally(()=> done());

          jasmine.Ajax.requests.mostRecent().respondWith({
            status: 200,
            responseText: JSON.stringify({values: FakeResults.createFakeFieldValues('foo', 10)}),
            responseType: 'text'
          })
        });

        it('for listFields', function (done) {
          var promiseSuccess = ep.listFields();
          expect(jasmine.Ajax.requests.mostRecent().url).toBe(ep.getBaseUri() + '/fields?organizationId=myOrgId&potatoe=mashed&errorsAsSuccess=1');

          expect(jasmine.Ajax.requests.mostRecent().method).toBe('GET');

          promiseSuccess
              .then((fields: IFieldDescription[])=> {
                expect(fields.length).toBe(10);
                expect(jasmine.Ajax.requests.mostRecent().responseType).toBe('text');
              })
              .catch((e: IErrorResponse)=> {
                fail(e);
              })
              .finally(()=> done());

          // Not real field description, but will suffice for test purpose
          jasmine.Ajax.requests.mostRecent().respondWith({
            status: 200,
            responseText: JSON.stringify({fields: _.range(10)}),
            responseType: 'text'
          })
        });

        it('for extensions', function (done) {
          var promiseSuccess = ep.extensions();
          expect(jasmine.Ajax.requests.mostRecent().url).toBe(ep.getBaseUri() + '/extensions?organizationId=myOrgId&potatoe=mashed&errorsAsSuccess=1');

          expect(jasmine.Ajax.requests.mostRecent().method).toBe('GET');

          promiseSuccess
              .then((extensions: IExtension[])=> {
                expect(extensions.length).toBe(10);
                expect(jasmine.Ajax.requests.mostRecent().responseType).toBe('text');
              })
              .catch((e: IErrorResponse)=> {
                fail(e);
              })
              .finally(()=> done());

          // Not real extensions, but will suffice for test purpose
          jasmine.Ajax.requests.mostRecent().respondWith({
            status: 200,
            responseText: JSON.stringify(_.range(10)),
            responseType: 'text'
          })
        });

        it('for rateDocument', function (done) {
          var fakeResult = FakeResults.createFakeResult();
          var promiseSuccess = ep.rateDocument({
            rating: 'Best',
            uniqueId: fakeResult.uniqueId
          });
          expect(jasmine.Ajax.requests.mostRecent().url).toBe(ep.getBaseUri() + '/rating?organizationId=myOrgId&potatoe=mashed');

          expect(jasmine.Ajax.requests.mostRecent().method).toBe('POST');

          promiseSuccess
              .then((response: boolean)=> {
                expect(response).toBe(true);
                expect(jasmine.Ajax.requests.mostRecent().responseType).toBe('text');
              })
              .catch((e: IErrorResponse)=> {
                fail(e);
              })
              .finally(()=> done());
          jasmine.Ajax.requests.mostRecent().respondWith({
            status: 200,
            responseType: 'text'
          })
        });

        it('for tagDocument', function (done) {
          var fakeResult = FakeResults.createFakeResult();
          var promiseSuccess = ep.tagDocument({
            uniqueId: fakeResult.uniqueId,
            doAdd: true,
            fieldName: '@field',
            fieldValue: 'foobar',

          });
          expect(jasmine.Ajax.requests.mostRecent().url).toBe(ep.getBaseUri() + '/tag?organizationId=myOrgId&potatoe=mashed');

          expect(jasmine.Ajax.requests.mostRecent().method).toBe('POST');
          expect(jasmine.Ajax.requests.mostRecent().params).toContain('fieldName=' + encodeURIComponent('@field'));
          expect(jasmine.Ajax.requests.mostRecent().params).toContain('fieldValue=foobar');
          expect(jasmine.Ajax.requests.mostRecent().params).toContain('doAdd=true');
          expect(jasmine.Ajax.requests.mostRecent().params).toContain('uniqueId=' + encodeURIComponent(fakeResult.uniqueId));

          promiseSuccess
              .then((response: boolean)=> {
                expect(response).toBe(true);
                expect(jasmine.Ajax.requests.mostRecent().responseType).toBe('text');
              })
              .catch((e: IErrorResponse)=> {
                fail(e);
              })
              .finally(()=> done());

          jasmine.Ajax.requests.mostRecent().respondWith({
            status: 200,
            responseType: 'text'
          })
        });

        it('for getRevealQuerySuggest', function (done) {
          var promiseSuccess = ep.getRevealQuerySuggest({
            q: 'foobar',
            count: 10
          });

          expect(jasmine.Ajax.requests.mostRecent().url).toBe(ep.getBaseUri() + '/querySuggest?organizationId=myOrgId&potatoe=mashed&errorsAsSuccess=1&q=foobar&count=10');
          expect(jasmine.Ajax.requests.mostRecent().method).toBe('GET');

          // Not real extensions, but will suffice for test purpose
          promiseSuccess
              .then((response: IRevealQuerySuggestResponse)=> {
                expect(response.completions.length).toBe(10);
              })
              .catch((e: IErrorResponse)=> {
                fail(e);
              })
              .finally(()=> done());

          // Not real completions, but will suffice for test purpose
          jasmine.Ajax.requests.mostRecent().respondWith({
            status: 200,
            responseText: JSON.stringify({completions: _.range(10)})
          })
        });

        it('for follow', function (done) {
          var qbuilder = new QueryBuilder();
          qbuilder.expression.add('batman');
          var promiseSuccess = ep.follow({
            frequency: 'weekly',
            type: 'query',
            typeConfig: {
              query: qbuilder.build()
            }
          });

          promiseSuccess
              .then((sub: ISubscription)=> {
                expect(sub.id).toBeDefined();
              })
              .catch((e: IErrorResponse)=> {
                fail(e)
              })
              .finally(()=>done());

          expect(jasmine.Ajax.requests.mostRecent().url).toBe(ep.getBaseAlertsUri() + '/subscriptions?organizationId=myOrgId&potatoe=mashed&errorsAsSuccess=1');
          expect(jasmine.Ajax.requests.mostRecent().method).toBe('POST');
          expect(JSON.parse(jasmine.Ajax.requests.mostRecent().params).frequency).toBe('weekly');

          jasmine.Ajax.requests.mostRecent().respondWith({
            status: 200,
            responseText: JSON.stringify({
              id: 'foobar',
              type: 'query',
              typeConfig: {
                query: qbuilder.build()
              }
            })
          })
        });

        it('for listSubscriptions', function (done) {
          var promiseSuccess = ep.listSubscriptions(15);
          promiseSuccess
              .then((subs: ISubscription[])=> {
                expect(subs.length).toBe(44)
              })
              .catch((e: IErrorResponse)=> {
                fail(e)
              })
              .finally(()=> done());

          // Should return the same promise, since it's not resolved yet
          var promiseSuccess2 = ep.listSubscriptions(15);
          expect(promiseSuccess).toBe(promiseSuccess2);

          expect(jasmine.Ajax.requests.mostRecent().url).toBe(ep.getBaseAlertsUri() + '/subscriptions?organizationId=myOrgId&potatoe=mashed&page=15&errorsAsSuccess=1');
          expect(jasmine.Ajax.requests.mostRecent().method).toBe('GET');

          jasmine.Ajax.requests.mostRecent().respondWith({
            status: 200,
            responseText: JSON.stringify(_.range(44))
          })
        });

        it('for updateSubscription', function (done) {
<<<<<<< HEAD
          var promiseSuccess = ep.updateSubscription(getSubscriptionPromiseSuccess());
=======
          var qbuilder = new QueryBuilder();
          qbuilder.expression.add('batman');
          var promiseSuccess = ep.updateSubscription({
            id: 'foobar',
            type: 'query',
            user: {
              email: 'batman@wayneindustries.com',
              manageToken: 'thejoker'
            },
            typeConfig: {
              query: qbuilder.build()
            }
          });
>>>>>>> c31d8ab3
          promiseSuccess
              .then((sub: ISubscription)=> {
                expect(sub.id).toBe('foobar');
              })
              .catch((e: IErrorResponse)=> {
                fail(e);
              })
              .finally(()=> done());

          expect(jasmine.Ajax.requests.mostRecent().url).toBe(ep.getBaseAlertsUri() + '/subscriptions/foobar?organizationId=myOrgId&potatoe=mashed&errorsAsSuccess=1');
          expect(jasmine.Ajax.requests.mostRecent().method).toBe('PUT');
          expect(JSON.parse(jasmine.Ajax.requests.mostRecent().params).type).toBe('query');

          jasmine.Ajax.requests.mostRecent().respondWith({
            status: 200,
            responseText: JSON.stringify({id: 'foobar'})
          })
        });

        it('for deleteSubscription', function (done) {
<<<<<<< HEAD
          var promiseSuccess = ep.deleteSubscription(getSubscriptionPromiseSuccess());
=======
          var qbuilder = new QueryBuilder();
          qbuilder.expression.add('batman');
          var promiseSuccess = ep.deleteSubscription({
            id: 'foobar',
            type: 'query',
            user: {
              email: 'batman@wayneindustries.com',
              manageToken: 'thejoker'
            },
            typeConfig: {
              query: qbuilder.build()
            }
          });
>>>>>>> c31d8ab3

          promiseSuccess
              .then((sub: ISubscription)=> {
                expect(sub.id).toBe('foobar');
              })
              .catch((e: IErrorResponse)=> {
                fail(e)
              })
              .finally(()=>done());

          expect(jasmine.Ajax.requests.mostRecent().url).toBe(ep.getBaseAlertsUri() + '/subscriptions/foobar?organizationId=myOrgId&potatoe=mashed&errorsAsSuccess=1');
          expect(jasmine.Ajax.requests.mostRecent().method).toBe('DELETE');
          expect(jasmine.Ajax.requests.mostRecent().params).toBe('{}');

          jasmine.Ajax.requests.mostRecent().respondWith({
            status: 200,
            responseText: JSON.stringify({id: 'foobar'})
          })
        })
      })
    })
  })
  
  function getSubscriptionPromiseSuccess(): ISubscription{
    var qbuilder = new QueryBuilder();
    qbuilder.expression.add('batman');
    return {
      id: 'foobar',
      type: 'query',
      typeConfig: {
        query: qbuilder.build()
      },
      user: {
        manageToken: '1',
        email: '42@coveo.com'
      }
    }
  }
  
}<|MERGE_RESOLUTION|>--- conflicted
+++ resolved
@@ -466,23 +466,7 @@
         });
 
         it('for updateSubscription', function (done) {
-<<<<<<< HEAD
           var promiseSuccess = ep.updateSubscription(getSubscriptionPromiseSuccess());
-=======
-          var qbuilder = new QueryBuilder();
-          qbuilder.expression.add('batman');
-          var promiseSuccess = ep.updateSubscription({
-            id: 'foobar',
-            type: 'query',
-            user: {
-              email: 'batman@wayneindustries.com',
-              manageToken: 'thejoker'
-            },
-            typeConfig: {
-              query: qbuilder.build()
-            }
-          });
->>>>>>> c31d8ab3
           promiseSuccess
               .then((sub: ISubscription)=> {
                 expect(sub.id).toBe('foobar');
@@ -503,24 +487,7 @@
         });
 
         it('for deleteSubscription', function (done) {
-<<<<<<< HEAD
           var promiseSuccess = ep.deleteSubscription(getSubscriptionPromiseSuccess());
-=======
-          var qbuilder = new QueryBuilder();
-          qbuilder.expression.add('batman');
-          var promiseSuccess = ep.deleteSubscription({
-            id: 'foobar',
-            type: 'query',
-            user: {
-              email: 'batman@wayneindustries.com',
-              manageToken: 'thejoker'
-            },
-            typeConfig: {
-              query: qbuilder.build()
-            }
-          });
->>>>>>> c31d8ab3
-
           promiseSuccess
               .then((sub: ISubscription)=> {
                 expect(sub.id).toBe('foobar');
