--- conflicted
+++ resolved
@@ -493,10 +493,8 @@
 import { DeviceUtilsTest } from './utils/DeviceUtilsTest';
 DeviceUtilsTest();
 
-<<<<<<< HEAD
-import { UrlUtilsTest } from './utils/UrlUtilsTest';
-UrlUtilsTest();
-=======
 import { TimespanFacetTest } from './ui/TimespanFacetTest';
 TimespanFacetTest();
->>>>>>> 587c65f4
+
+import { UrlUtilsTest } from './utils/UrlUtilsTest';
+UrlUtilsTest();