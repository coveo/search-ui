--- conflicted
+++ resolved
@@ -467,9 +467,6 @@
 
 import { DebugHeaderTest } from './ui/DebugHeaderTest';
 DebugHeaderTest();
-<<<<<<< HEAD
-=======
 
 import { FacetValuesTest } from './ui/FacetValuesTest';
 FacetValuesTest();
->>>>>>> c5b7caac
