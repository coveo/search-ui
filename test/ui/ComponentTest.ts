import * as Mock from '../MockEnvironment';
import {Component} from '../../src/ui/Base/Component';
import {$$} from '../../src/utils/Dom';
import {IQueryResult} from '../../src/rest/QueryResult';
import {FakeResults} from '../Fake';

<<<<<<< HEAD
export function ComponentTest() {
  describe('Component', () => {
    var env: Mock.IMockEnvironment;
    var cmp: Component;
=======
module Coveo {
  import MockEnvironment = Coveo.Mock.IMockEnvironment;
  describe('Component', () => {
    let env: MockEnvironment;
    let cmp: Component;
>>>>>>> a5a1e657

    beforeEach(function () {
      env = new Mock.MockEnvironmentBuilder().build();
      let el = document.createElement('div');
      env.root.appendChild(el);
      cmp = new Component(el, 'Test');
    });

    afterEach(function () {
      env = null
      cmp = null;
    });

    it('will resolve all environment variables if not provided', function () {
      expect(cmp.queryController).toBe(env.queryController);
      expect(cmp.componentOptionsModel).toBe(env.componentOptionsModel);
      expect(cmp.usageAnalytics).toBeDefined();
      expect(cmp.componentStateModel).toBe(env.componentStateModel);
      expect(cmp.queryStateModel).toBe(env.queryStateModel);
    });

    it('should return a binding object', function () {
      expect(cmp.getBindings()).toBeDefined();
    });

    it('should return a debug info object', function () {
      expect(cmp.debugInfo()).toBeDefined();
    });

    it('should be possible to disable', function () {
      cmp.disable();
      expect(cmp.disabled).toBe(true);
    });

    it('should be possible to enable', function () {
      cmp.enable();
      expect(cmp.disabled).toBe(false);
    });

    it('should be enabled by default', function () {
      expect(cmp.disabled).toBe(false);
    });

    it('should add the correct class on the component', function () {
      expect($$(cmp.element).hasClass('CoveoTest')).toBe(true);
    });

    it('should bind the component to the element', function () {
      expect(cmp.element['CoveoTest']).toBe(cmp);
    });

    it('should be able to resolve if the element is directly on the root of the interface', function () {
      let resolveDirectly = new Component(env.root, 'test');
      expect(resolveDirectly.queryController).toBe(env.queryController);
      expect(resolveDirectly.searchInterface).toBe(env.searchInterface);
    });

    describe('should allow to point form element to a dummy form', function () {
      let elementToDummyOut: HTMLInputElement;
      let elementThatShouldNotBeDummiedOut: HTMLDivElement;

      beforeEach(function () {
        elementToDummyOut = document.createElement('input');
        elementToDummyOut.setAttribute('type', 'text');
        elementThatShouldNotBeDummiedOut = document.createElement('div');
        elementThatShouldNotBeDummiedOut.appendChild(elementToDummyOut);
      })

      afterEach(function () {
        elementToDummyOut = null;
        elementThatShouldNotBeDummiedOut = null;
      })

      it('directly on an input', function () {
        Component.pointElementsToDummyForm(elementToDummyOut);
        expect(elementToDummyOut.getAttribute('form')).toBe('coveo-dummy-form');
      })

      it('but not on non-input tag', function () {
        let elementThatShouldNotBeDummiedOut = document.createElement('div');
        Component.pointElementsToDummyForm(elementThatShouldNotBeDummiedOut);
        expect(elementThatShouldNotBeDummiedOut.getAttribute('form')).toBe(null);
      })

      it('on child input', function () {
        Component.pointElementsToDummyForm(elementThatShouldNotBeDummiedOut);
        expect(elementToDummyOut.getAttribute('form')).toBe('coveo-dummy-form');
      })

      it('on multiple child input', function () {
        let elementToDummyOut2 = document.createElement('input');
        elementToDummyOut2.setAttribute('type', 'text');
        elementThatShouldNotBeDummiedOut.appendChild(elementToDummyOut2);
        Component.pointElementsToDummyForm(elementThatShouldNotBeDummiedOut);
        expect(elementToDummyOut.getAttribute('form')).toBe('coveo-dummy-form');
        expect(elementToDummyOut2.getAttribute('form')).toBe('coveo-dummy-form');
      })
    })



    describe('resolving results', function () {
      let result: IQueryResult;

      beforeEach(function () {
        result = FakeResults.createFakeResult();
      })

      afterEach(function () {
        result = null;
      })

      it('should allow to bind a result to an element', function () {
        Component.bindResultToElement(cmp.element, result);
        expect(Component.getResult(cmp.element)).toBe(result);
      });

      it('should allow to retrive a result from a child element', function () {
        Component.bindResultToElement(env.root, result);
        expect(Component.getResult(cmp.element)).toBe(result);
      });
    })

    describe('the static get method', function () {
      it('should return the component', function () {
        expect(Component.get(cmp.element)).toBe(cmp);
        expect(Component.get(cmp.element, { ID: 'Test' })).toBe(cmp);
        expect(Component.get(cmp.element, 'Test')).toBe(cmp);
      });

      it('should return the component if there is more than one component bound', function () {
        let cmp2 = new Component(cmp.element, 'Test2');

        expect(() => Component.get(cmp.element)).toThrow();
        expect(() => Component.get(cmp.element, undefined, true)).not.toThrow();
        expect(Component.get(cmp.element, { ID: 'Test' })).toBe(cmp);
        expect(Component.get(cmp.element, 'Test')).toBe(cmp);
        expect(Component.get(cmp.element, { ID: 'Test2' })).toBe(cmp2);
        expect(Component.get(cmp.element, 'Test2')).toBe(cmp2);
      });

      it('should return undefined and not throw if no component is bound', function () {
        let notAComponentElement = document.createElement('div');
        expect(() => Component.get(notAComponentElement)).not.toThrow();
        expect(Component.get(notAComponentElement)).toBeUndefined();
      });
    })
  })
}<|MERGE_RESOLUTION|>--- conflicted
+++ resolved
@@ -4,18 +4,11 @@
 import {IQueryResult} from '../../src/rest/QueryResult';
 import {FakeResults} from '../Fake';
 
-<<<<<<< HEAD
+
 export function ComponentTest() {
   describe('Component', () => {
-    var env: Mock.IMockEnvironment;
-    var cmp: Component;
-=======
-module Coveo {
-  import MockEnvironment = Coveo.Mock.IMockEnvironment;
-  describe('Component', () => {
-    let env: MockEnvironment;
+    let env: Mock.IMockEnvironment;
     let cmp: Component;
->>>>>>> a5a1e657
 
     beforeEach(function () {
       env = new Mock.MockEnvironmentBuilder().build();
