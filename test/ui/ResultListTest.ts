import * as Mock from '../MockEnvironment';
import { ResultList } from '../../src/ui/ResultList/ResultList';
import { registerCustomMatcher } from '../CustomMatchers';
import { FakeResults } from '../Fake';
import { Simulate } from '../Simulate';
import { $$ } from '../../src/utils/Dom';
import { ResultListEvents } from '../../src/events/ResultListEvents';
import { IResultListOptions } from '../../src/ui/ResultList/ResultList';
import { UnderscoreTemplate } from '../../src/ui/Templates/UnderscoreTemplate';
import { ResultLayoutEvents } from '../../src/events/ResultLayoutEvents';
import { AdvancedComponentSetupOptions } from '../MockEnvironment';
import { TemplateList } from '../../src/ui/Templates/TemplateList';
import { QueryBuilder } from '../../src/ui/Base/QueryBuilder';
import { analyticsActionCauseList } from '../../src/ui/Analytics/AnalyticsActionListMeta';
import { IQueryResults } from '../../src/rest/QueryResults';
<<<<<<< HEAD
import { TableTemplate } from '../../src/ui/Templates/TableTemplate';
=======
import { Defer } from '../../src/misc/Defer';
>>>>>>> 13c384da

export function ResultListTest() {
  describe('ResultList', () => {
    let test: Mock.IBasicComponentSetup<ResultList>;

    beforeEach(() => {
      test = Mock.basicComponentSetup<ResultList>(ResultList);
      registerCustomMatcher();
    });

    afterEach(() => {
      test = null;
    });

    describe('displayMoreResults', () => {

      beforeEach(() => {
        // Fill the result list one time first, so we can have more results.
        Simulate.query(test.env);
      });

      describe('when returning less than 10 results', () => {
        let promiseResults: Promise<IQueryResults>;
        beforeEach(() => {
          promiseResults = new Promise((resolve, reject) => {
            resolve(FakeResults.createFakeResults(5));
          });

          (<jasmine.Spy>test.env.queryController.fetchMore).and.returnValue(promiseResults);
        });

        it('should stop asking for more results if consecutive calls are queued', (done) => {
          Defer.defer(() => {
            test.cmp.displayMoreResults(10);
            test.cmp.displayMoreResults(10);
            test.cmp.displayMoreResults(10);
            expect(test.env.queryController.fetchMore).toHaveBeenCalledTimes(1);
            done();
          });
        });

        it('should stop asking for more results if less results than requested are returned', (done) => {
          Defer.defer(() => {
            test.cmp.displayMoreResults(10);
            promiseResults.then(() => {
              test.cmp.displayMoreResults(10);
              expect(test.env.queryController.fetchMore).toHaveBeenCalledTimes(1);
              done();
            });
          });
        });
      });

      describe('when returning 10 or more results', () => {
        let promiseResults: Promise<IQueryResults>;
        beforeEach(() => {
          promiseResults = new Promise((resolve, reject) => {
            resolve(FakeResults.createFakeResults(10));
          });

          (<jasmine.Spy>test.env.queryController.fetchMore).and.returnValue(promiseResults);
        });

        afterEach(() => {
          promiseResults = null;
        });

        it('should trigger 10 new result displayed event when fetching more results', (done) => {
          const newResultSpy = jasmine.createSpy('newresultspy');
          $$(test.cmp.element).on(ResultListEvents.newResultDisplayed, newResultSpy);
          Defer.defer(() => {
            test.cmp.displayMoreResults(10).then(() => {
              expect(newResultSpy).toHaveBeenCalledTimes(10);
              done();
            });
          });
        });

        it('should trigger a single new results displayed event when fetching more results', (done) => {
          const newResultsSpy = jasmine.createSpy('newresultsspy');
          $$(test.cmp.element).on(ResultListEvents.newResultsDisplayed, newResultsSpy);

          Defer.defer(() => {
            test.cmp.displayMoreResults(10).then(() => {
              expect(newResultsSpy).toHaveBeenCalledTimes(1);
              done();
            });
          });

        });

        it('should log an analytics event when more results are returned', (done) => {
          Defer.defer(() => {
            test.cmp.displayMoreResults(10).then(() => {
              expect(test.env.usageAnalytics.logCustomEvent).toHaveBeenCalledWith(analyticsActionCauseList.pagerScrolling, jasmine.any(Object), test.cmp.element);
              done();
            });
          });
        });

        it('should queue up another scroll when it receives results to fill up the container, if infinite scrolling is enabled', (done) => {
          test.cmp.options.enableInfiniteScroll = true;
          Defer.defer(() => {
            test.cmp.displayMoreResults(10);
            promiseResults.then(() => {
              setTimeout(() => {
                expect(test.env.queryController.fetchMore).toHaveBeenCalled();
                done();
              }, 1000);
            });
          });
        });

        it('should not queue up infinite amount of request if it is trying to fill up the scrolling container', (done) => {
          test.cmp.options.enableInfiniteScroll = true;
          test.cmp.displayMoreResults(10);
          promiseResults.then(() => {
            setTimeout(() => {
              // Once at the initial request, + 5 (ResultList.MAX_AMOUNT_OF_SUCESSIVE_REQUESTS)
              expect(test.env.queryController.fetchMore).toHaveBeenCalledTimes(6);
              done();
            }, 1000);
          });
        });
      });
    });

    it('should allow to return the currently displayed result', () => {
      expect(ResultList.resultCurrentlyBeingRendered).toBeNull();
      const data = FakeResults.createFakeResult();
      test.cmp.buildResult(data);
      expect(ResultList.resultCurrentlyBeingRendered).toBe(data);
    });

    it('should set currently displayed result to undefined when they are all rendered', (done) => {
      const data = FakeResults.createFakeResults(13);
      test.cmp.buildResults(data).then(() => {
        expect(ResultList.resultCurrentlyBeingRendered).toBeNull();
        done();
      });
    });

    it('should reset currently displayed on new query', (done) => {
      const data = FakeResults.createFakeResult();
      test.cmp.buildResult(data).then(() => {
        expect(ResultList.resultCurrentlyBeingRendered).toBe(data);
        Simulate.query(test.env);
        Defer.defer(() => {
          expect(ResultList.resultCurrentlyBeingRendered).toBeNull();
          done();
        });

      });
    });

    it('should allow to build a single result element', (done) => {
      const data = FakeResults.createFakeResult();
      test.cmp.buildResult(data).then(built => {
        expect(built).toBeDefined();
        const rs = $$(built).find('.CoveoResultLink');
        expect($$(rs).text()).toBe(data.title);
        done();
      });

    });

    it('should allow to build multiple results element', (done) => {
      const data = FakeResults.createFakeResults(13);
      test.cmp.buildResults(data).then(built => {
        expect(built.length).toBe(13);
        let rs = $$(built[0]).find('.CoveoResultLink');
        expect($$(rs).text()).toBe(data.results[0].title);
        rs = $$(built[12]).find('.CoveoResultLink');
        expect($$(rs).text()).toBe(data.results[12].title);
        done();
      });
    });

    it('should bind result on the HTMLElement', (done) => {
      const data = FakeResults.createFakeResults(13);
      test.cmp.buildResults(data).then(built => {
        expect(built[0]['CoveoResult']).toEqual(jasmine.objectContaining({ title: 'Title0' }));
        const jQuery = Simulate.addJQuery();
        test.cmp.buildResults(data).then(built2 => {
          expect(jQuery(built2[3]).data()).toEqual(jasmine.objectContaining({ title: 'Title3' }));
          Simulate.removeJQuery();
          done();
        });
      });
    });

    it('should allow to render results inside the result list', (done) => {
      const data = FakeResults.createFakeResults(13);
      test.cmp.buildResults(data).then(elem => {
        test.cmp.renderResults(elem);
        expect($$(test.cmp.element).findAll('.CoveoResult').length).toBe(13);
        done();
      });
    });

    it('should allow to render results and append them', (done) => {
      const data = FakeResults.createFakeResults(13);
      test.cmp.buildResults(data).then(elem => {
        test.cmp.renderResults(elem);
        test.cmp.buildResults(data).then(elem => {
          test.cmp.renderResults(elem, true);
          expect($$(test.cmp.element).findAll('.CoveoResult').length).toBe(26);
          done();
        });
      });
    });

    it('should allow to render results and not append them', (done) => {
      const data = FakeResults.createFakeResults(13);
      test.cmp.buildResults(data).then(elem => {
        test.cmp.renderResults(elem);
        test.cmp.buildResults(data).then(elem => {
          test.cmp.renderResults(elem, false);
          expect($$(test.cmp.element).findAll('.CoveoResult').length).toBe(13);
          done();
        });
      });
    });

    it('should trigger result displayed event when rendering', (done) => {
      const data = FakeResults.createFakeResults(6);
      const spyResult = jasmine.createSpy('spyResult');
      const spyResults = jasmine.createSpy('spyResults');
      $$(test.cmp.element).on(ResultListEvents.newResultDisplayed, spyResult);
      $$(test.cmp.element).on(ResultListEvents.newResultsDisplayed, spyResults);
      test.cmp.buildResults(data).then(elem => {
        test.cmp.renderResults(elem);
        expect(spyResult).toHaveBeenCalledTimes(6);
        expect(spyResults).toHaveBeenCalledTimes(1);
        done();
      });
    });

    it('should render itself correctly after a full query', (done) => {
      const spyResult = jasmine.createSpy('spyResult');
      const spyResults = jasmine.createSpy('spyResults');
      $$(test.cmp.element).on(ResultListEvents.newResultDisplayed, spyResult);
      $$(test.cmp.element).on(ResultListEvents.newResultsDisplayed, spyResults);
      Simulate.query(test.env);
      Defer.defer(() => {
        expect(test.cmp.getDisplayedResults().length).toBe(10);
        expect(test.cmp.getDisplayedResultsElements().length).toBe(10);
        expect(spyResult).toHaveBeenCalledTimes(10);
        expect(spyResults).toHaveBeenCalledTimes(1);
        done();
      });
    });


    it('should clear itself on query error', (done) => {
      Simulate.query(test.env);
      Defer.defer(() => {
        expect(test.cmp.getDisplayedResults().length).toBe(10);
        expect(test.cmp.getDisplayedResultsElements().length).toBe(10);
        Simulate.query(test.env, {
          error: {
            message: 'oh noes',
            type: 'very bad',
            name: 'oh noes very bad'
          }
        });
        Defer.defer(() => {
          expect(test.cmp.getDisplayedResults().length).toBe(0);
          expect(test.cmp.getDisplayedResultsElements().length).toBe(0);
          done();
        });
      });
    });

    it('should add and remove a hidden css class on enable/disable', () => {
      test.cmp.disable();
      expect($$(test.cmp.element).hasClass('coveo-hidden')).toBe(true);
      test.cmp.enable();
      expect($$(test.cmp.element).hasClass('coveo-hidden')).toBe(false);
    });

    it('should hide and show specific css class correctly', (done) => {
      const showIfQuery = $$('div', {
        className: 'coveo-show-if-query'
      });
      const showIfNoQuery = $$('div', {
        className: 'coveo-show-if-no-query'
      });
      const showIfResults = $$('div', {
        className: 'coveo-show-if-results'
      });
      const showIfNoResults = $$('div', {
        className: 'coveo-show-if-no-results'
      });

      test.cmp.element.appendChild(showIfQuery.el);
      test.cmp.element.appendChild(showIfNoQuery.el);
      test.cmp.element.appendChild(showIfResults.el);
      test.cmp.element.appendChild(showIfNoResults.el);

      const withAQuery = new QueryBuilder();
      withAQuery.expression.add('foo');

      Simulate.query(test.env, {
        query: withAQuery.build()
      });

      Defer.defer(() => {
        expect(showIfQuery.el.style.display).toBe('block');
        expect(showIfNoQuery.el.style.display).toBe('none');

        Simulate.query(test.env, {
          results: FakeResults.createFakeResults(0)
        });

        Defer.defer(() => {
          expect(showIfResults.el.style.display).toBe('none');
          expect(showIfNoResults.el.style.display).toBe('block');

          Simulate.query(test.env, {
            results: FakeResults.createFakeResults(10)
          });
          Defer.defer(() => {
            expect(showIfResults.el.style.display).toBe('block');
            expect(showIfNoResults.el.style.display).toBe('none');
            done();
          });
        });
      });
    });

    describe('exposes options', () => {
      it('resultContainer allow to specify where to render results', (done) => {
        const aNewContainer = document.createElement('div');
        expect(aNewContainer.children.length).toBe(0);
        test = Mock.optionsComponentSetup<ResultList, IResultListOptions>(ResultList, {
          resultContainer: aNewContainer
        });
        Simulate.query(test.env);
        Defer.defer(() => {
          expect(aNewContainer.children.length).toBe(10);
          done();
        });
      });

      it('should get the minimal amount of fields to include when the option is true', () => {
        test = Mock.optionsComponentSetup<ResultList, IResultListOptions>(ResultList, {
          autoSelectFieldsToInclude: true
        });

        const simulation = Simulate.query(test.env);
        expect(simulation.queryBuilder.build().fieldsToInclude).toEqual(jasmine.arrayContaining(['author', 'language', 'urihash', 'objecttype', 'collection', 'source', 'language', 'permanentid']));
      });

      it('should allow to get the auto select fields to include', () => {
        expect(test.cmp.getAutoSelectedFieldsToInclude()).toEqual(jasmine.arrayContaining(['author', 'language', 'urihash', 'objecttype', 'collection', 'source', 'language', 'permanentid']));
      });

      it('resultTemplate allow to specify a template manually', (done) => {
        const tmpl: UnderscoreTemplate = Mock.mock<UnderscoreTemplate>(UnderscoreTemplate);
        const asSpy = <any>tmpl;
        asSpy.instantiateToElement.and.returnValue(new Promise((resolve, reject) => resolve(document.createElement('div'))));
        test = Mock.optionsComponentSetup<ResultList, IResultListOptions>(ResultList, {
          resultTemplate: tmpl
        });
        Simulate.query(test.env);
        Defer.defer(() => {
          expect(tmpl.instantiateToElement).toHaveBeenCalledTimes(10);
          done();
        });
      });

      it('waitAnimation allow to specify a different animation such as spin or fade', () => {
        test = Mock.optionsComponentSetup<ResultList, IResultListOptions>(ResultList, {
          waitAnimation: 'fade'
        });

        Simulate.query(test.env, {
          callbackDuringQuery: () => {
            expect($$(test.cmp.options.waitAnimationContainer).hasClass('coveo-fade-out')).toBe(true);
          },
          callbackAfterQuery: () => {
            expect($$(test.cmp.options.waitAnimationContainer).hasClass('coveo-fade-out')).not.toBe(true);
          }
        });

        test = Mock.optionsComponentSetup<ResultList, IResultListOptions>(ResultList, {
          waitAnimation: 'spinner'
        });

        Simulate.query(test.env, {
          callbackDuringQuery: () => {
            expect($$(test.cmp.options.waitAnimationContainer).find('.coveo-loading-spinner')).toBeDefined();
          },
          callbackAfterQuery: () => {
            expect($$(test.cmp.options.waitAnimationContainer).find('.coveo-loading-spinner')).toBeNull();
          }
        });
      });

      it('waitAnimationContainer allow to specify where to display the animation', () => {
        const aNewContainer = document.createElement('div');
        test = Mock.optionsComponentSetup<ResultList, IResultListOptions>(ResultList, {
          waitAnimation: 'fade',
          waitAnimationContainer: aNewContainer
        });
        Simulate.query(test.env, {
          callbackDuringQuery: () => {
            expect($$(aNewContainer).hasClass('coveo-fade-out')).toBe(true);
          }
        });
      });

      it('enableInfiniteScroll allow to enable infinite scrolling', (done) => {

        test = Mock.optionsComponentSetup<ResultList, IResultListOptions>(ResultList, {
          enableInfiniteScroll: false
        });
        Simulate.query(test.env);
        Defer.defer(() => {
          expect(test.env.queryController.fetchMore).not.toHaveBeenCalled();

          test = Mock.optionsComponentSetup<ResultList, IResultListOptions>(ResultList, {
            enableInfiniteScroll: true
          });
          Simulate.query(test.env);
          Defer.defer(() => {
            expect(test.env.queryController.fetchMore).toHaveBeenCalled();
            done();
          });
        });
      });

      it('infiniteScrollPageSize allow to specify the number of result to fetch when scrolling', (done) => {
        test = Mock.optionsComponentSetup<ResultList, IResultListOptions>(ResultList, {
          enableInfiniteScroll: true,
          infiniteScrollPageSize: 26
        });
        Simulate.query(test.env);
        Defer.defer(() => {
          expect(test.env.queryController.fetchMore).toHaveBeenCalledWith(26);
          done();
        });
      });

      it('fieldsToInclude allow to specify an array of fields to include in the query', () => {
        test = Mock.optionsComponentSetup<ResultList, IResultListOptions>(ResultList, {
          fieldsToInclude: ['@field1', '@field2', '@field3']
        });
        const simulation = Simulate.query(test.env);
        expect(simulation.queryBuilder.fieldsToInclude).toContain('field1');
        expect(simulation.queryBuilder.fieldsToInclude).toContain('field2');
        expect(simulation.queryBuilder.fieldsToInclude).toContain('field3');
      });

      describe('layout', () => {
        it('should correctly listen to populateResultLayout', () => {
          test = Mock.optionsComponentSetup<ResultList, IResultListOptions>(ResultList, {
            layout: 'card'
          });
          const layoutsPopulated = [];
          $$(test.env.root).trigger(ResultLayoutEvents.populateResultLayout, { layouts: layoutsPopulated });
          expect(layoutsPopulated).toEqual(jasmine.arrayContaining(['card']));

        });

        it('should set the correct layout on each child template if it contains a TemplateList', () => {
          const elem = $$('div', {
            className: 'CoveoResultList'
          });
          const scriptOne = $$('script', {
            className: 'result-template',
            type: 'text/html'
          });
          const scriptTwo = $$('script', {
            className: 'result-template',
            type: 'text/html'
          });
          elem.append(scriptOne.el);
          elem.append(scriptTwo.el);
          test = Mock.advancedComponentSetup<ResultList>(ResultList, new AdvancedComponentSetupOptions(elem.el, {
            layout: 'card'
          }));

          expect(test.cmp.options.resultTemplate instanceof TemplateList).toBe(true);
          expect((<TemplateList>test.cmp.options.resultTemplate).templates[0].layout).toBe('card');
          expect((<TemplateList>test.cmp.options.resultTemplate).templates[1].layout).toBe('card');
        });

        it('should add 3 empty div at the end of the results when it\'s a card template and infinite scroll is not enabled', (done) => {
          test = Mock.optionsComponentSetup<ResultList, IResultListOptions>(ResultList, {
            layout: 'card',
            enableInfiniteScroll: false
          });
          Simulate.query(test.env);
          Defer.defer(() => {
            const container = test.cmp.options.resultContainer;
            expect(container.children.item(container.children.length - 1).innerHTML).toBe('');
            expect(container.children.item(container.children.length - 2).innerHTML).toBe('');
            expect(container.children.item(container.children.length - 3).innerHTML).toBe('');
            expect(container.children.item(container.children.length - 4).innerHTML).not.toBe('');
            done();
          });
        });

        it('should add 3 empty div at the end of the results when it\'s a card template and infinite scroll is enabled', (done) => {
          test = Mock.optionsComponentSetup<ResultList, IResultListOptions>(ResultList, {
            layout: 'card',
            enableInfiniteScroll: true
          });
          Simulate.query(test.env);
          Defer.defer(() => {
            const container = test.cmp.options.resultContainer;
            expect(container.children.item(container.children.length - 1).innerHTML).not.toBe('');
            expect(container.children.item(container.children.length - 2).innerHTML).not.toBe('');
            expect(container.children.item(container.children.length - 3).innerHTML).not.toBe('');
            done();
          });
        });

        it('should react to change layout event', () => {
          test = Mock.optionsComponentSetup<ResultList, IResultListOptions>(ResultList, {
            layout: 'card'
          });
          $$(test.env.root).trigger(ResultListEvents.changeLayout, {
            layout: 'list',
            results: FakeResults.createFakeResults()
          });
          expect($$(test.cmp.element).hasClass('coveo-hidden')).toBe(true);
          $$(test.env.root).trigger(ResultListEvents.changeLayout, {
            layout: 'card',
            results: FakeResults.createFakeResults()
          });
          expect($$(test.cmp.element).hasClass('coveo-hidden')).toBe(false);
        });
      });
    });
  });
}<|MERGE_RESOLUTION|>--- conflicted
+++ resolved
@@ -13,11 +13,8 @@
 import { QueryBuilder } from '../../src/ui/Base/QueryBuilder';
 import { analyticsActionCauseList } from '../../src/ui/Analytics/AnalyticsActionListMeta';
 import { IQueryResults } from '../../src/rest/QueryResults';
-<<<<<<< HEAD
 import { TableTemplate } from '../../src/ui/Templates/TableTemplate';
-=======
 import { Defer } from '../../src/misc/Defer';
->>>>>>> 13c384da
 
 export function ResultListTest() {
   describe('ResultList', () => {
