import * as Mock from '../MockEnvironment';
import {ResultList} from '../../src/ui/ResultList/ResultList';
import {registerCustomMatcher} from '../CustomMatchers';
import {FakeResults} from '../Fake';
import {Simulate} from '../Simulate';
import {$$} from '../../src/utils/Dom';
import {ResultListEvents} from '../../src/events/ResultListEvents';
import {IResultListOptions} from '../../src/ui/ResultList/ResultList';
import {UnderscoreTemplate} from '../../src/ui/Templates/UnderscoreTemplate';

export function ResultListTest() {
  describe('ResultList', () => {
    let test: Mock.IBasicComponentSetup<ResultList>;

    beforeEach(() => {
      test = Mock.basicComponentSetup<ResultList>(ResultList);
      registerCustomMatcher();
    });

    afterEach(() => {
      test = null;
    });

    it('should allow to return the currently displayed result', () => {
      expect(ResultList.resultCurrentlyBeingRendered).toBeNull();
      let data = FakeResults.createFakeResult();
      test.cmp.buildResult(data);
      expect(ResultList.resultCurrentlyBeingRendered).toBe(data);
    });

    it('should set currently displayed result to undefined when they are all rendered', () => {
      let data = FakeResults.createFakeResults(13);
      test.cmp.buildResults(data);
      expect(ResultList.resultCurrentlyBeingRendered).toBeNull();
    });

    it('should reset currently displayed on new query', () => {
      let data = FakeResults.createFakeResult();
      test.cmp.buildResult(data);
      expect(ResultList.resultCurrentlyBeingRendered).toBe(data);
      Simulate.query(test.env);
      expect(ResultList.resultCurrentlyBeingRendered).toBeNull();
    });

    it('should allow to build a single result element', () => {
      let data = FakeResults.createFakeResult();
      let built = test.cmp.buildResult(data);
      expect(built).toBeDefined();
      let rs = $$(built).find('.CoveoResultLink');
      expect($$(rs).text()).toBe(data.title);
    });

    it('should allow to build multiple results element', () => {
      let data = FakeResults.createFakeResults(13);
      let built = test.cmp.buildResults(data);
      expect(built.length).toBe(13);
      let rs = $$(built[0]).find('.CoveoResultLink');
      expect($$(rs).text()).toBe(data.results[0].title);
      rs = $$(built[12]).find('.CoveoResultLink');
      expect($$(rs).text()).toBe(data.results[12].title);
    });

    it('should bind result on the HTMLElement', () => {
      let data = FakeResults.createFakeResults(13);
      let built = test.cmp.buildResults(data);

      expect(built[0]['CoveoResult']).toEqual(jasmine.objectContaining({ title: 'Title0' }));
      let jQuery = Simulate.addJQuery();
      built = test.cmp.buildResults(data);
      expect(jQuery(built[3]).data()).toEqual(jasmine.objectContaining({ title: 'Title3' }));
      Simulate.removeJQuery();
    });

    it('should allow to render results inside the result list', () => {
      let data = FakeResults.createFakeResults(13);
      test.cmp.renderResults(test.cmp.buildResults(data));
      expect($$(test.cmp.element).findAll('.CoveoResult').length).toBe(13);
    });

    it('should trigger result displayed event when rendering', () => {
      let data = FakeResults.createFakeResults(6);
      let spyResult = jasmine.createSpy('spyResult');
      let spyResults = jasmine.createSpy('spyResults');
      $$(test.cmp.element).on(ResultListEvents.newResultDisplayed, spyResult);
      $$(test.cmp.element).on(ResultListEvents.newResultsDisplayed, spyResults);
      test.cmp.renderResults(test.cmp.buildResults(data));
      expect(spyResult).toHaveBeenCalledTimes(6);
      expect(spyResults).toHaveBeenCalledTimes(1);
    });

    it('should render itself correctly after a full query', () => {
      let spyResult = jasmine.createSpy('spyResult');
      let spyResults = jasmine.createSpy('spyResults');
      $$(test.cmp.element).on(ResultListEvents.newResultDisplayed, spyResult);
      $$(test.cmp.element).on(ResultListEvents.newResultsDisplayed, spyResults);
      Simulate.query(test.env);
      expect(test.cmp.getDisplayedResults().length).toBe(10);
      expect(test.cmp.getDisplayedResultsElements().length).toBe(10);
      expect(spyResult).toHaveBeenCalledTimes(10);
      expect(spyResults).toHaveBeenCalledTimes(1);
    });


    it('should clear itself on query error', () => {
      Simulate.query(test.env);
      expect(test.cmp.getDisplayedResults().length).toBe(10);
      expect(test.cmp.getDisplayedResultsElements().length).toBe(10);
      Simulate.query(test.env, {
        error: {
          message: 'oh noes',
          type: 'very bad',
          name: 'oh noes very bad'
        }
      });
      expect(test.cmp.getDisplayedResults().length).toBe(0);
      expect(test.cmp.getDisplayedResultsElements().length).toBe(0);
    });

    describe('exposes options', () => {
      it('resultContainer allow to specify where to render results', () => {
        let aNewContainer = document.createElement('div');
        expect(aNewContainer.children.length).toBe(0);
        test = Mock.optionsComponentSetup<ResultList, IResultListOptions>(ResultList, {
          resultContainer: aNewContainer
        });
        Simulate.query(test.env);
        expect(aNewContainer.children.length).toBe(10);
      });

<<<<<<< HEAD
=======
      it('should get the minimal amount of fields to include when the option is true', () => {
        test = Mock.optionsComponentSetup<ResultList, IResultListOptions>(ResultList, {
          autoSelectFieldsToInclude: true
        });

        let simulation = Simulate.query(test.env);
        expect(simulation.queryBuilder.build().fieldsToInclude).toEqual(jasmine.arrayContaining(['author', 'language', 'urihash', 'objecttype', 'collection', 'source', 'language', 'uniqueid']));
      });

>>>>>>> 7ec954ec
      it('resultTemplate allow to specify a template manually', () => {
        let tmpl: UnderscoreTemplate = Mock.mock<UnderscoreTemplate>(UnderscoreTemplate);
        let asSpy = <any>tmpl;
        asSpy.instantiateToElement.and.returnValue(document.createElement('div'));
        test = Mock.optionsComponentSetup<ResultList, IResultListOptions>(ResultList, {
          resultTemplate: tmpl
        });
        Simulate.query(test.env);
        expect(tmpl.instantiateToElement).toHaveBeenCalledTimes(10);
      });

      it('waitAnimation allow to specify a different animation such as spin or fade', () => {
        test = Mock.optionsComponentSetup<ResultList, IResultListOptions>(ResultList, {
          waitAnimation: 'fade'
        });

        Simulate.query(test.env, {
          callbackDuringQuery: () => {
            expect($$(test.cmp.options.waitAnimationContainer).hasClass('coveo-fade-out')).toBe(true);
          },
          callbackAfterQuery: () => {
            expect($$(test.cmp.options.waitAnimationContainer).hasClass('coveo-fade-out')).not.toBe(true);
          }
        });

        test = Mock.optionsComponentSetup<ResultList, IResultListOptions>(ResultList, {
          waitAnimation: 'spinner'
        });

        Simulate.query(test.env, {
          callbackDuringQuery: () => {
            expect($$(test.cmp.options.waitAnimationContainer).find('.coveo-loading-spinner')).toBeDefined();
          },
          callbackAfterQuery: () => {
            expect($$(test.cmp.options.waitAnimationContainer).find('.coveo-loading-spinner')).toBeNull();
          }
        });
      });

      it('waitAnimationContainer allow to specify where to display the animation', () => {
        let aNewContainer = document.createElement('div');
        test = Mock.optionsComponentSetup<ResultList, IResultListOptions>(ResultList, {
          waitAnimation: 'fade',
          waitAnimationContainer: aNewContainer
        });
        Simulate.query(test.env, {
          callbackDuringQuery: () => {
            expect($$(aNewContainer).hasClass('coveo-fade-out')).toBe(true);
          }
        });
      });

      it('enableInfiniteScroll allow to enable infinite scrolling', () => {

        test = Mock.optionsComponentSetup<ResultList, IResultListOptions>(ResultList, {
          enableInfiniteScroll: false
        });
        Simulate.query(test.env);
        expect(test.env.queryController.fetchMore).not.toHaveBeenCalled();

        test = Mock.optionsComponentSetup<ResultList, IResultListOptions>(ResultList, {
          enableInfiniteScroll: true
        });
        Simulate.query(test.env);
        expect(test.env.queryController.fetchMore).toHaveBeenCalled();
      });

      it('infiniteScrollPageSize allow to specify the number of result to fetch when scrolling', () => {
        test = Mock.optionsComponentSetup<ResultList, IResultListOptions>(ResultList, {
          enableInfiniteScroll: true,
          infiniteScrollPageSize: 26
        });
        Simulate.query(test.env);
        expect(test.env.queryController.fetchMore).toHaveBeenCalledWith(26);
      });

      it('fieldsToInclude allow to specify an array of fields to include in the query', () => {
        test = Mock.optionsComponentSetup<ResultList, IResultListOptions>(ResultList, {
          fieldsToInclude: ['@field1', '@field2', '@field3']
        });
        let simulation = Simulate.query(test.env);
        expect(simulation.queryBuilder.fieldsToInclude).toContain('field1');
        expect(simulation.queryBuilder.fieldsToInclude).toContain('field2');
        expect(simulation.queryBuilder.fieldsToInclude).toContain('field3');
      });
    });
  });
}<|MERGE_RESOLUTION|>--- conflicted
+++ resolved
@@ -127,8 +127,6 @@
         expect(aNewContainer.children.length).toBe(10);
       });
 
-<<<<<<< HEAD
-=======
       it('should get the minimal amount of fields to include when the option is true', () => {
         test = Mock.optionsComponentSetup<ResultList, IResultListOptions>(ResultList, {
           autoSelectFieldsToInclude: true
@@ -138,8 +136,7 @@
         expect(simulation.queryBuilder.build().fieldsToInclude).toEqual(jasmine.arrayContaining(['author', 'language', 'urihash', 'objecttype', 'collection', 'source', 'language', 'uniqueid']));
       });
 
->>>>>>> 7ec954ec
-      it('resultTemplate allow to specify a template manually', () => {
+      it('resultTemplate allow to specify a template manually', function () {
         let tmpl: UnderscoreTemplate = Mock.mock<UnderscoreTemplate>(UnderscoreTemplate);
         let asSpy = <any>tmpl;
         asSpy.instantiateToElement.and.returnValue(document.createElement('div'));
