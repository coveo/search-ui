--- conflicted
+++ resolved
@@ -112,9 +112,6 @@
         expect(groupBy.allowedValues).toContain('c');
       });
 
-<<<<<<< HEAD
-      it('uses wildcards as AllowedValuesPatterntype by default', () => {
-=======
       it('uses legacy as allowedValuesPatternType by default', () => {
         const params = new FacetSearchParameters(mockFacet);
         const groupBy = params.getGroupByRequest();
@@ -123,7 +120,6 @@
 
       it('uses wildcards as allowedValuesPatternType when the useWildcardsInFacetSearch option on the facet is set to true', () => {
         mockFacet.options.useWildcardsInFacetSearch = true;
->>>>>>> 9a927805
         const params = new FacetSearchParameters(mockFacet);
         const groupBy = params.getGroupByRequest();
         expect(groupBy.allowedValuesPatternType).toBe(AllowedValuesPatternType.Wildcards);
