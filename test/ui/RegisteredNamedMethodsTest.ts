--- conflicted
+++ resolved
@@ -38,26 +38,16 @@
 
     it('should allow to call init correctly', () => {
       expect(() => RegisteredNamedMethod.init(root, {
-<<<<<<< HEAD
         Searchbox: { addSearchButton: false },
         SearchInterface: { autoTriggerQuery: false }
-=======
-        Searchbox: {addSearchButton: false},
-        SearchInterface: {autoTriggerQuery: false}
->>>>>>> 6deb37a4
       })).not.toThrow();
       expect((<Component>Component.get(searchbox)).options.addSearchButton).toBe(false);
     })
 
     it('should allow to call initSearchbox correctly', () => {
       expect(() => RegisteredNamedMethod.initSearchbox(root, '/search', {
-<<<<<<< HEAD
         Searchbox: { addSearchButton: false },
         SearchInterface: { autoTriggerQuery: false }
-=======
-        Searchbox: {addSearchButton: false},
-        SearchInterface: {autoTriggerQuery: false}
->>>>>>> 6deb37a4
       })).not.toThrow();
       expect((<Component>Component.get(searchbox)).options.addSearchButton).toBe(false);
       expect((<Component>Component.get(searchbox)).options.triggerQueryOnClear).toBe(false);
@@ -65,13 +55,8 @@
 
     it('should allow to call init recommendation correctly', () => {
       expect(() => RegisteredNamedMethod.initRecommendation(root, undefined, undefined, {
-<<<<<<< HEAD
         Searchbox: { addSearchButton: false },
         SearchInterface: { autoTriggerQuery: false }
-=======
-        Searchbox: {addSearchButton: false},
-        SearchInterface: {autoTriggerQuery: false}
->>>>>>> 6deb37a4
       })).not.toThrow();
 
       expect((<Component>Component.get(searchbox)).options.addSearchButton).toBe(false);
@@ -107,11 +92,7 @@
     })
 
     it('should allow to pass options ahead of init', () => {
-<<<<<<< HEAD
       RegisteredNamedMethod.options(root, { Searchbox: { enableOmnibox: true } });
-=======
-      RegisteredNamedMethod.options(root, {Searchbox: {enableOmnibox: true}});
->>>>>>> 6deb37a4
       RegisteredNamedMethod.init(root, {
         Searchbox: { addSearchButton: false },
         SearchInterface: { autoTriggerQuery: false }
@@ -150,11 +131,7 @@
       })
 
       it('should allow to log search event', () => {
-<<<<<<< HEAD
         RegisteredNamedMethod.logSearchEvent(env.root, { name: 'foo', type: 'bar' }, {});
-=======
-        RegisteredNamedMethod.logSearchEvent(env.root, {name: 'foo', type: 'bar'}, {});
->>>>>>> 6deb37a4
         expect(analytics['client'].logSearchEvent).toHaveBeenCalledWith(jasmine.objectContaining({
           name: 'foo',
           type: 'bar'
@@ -162,11 +139,7 @@
       })
 
       it('should allow to log a custom event', () => {
-<<<<<<< HEAD
         RegisteredNamedMethod.logCustomEvent(env.root, { name: 'foo', type: 'bar' }, {});
-=======
-        RegisteredNamedMethod.logCustomEvent(env.root, {name: 'foo', type: 'bar'}, {});
->>>>>>> 6deb37a4
         expect(analytics['client'].logCustomEvent).toHaveBeenCalledWith(jasmine.objectContaining({
           name: 'foo',
           type: 'bar'
@@ -174,11 +147,7 @@
       })
 
       it('should allow to log a search as you type event', () => {
-<<<<<<< HEAD
         RegisteredNamedMethod.logSearchAsYouTypeEvent(env.root, { name: 'foo', type: 'bar' }, {});
-=======
-        RegisteredNamedMethod.logSearchAsYouTypeEvent(env.root, {name: 'foo', type: 'bar'}, {});
->>>>>>> 6deb37a4
         expect(analytics['client'].logSearchAsYouType).toHaveBeenCalledWith(jasmine.objectContaining({
           name: 'foo',
           type: 'bar'
