--- conflicted
+++ resolved
@@ -52,17 +52,11 @@
       it('with the locale', () => {
         let querySuggest = new QuerySuggestAddon(omnibox);
         querySuggest.getSuggestion();
-<<<<<<< HEAD
-        expect(endpoint.getQuerySuggest).toHaveBeenCalledWith(jasmine.objectContaining({
-          locale: jasmine.any(String)
-        }));
-=======
         expect(endpoint.getQuerySuggest).toHaveBeenCalledWith(
           jasmine.objectContaining({
-            language: jasmine.any(String)
+            locale: jasmine.any(String)
           })
         );
->>>>>>> 6b411c7a
       });
 
       it('with the search hub', () => {
@@ -110,14 +104,14 @@
         describe('with a cache', () => {
           it('should cache the result', done => {
             let querySuggest = new QuerySuggestAddon(omnibox);
-            let firstPromise = new Promise((resolve, reject) => {});
+            let firstPromise = new Promise((resolve, reject) => { });
 
             (<any>endpoint).getQuerySuggest.and.returnValue(firstPromise);
             let firstPromiseReturned = querySuggest.getSuggestion();
             expect(firstPromiseReturned).toEqual(firstPromise);
 
             setTimeout(() => {
-              let secondPromise = new Promise((resolve, reject) => {});
+              let secondPromise = new Promise((resolve, reject) => { });
               (<any>endpoint).getQuerySuggest.and.returnValue(secondPromise);
               let secondPromiseReturned = querySuggest.getSuggestion();
               expect(secondPromiseReturned).toBe(firstPromiseReturned);
@@ -136,7 +130,7 @@
             expect(firstPromiseReturned).toEqual(firstPromise);
 
             setTimeout(() => {
-              let secondPromise = new Promise((resolve, reject) => {});
+              let secondPromise = new Promise((resolve, reject) => { });
               (<any>endpoint).getQuerySuggest.and.returnValue(secondPromise);
               let secondPromiseReturned = querySuggest.getSuggestion();
               expect(secondPromiseReturned).not.toBe(firstPromiseReturned);
