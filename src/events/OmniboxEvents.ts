--- conflicted
+++ resolved
@@ -90,33 +90,19 @@
    */
   public static querySuggestSuccess = 'querySuggestSuccess';
   /**
-<<<<<<< HEAD
-   * Triggered by the [`Omnibox`]{@link Omnibox} component when a query suggestion has finished rendring.
-   */
-  public static querySuggestRendered = 'querySuggestRendered';
-  /**
-   * Triggered by the [`Omnibox`]{@link Omnibox} component when a query suggestion is hovered by the mouse or is entered by moving through with the keyboard.
-=======
    * Triggered by the [`Omnibox`]{@link Omnibox} component when a query suggestion has finished rendering.
    */
   public static querySuggestRendered = 'querySuggestRendered';
   /**
    * Triggered by the [`Omnibox`]{@link Omnibox} component when a query suggestion gets focus following a mouse hovering or keyboard navigation event.
->>>>>>> d9e59bac
    *
    * All `querySuggestGetFocus` event handlers receive an object implementing the [`IQuerySuggestSelection`]{@link IQuerySuggestSelection} interface as an argument.
    */
   public static querySuggestGetFocus = 'querySuggestGetFocus';
   /**
-<<<<<<< HEAD
-   * Triggered by the [`Omnibox`]{@link Omnibox} component when a query suggestion stop being hovered by the mouse or is exited by moving through with the keyboard.
-   */
-  public static querySuggestLooseFocus = 'querySuggestLooseFocus';
-=======
    * Triggered by the [`Omnibox`]{@link Omnibox} component when a query suggestion loses focus following a mouse hovering or keyboard navigation event.
    */
   public static querySuggestLoseFocus = 'querySuggestLooseFocus';
->>>>>>> d9e59bac
   /**
    * Triggered by the [`Omnibox`]{@link Omnibox} component when a query suggestion is selected by a mouse click or pressing the enter key.
    *
