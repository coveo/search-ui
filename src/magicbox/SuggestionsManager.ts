import { defaults, each, indexOf } from 'underscore';
import { IQuerySuggestSelection, OmniboxEvents } from '../events/OmniboxEvents';
import { Component } from '../ui/Base/Component';
import { $$, Dom } from '../utils/Dom';
import { InputManager } from './InputManager';
import { ResultPreviewsManager, ISearchResultPreview } from './ResultPreviewsManager';
import { QueryProcessor, ProcessingStatus } from './QueryProcessor';
import { find } from 'lodash';

export interface Suggestion {
  text?: string;
  index?: number;
  html?: string;
  dom?: HTMLElement;
  separator?: string;
  onSelect?: () => void;
}

export interface SuggestionsManagerOptions {
  suggestionClass?: string;
  selectedClass?: string;
  timeout?: number;
  previewHeaderText?: string;
}

export enum Direction {
  Up = 'Up',
  Down = 'Down',
  Left = 'Left',
  Right = 'Right'
}

type KeyboardFocus =
  | {
      type: 'suggestion';
      suggestion: Suggestion;
    }
  | {
      type: 'preview';
      preview: ISearchResultPreview;
    };

export class SuggestionsManager {
  private displayedSuggestions: Suggestion[];
  private suggestionsProcessor: QueryProcessor<Suggestion>;
  private options: SuggestionsManagerOptions;
  private keyboardFocusedElement: KeyboardFocus;
  private suggestionsListbox: Dom;
  private resultPreviewsManager: ResultPreviewsManager;
  private root: HTMLElement;

  public get hasFocus() {
    return $$(this.element).findClass(this.options.selectedClass).length > 0;
  }

  public get hasPreviews() {
    return this.resultPreviewsManager.hasPreviews;
  }

  public get suggestions() {
    return this.displayedSuggestions;
  }

  constructor(
    private element: HTMLElement,
    private magicBoxContainer: HTMLElement,
    private inputManager: InputManager,
    options?: SuggestionsManagerOptions
  ) {
    this.root = Component.resolveRoot(element);
    this.options = defaults(options, <SuggestionsManagerOptions>{
      suggestionClass: 'magic-box-suggestion',
      selectedClass: 'magic-box-selected'
    });
    // Put in a sane default, so as to not reject every suggestions if not set on initialization
    if (this.options.timeout == undefined) {
      this.options.timeout = 500;
    }

    this.displayedSuggestions = [];

    $$(this.element).on('mouseover', e => {
      this.handleMouseOver(e);
    });

    $$(this.element).on('mouseout', e => {
      this.handleMouseOut(e);
    });

    this.suggestionsProcessor = new QueryProcessor({ timeout: this.options.timeout });
    this.resultPreviewsManager = new ResultPreviewsManager(element, { selectedClass: this.options.selectedClass });
    this.suggestionsListbox = this.buildSuggestionsContainer();
    $$(this.element).append(this.suggestionsListbox.el);
    this.addAccessibilityPropertiesForCombobox();
    this.appendEmptySuggestionOption();
  }

  public handleMouseOver(e) {
    const target = $$(<HTMLElement>e.target);
    const parents = target.parents(this.options.suggestionClass);
    if (target.hasClass(this.options.suggestionClass)) {
      this.processMouseSelection(this.getSuggestionFromElement(target.el));
    } else if (parents.length > 0 && this.element.contains(parents[0])) {
      this.processMouseSelection(this.getSuggestionFromElement(parents[0]));
    }
  }

  public handleMouseOut(e) {
    const target = $$(<HTMLElement>e.target);
    const targetParents = target.parents(this.options.suggestionClass);

    //e.relatedTarget is not available if moving off the browser window or is an empty object `{}` when moving out of namespace in LockerService.
    if (e.relatedTarget && $$(e.relatedTarget).isValid()) {
      const relatedTargetParents = $$(<HTMLElement>e.relatedTarget).parents(this.options.suggestionClass);
      if (target.hasClass(this.options.selectedClass) && !$$(<HTMLElement>e.relatedTarget).hasClass(this.options.suggestionClass)) {
        this.removeSelectedStatus(target.el);
      } else if (relatedTargetParents.length == 0 && targetParents.length > 0) {
        this.removeSelectedStatus(targetParents[0]);
      }
    } else {
      if (target.hasClass(this.options.selectedClass)) {
        this.removeSelectedStatus(target.el);
      } else if (targetParents.length > 0) {
        this.removeSelectedStatus(targetParents[0]);
      }
    }
    $$(this.root).trigger(OmniboxEvents.querySuggestLoseFocus);
  }

  public async moveDown() {
    await this.move(Direction.Down);
  }

  public async moveUp() {
    await this.move(Direction.Up);
  }

  public async moveLeft() {
    await this.move(Direction.Left);
  }

  public async moveRight() {
    await this.move(Direction.Right);
  }

  public selectAndReturnKeyboardFocusedElement(): HTMLElement {
    const selected = this.keyboardFocusedElement;
    if (selected) {
      const element = selected.type === 'suggestion' ? selected.suggestion.dom : selected.preview.element;
      $$(element).trigger('keyboardSelect');
      // By definition, once an element has been "selected" with the keyboard,
      // it is not longer "active" since the event has been processed.
      this.keyboardFocusedElement = null;
      return element;
    }
    return null;
  }

  public clearKeyboardFocusedElement() {
    this.keyboardFocusedElement = null;
  }

  public async receiveSuggestions(suggestions: Array<Promise<Suggestion[]> | Suggestion[]>) {
    const { results, status } = await this.suggestionsProcessor.processQueries(suggestions);
    if (status === ProcessingStatus.Overriden) {
      return;
    }
    this.updateSuggestions(results);
  }

  public clearSuggestions() {
    this.updateSuggestions([]);
  }

  public updateSuggestions(suggestions: Suggestion[]) {
    this.suggestionsListbox.empty();
    this.inputManager.input.removeAttribute('aria-activedescendant');

    this.displayedSuggestions = suggestions;

    const hasSuggestions = suggestions.length > 0;
    $$(this.element).toggleClass('magic-box-hasSuggestion', hasSuggestions);
    $$(this.magicBoxContainer).setAttribute('aria-expanded', hasSuggestions.toString());

    this.resultPreviewsManager.displaySearchResultPreviewsForSuggestion(null);

    if (!hasSuggestions) {
      this.appendEmptySuggestionOption();
      $$(this.root).trigger(OmniboxEvents.querySuggestLoseFocus);
      return;
    }

    each(suggestions, (suggestion: Suggestion) => {
      if (suggestion.dom) {
        this.modifyDomFromExistingSuggestion(suggestion.dom);
      } else {
        suggestion.dom = this.createDomFromSuggestion(suggestion).el;
      }

      suggestion.dom.setAttribute('id', `magic-box-suggestion-${indexOf(suggestions, suggestion)}`);
      suggestion.dom.setAttribute('role', 'option');
      suggestion.dom.setAttribute('aria-selected', 'false');
      suggestion.dom.setAttribute('aria-label', suggestion.dom.innerText);

      this.suggestionsListbox.append(suggestion.dom);
    });

    $$(this.root).trigger(OmniboxEvents.querySuggestRendered);
  }

  public get selectedSuggestion(): Suggestion {
    if (this.keyboardFocusedElement && this.keyboardFocusedElement.type === 'suggestion') {
      return this.keyboardFocusedElement.suggestion;
    }
    return null;
  }

<<<<<<< HEAD
  private processKeyboardSelection(suggestion: Suggestion) {
    this.addSelectedStatus(suggestion.dom);
    this.updateSelectedSuggestion(suggestion);
    this.keyboardFocusedElement = { type: 'suggestion', suggestion };
    $$(this.inputManager.input).setAttribute('aria-activedescendant', $$(suggestion.dom).getAttribute('id'));
=======
  private async processKeyboardSelection(suggestion: HTMLElement) {
    this.addSelectedStatus(suggestion);
    this.keyboardFocusedElement = suggestion;
    $$(this.inputManager.input).setAttribute('aria-activedescendant', $$(suggestion).getAttribute('id'));
    await this.updateSelectedSuggestion(suggestion);
>>>>>>> dbe4138a
  }

  private processKeyboardPreviewSelection(preview: ISearchResultPreview) {
    this.addSelectedStatus(preview.element);
    this.keyboardFocusedElement = { type: 'preview', preview };
  }

<<<<<<< HEAD
  private processMouseSelection(suggestion: Suggestion) {
    this.addSelectedStatus(suggestion.dom);
=======
  private async processMouseSelection(suggestion: HTMLElement) {
    this.addSelectedStatus(suggestion);
>>>>>>> dbe4138a
    this.updateSelectedSuggestion(suggestion);
    this.keyboardFocusedElement = null;
  }

  private buildSuggestionsContainer() {
    return $$('div', {
      className: 'coveo-magicbox-suggestions',
      id: 'coveo-magicbox-suggestions',
      role: 'listbox'
    });
  }

  private createDomFromSuggestion(suggestion: Suggestion) {
    const dom = $$('div', {
      className: `magic-box-suggestion ${this.options.suggestionClass}`
    });

    dom.on('click', () => {
      this.selectSuggestion(suggestion);
    });

    dom.on('keyboardSelect', () => {
      this.selectSuggestion(suggestion);
    });

    if (suggestion.html) {
      dom.el.innerHTML = suggestion.html;
      return dom;
    }

    if (suggestion.text) {
      dom.text(suggestion.text);

      return dom;
    }

    if (suggestion.separator) {
      dom.addClass('magic-box-suggestion-seperator');
      const suggestionLabel = $$(
        'div',
        {
          className: 'magic-box-suggestion-seperator-label'
        },
        suggestion.separator
      );
      dom.append(suggestionLabel.el);
      return dom;
    }

    return dom;
  }

  private selectSuggestion(suggestion: Suggestion) {
    suggestion.onSelect();
    $$(this.root).trigger(OmniboxEvents.querySuggestSelection, <IQuerySuggestSelection>{ suggestion: suggestion.text });
  }

  private appendEmptySuggestionOption() {
    // Accessibility tools reports that a listbox element must always have at least one child with an option
    // Even if there is no suggestions to show.
    this.suggestionsListbox.append($$('div', { role: 'option' }).el);
  }

  private modifyDomFromExistingSuggestion(dom: HTMLElement) {
    // this need to be done if the selection is in cache and the dom is set in the suggestion
    this.removeSelectedStatus(dom);
    const found = $$(dom).find('.' + this.options.suggestionClass);
    this.removeSelectedStatus(found);
    return $$(dom);
  }

<<<<<<< HEAD
  private move(direction: Direction) {
    if (this.resultPreviewsManager.focusedPreview) {
      this.moveWithinPreview(direction);
=======
  private async move(direction: Direction) {
    if (this.resultPreviewsManager.focusedPreviewElement) {
      await this.moveWithinPreview(direction);
>>>>>>> dbe4138a
      return;
    }
    if (direction === Direction.Right || direction === Direction.Left) {
      const firstPreview = this.resultPreviewsManager.previews[0];
      if (firstPreview) {
        this.processKeyboardPreviewSelection(firstPreview);
        return;
      }
    }
    await this.moveWithinSuggestion(direction);
  }

<<<<<<< HEAD
  private moveWithinSuggestion(direction: Direction) {
    const currentlySelected =
      this.keyboardFocusedElement && this.keyboardFocusedElement.type === 'suggestion' ? this.keyboardFocusedElement.suggestion : null;
    const selectables = this.displayedSuggestions;
    const currentIndex = currentlySelected !== null ? indexOf(selectables, currentlySelected) : -1;
=======
  private async moveWithinSuggestion(direction: Direction) {
    const currentlySelected = $$(this.element).find(`.${this.options.selectedClass}`);
    const selectables = $$(this.element).findAll(`.${this.options.suggestionClass}`);
    const currentIndex = indexOf(selectables, currentlySelected);
>>>>>>> dbe4138a

    let index = direction === Direction.Up ? currentIndex - 1 : currentIndex + 1;
    index = (index + selectables.length) % selectables.length;

    await this.selectQuerySuggest(selectables[index]);
  }

<<<<<<< HEAD
  private selectQuerySuggest(suggestion: Suggestion) {
=======
  private async selectQuerySuggest(suggestion: HTMLElement) {
>>>>>>> dbe4138a
    if (suggestion) {
      await this.processKeyboardSelection(suggestion);
    } else {
      this.keyboardFocusedElement = null;
      this.inputManager.input.removeAttribute('aria-activedescendant');
    }

    return suggestion;
  }

<<<<<<< HEAD
  private moveWithinPreview(direction: Direction) {
    const newFocusedPreview = this.resultPreviewsManager.getPreviewInDirection(direction);
=======
  private async moveWithinPreview(direction: Direction) {
    const newFocusedPreview = this.resultPreviewsManager.getElementInDirection(direction);
>>>>>>> dbe4138a
    if (!newFocusedPreview) {
      await this.selectQuerySuggest(this.resultPreviewsManager.previewsOwner);
      return;
    }
    this.processKeyboardPreviewSelection(newFocusedPreview);
  }

  private addSelectedStatus(element: HTMLElement): void {
    const selected = this.element.getElementsByClassName(this.options.selectedClass);
    for (let i = 0; i < selected.length; i++) {
      const elem = <HTMLElement>selected.item(i);
      this.removeSelectedStatus(elem);
    }
    $$(element).addClass(this.options.selectedClass);
    this.updateAreaSelectedIfDefined(element, 'true');
  }

<<<<<<< HEAD
  private updateSelectedSuggestion(suggestion: Suggestion) {
=======
  private async updateSelectedSuggestion(suggestion: HTMLElement) {
>>>>>>> dbe4138a
    $$(this.root).trigger(OmniboxEvents.querySuggestGetFocus, <IQuerySuggestSelection>{
      suggestion: suggestion.text
    });
    await this.resultPreviewsManager.displaySearchResultPreviewsForSuggestion(suggestion);
  }

  private removeSelectedStatus(suggestion: HTMLElement): void {
    $$(suggestion).removeClass(this.options.selectedClass);
    this.updateAreaSelectedIfDefined(suggestion, 'false');
  }

  private updateAreaSelectedIfDefined(suggestion: HTMLElement, value: string): void {
    if ($$(suggestion).getAttribute('aria-selected')) {
      $$(suggestion).setAttribute('aria-selected', value);
    }
  }

  private addAccessibilityPropertiesForCombobox() {
    const combobox = $$(this.magicBoxContainer);
    const input = $$(this.inputManager.input);

    combobox.setAttribute('aria-expanded', 'false');
    combobox.setAttribute('role', 'combobox');
    combobox.setAttribute('aria-owns', 'coveo-magicbox-suggestions');
    combobox.setAttribute('aria-haspopup', 'listbox');

    input.el.removeAttribute('aria-activedescendant');
    input.setAttribute('aria-controls', 'coveo-magicbox-suggestions');
    input.setAttribute('aria-autocomplete', 'list');
  }

  private getSuggestionFromElement(element: HTMLElement) {
    return find(this.displayedSuggestions, suggestion => suggestion.dom === element);
  }
}<|MERGE_RESOLUTION|>--- conflicted
+++ resolved
@@ -215,19 +215,11 @@
     return null;
   }
 
-<<<<<<< HEAD
-  private processKeyboardSelection(suggestion: Suggestion) {
+  private async processKeyboardSelection(suggestion: Suggestion) {
     this.addSelectedStatus(suggestion.dom);
-    this.updateSelectedSuggestion(suggestion);
     this.keyboardFocusedElement = { type: 'suggestion', suggestion };
     $$(this.inputManager.input).setAttribute('aria-activedescendant', $$(suggestion.dom).getAttribute('id'));
-=======
-  private async processKeyboardSelection(suggestion: HTMLElement) {
-    this.addSelectedStatus(suggestion);
-    this.keyboardFocusedElement = suggestion;
-    $$(this.inputManager.input).setAttribute('aria-activedescendant', $$(suggestion).getAttribute('id'));
     await this.updateSelectedSuggestion(suggestion);
->>>>>>> dbe4138a
   }
 
   private processKeyboardPreviewSelection(preview: ISearchResultPreview) {
@@ -235,13 +227,8 @@
     this.keyboardFocusedElement = { type: 'preview', preview };
   }
 
-<<<<<<< HEAD
-  private processMouseSelection(suggestion: Suggestion) {
+  private async processMouseSelection(suggestion: Suggestion) {
     this.addSelectedStatus(suggestion.dom);
-=======
-  private async processMouseSelection(suggestion: HTMLElement) {
-    this.addSelectedStatus(suggestion);
->>>>>>> dbe4138a
     this.updateSelectedSuggestion(suggestion);
     this.keyboardFocusedElement = null;
   }
@@ -313,15 +300,9 @@
     return $$(dom);
   }
 
-<<<<<<< HEAD
-  private move(direction: Direction) {
+  private async move(direction: Direction) {
     if (this.resultPreviewsManager.focusedPreview) {
-      this.moveWithinPreview(direction);
-=======
-  private async move(direction: Direction) {
-    if (this.resultPreviewsManager.focusedPreviewElement) {
       await this.moveWithinPreview(direction);
->>>>>>> dbe4138a
       return;
     }
     if (direction === Direction.Right || direction === Direction.Left) {
@@ -334,18 +315,11 @@
     await this.moveWithinSuggestion(direction);
   }
 
-<<<<<<< HEAD
-  private moveWithinSuggestion(direction: Direction) {
+  private async moveWithinSuggestion(direction: Direction) {
     const currentlySelected =
       this.keyboardFocusedElement && this.keyboardFocusedElement.type === 'suggestion' ? this.keyboardFocusedElement.suggestion : null;
     const selectables = this.displayedSuggestions;
     const currentIndex = currentlySelected !== null ? indexOf(selectables, currentlySelected) : -1;
-=======
-  private async moveWithinSuggestion(direction: Direction) {
-    const currentlySelected = $$(this.element).find(`.${this.options.selectedClass}`);
-    const selectables = $$(this.element).findAll(`.${this.options.suggestionClass}`);
-    const currentIndex = indexOf(selectables, currentlySelected);
->>>>>>> dbe4138a
 
     let index = direction === Direction.Up ? currentIndex - 1 : currentIndex + 1;
     index = (index + selectables.length) % selectables.length;
@@ -353,11 +327,7 @@
     await this.selectQuerySuggest(selectables[index]);
   }
 
-<<<<<<< HEAD
-  private selectQuerySuggest(suggestion: Suggestion) {
-=======
-  private async selectQuerySuggest(suggestion: HTMLElement) {
->>>>>>> dbe4138a
+  private async selectQuerySuggest(suggestion: Suggestion) {
     if (suggestion) {
       await this.processKeyboardSelection(suggestion);
     } else {
@@ -368,13 +338,8 @@
     return suggestion;
   }
 
-<<<<<<< HEAD
-  private moveWithinPreview(direction: Direction) {
+  private async moveWithinPreview(direction: Direction) {
     const newFocusedPreview = this.resultPreviewsManager.getPreviewInDirection(direction);
-=======
-  private async moveWithinPreview(direction: Direction) {
-    const newFocusedPreview = this.resultPreviewsManager.getElementInDirection(direction);
->>>>>>> dbe4138a
     if (!newFocusedPreview) {
       await this.selectQuerySuggest(this.resultPreviewsManager.previewsOwner);
       return;
@@ -392,11 +357,7 @@
     this.updateAreaSelectedIfDefined(element, 'true');
   }
 
-<<<<<<< HEAD
-  private updateSelectedSuggestion(suggestion: Suggestion) {
-=======
-  private async updateSelectedSuggestion(suggestion: HTMLElement) {
->>>>>>> dbe4138a
+  private async updateSelectedSuggestion(suggestion: Suggestion) {
     $$(this.root).trigger(OmniboxEvents.querySuggestGetFocus, <IQuerySuggestSelection>{
       suggestion: suggestion.text
     });
