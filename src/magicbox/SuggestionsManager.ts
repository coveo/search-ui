--- conflicted
+++ resolved
@@ -1,15 +1,10 @@
 import { compact, defaults, each, indexOf } from 'underscore';
-import { Component, OmniboxEvents } from '../Core';
-import { IQuerySuggestSelection } from '../events/OmniboxEvents';
+import { IQuerySuggestSelection, OmniboxEvents } from '../events/OmniboxEvents';
+import { Component } from '../ui/Base/Component';
+import { resultPerRow } from '../ui/QuerySuggestPreview/QuerySuggestPreview';
 import { $$, Dom } from '../utils/Dom';
+import { Utils } from '../utils/Utils';
 import { InputManager } from './InputManager';
-<<<<<<< HEAD
-=======
-import { each, defaults, indexOf, compact } from 'underscore';
-import { OmniboxEvents, Component, Utils } from '../Core';
-import { IQuerySuggestSelection } from '../events/OmniboxEvents';
-import { resultPerRow } from '../ui/QuerySuggestPreview/QuerySuggestPreview';
->>>>>>> 61a46983
 
 export interface Suggestion {
   text?: string;
@@ -38,12 +33,9 @@
   private pendingSuggestion: Promise<Suggestion[]>;
   private options: SuggestionsManagerOptions;
   private keyboardFocusedSuggestion: HTMLElement;
-<<<<<<< HEAD
   private suggestionsListbox: Dom;
   private suggestionsPreviewContainer: Dom;
-=======
   private lastSelectedSuggestion: HTMLElement;
->>>>>>> 61a46983
 
   constructor(
     private element: HTMLElement,
@@ -216,12 +208,8 @@
     $$(this.magicBoxContainer).setAttribute('aria-expanded', this.hasSuggestions.toString());
 
     if (!this.hasSuggestions) {
-<<<<<<< HEAD
       this.appendEmptySuggestionOption();
-=======
-      this.removeAccessibilityPropertiesForSuggestions();
       $$(this.root).trigger(OmniboxEvents.querySuggestLoseFocus);
->>>>>>> 61a46983
       return;
     }
 
@@ -485,10 +473,7 @@
       this.removeSelectedStatus(elem);
     }
     $$(suggestion).addClass(this.options.selectedClass);
-<<<<<<< HEAD
     this.updateSelectedSuggestion(suggestion.innerText);
-=======
->>>>>>> 61a46983
     this.updateAreaSelectedIfDefined(suggestion, 'true');
   }
 
