--- conflicted
+++ resolved
@@ -219,12 +219,7 @@
   private async processKeyboardSelection(suggestion: HTMLElement) {
     this.addSelectedStatus(suggestion);
     this.keyboardFocusedElement = suggestion;
-<<<<<<< HEAD
-    $$(this.inputManager.input).setAttribute('aria-activedescendant', $$(suggestion).getAttribute('id'));
     await this.updateSelectedSuggestion(this.focusedSuggestion);
-=======
-    await this.updateSelectedSuggestion(suggestion);
->>>>>>> 1cee1542
   }
 
   private processKeyboardPreviewSelection(preview: HTMLElement) {
