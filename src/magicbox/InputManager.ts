import { l } from '../strings/Strings';
import { $$ } from '../utils/Dom';
import { KEYBOARD } from '../utils/KeyboardUtils';
<<<<<<< HEAD
import { MagicBoxInstance } from './MagicBox';
import { Result } from './Result/Result';
import _ = require('underscore');
=======
import { l } from '../strings/Strings';
import { Component } from '../Core';
>>>>>>> 61a46983

export class InputManager {
  public input: HTMLInputElement;
  private underlay: HTMLElement;
  private highlightContainer: HTMLElement;
  private ghostTextContainer: HTMLElement;

  private result: Result;
  private wordCompletion: string;

  private hasFocus: boolean = false;

  /**
   * Binding event
   */
  public onblur: () => void;
  public onfocus: () => void;
  public onkeyup: (key: number) => boolean;
  public onkeydown: (key: number) => boolean;
  public onchangecursor: () => void;
  public ontabpress: () => void;

  constructor(
    element: HTMLElement,
    private onchange: (text: string, wordCompletion: boolean) => void,
    private magicBox: MagicBoxInstance,
    private root: HTMLElement
  ) {
    this.underlay = document.createElement('div');
    this.underlay.className = 'magic-box-underlay';

    this.highlightContainer = document.createElement('span');
    this.highlightContainer.className = 'magic-box-highlight-container';
    this.underlay.appendChild(this.highlightContainer);

    this.ghostTextContainer = document.createElement('span');
    this.ghostTextContainer.className = 'magic-box-ghost-text';
    this.underlay.appendChild(this.ghostTextContainer);

    this.input = $$(element).find('input') as HTMLInputElement;
    if (!this.input) {
      this.input = document.createElement('input');
      element.appendChild(this.underlay);
      element.appendChild(this.input);
    } else {
      element.insertBefore(this.underlay, this.input);
    }

    this.setupHandler();
    this.addAccessibilitiesProperties();
  }

  /**
   * Update the input with the result value
   */
  private updateInput() {
    if (this.input.value != this.result.input) {
      this.input.value = this.result.input;
      if (this.hasFocus) {
        this.setCursor(this.getValue().length);
      }
    }
  }

  /**
   * Update the highlight with the result value
   */
  private updateHighlight() {
    $$(this.highlightContainer).empty();
    this.highlightContainer.appendChild(this.result.toHtmlElement());
  }

  /**
   * Update the ghostText with the wordCompletion
   */
  private updateWordCompletion() {
    $$(this.ghostTextContainer).empty();
    this.ghostTextContainer.innerHTML = '';
    if (this.wordCompletion != null) {
      this.ghostTextContainer.appendChild(document.createTextNode(this.wordCompletion.substr(this.result.input.length)));
    }
  }

  /**
   * Set the result and update visual if needed
   */
  public setResult(result: Result, wordCompletion?: string) {
    this.result = result;

    this.updateInput();

    this.updateHighlight();

    // reuse last wordCompletion for a better visual
    if (_.isUndefined(wordCompletion) && this.wordCompletion != null && this.wordCompletion.indexOf(this.result.input) == 0) {
      this.updateWordCompletion();
    } else {
      this.setWordCompletion(wordCompletion);
    }

    this.updateScroll();
  }

  /**
   * Set the word completion. will be ignore if the word completion do not start with the result input
   */
  public setWordCompletion(wordCompletion: string) {
    if (wordCompletion != null && wordCompletion.toLowerCase().indexOf(this.result.input.toLowerCase()) != 0) {
      wordCompletion = null;
    }
    this.wordCompletion = wordCompletion;
    this.updateWordCompletion();
    this.updateScroll();
  }

  /**
   * Set cursor position
   */
  public setCursor(index: number) {
    this.input.focus();
    if ((<any>this.input).createTextRange) {
      var range = (<any>this.input).createTextRange();
      range.move('character', index);
      range.select();
    } else if (this.input.selectionStart != null) {
      this.input.focus();
      this.input.setSelectionRange(index, index);
    }
  }

  public getCursor() {
    return this.input.selectionStart;
  }

  /**
   * Update the scroll of the underlay this allowed the highlight to match the text
   */

  private updateScrollDefer: number;
  private updateScroll(defer = true) {
    var callback = () => {
      // this is the cheapest call we can do before update scroll
      if (this.underlay.clientWidth < this.underlay.scrollWidth) {
        this.underlay.style.visibility = 'hidden';
        this.underlay.scrollLeft = this.input.scrollLeft;
        this.underlay.scrollTop = this.input.scrollTop;
        this.underlay.style.visibility = 'visible';
      }
      this.updateScrollDefer = null;
      // one day we will have to remove this
      if (this.hasFocus) {
        this.updateScroll();
      }
    };
    // sometime we want it to be updated as soon as posible to have no flickering
    if (!defer) {
      callback();
    } else if (this.updateScrollDefer == null) {
      this.updateScrollDefer = requestAnimationFrame(callback);
    }
  }

  private setupHandler() {
    this.input.onblur = () => {
      this.hasFocus = false;
      setTimeout(() => {
        if (!this.hasFocus) {
          this.onblur && this.onblur();
        }
      }, 300);
      this.updateScroll();
    };
    this.input.onfocus = () => {
      if (!this.hasFocus) {
        this.hasFocus = true;
        this.updateScroll();
        this.onfocus && this.onfocus();
      }
    };
    this.input.onkeydown = e => {
      this.keydown(e);
    };
    this.input.onkeyup = e => {
      this.keyup(e);
    };
    this.input.onclick = () => {
      this.onchangecursor();
    };
    this.input.oncut = () => {
      setTimeout(() => {
        this.onInputChange();
      });
    };
    this.input.onpaste = () => {
      setTimeout(() => {
        this.onInputChange();
      });
    };
  }

  private addAccessibilitiesProperties() {
    this.input.setAttribute('type', 'text');
    this.input.setAttribute('role', 'searchbox');
    this.input.setAttribute('form', 'coveo-dummy-form');
    this.input.setAttribute('aria-autocomplete', 'list');
    this.input.setAttribute('title', `${l('InsertAQuery')}. ${l('PressEnterToSend')}`);
  }

  public focus() {
    this.hasFocus = true;
    // neet a timeout for IE8-9
    setTimeout(() => {
      this.input.focus();
      this.setCursor(this.getValue().length);
    });
  }

  public blur() {
    if (this.hasFocus) {
      this.input.blur();
    }
  }

  private keydown(e: KeyboardEvent) {
    switch (e.keyCode || e.which) {
      case KEYBOARD.TAB:
        // Take care of not "preventing" the default event behaviour : For accessibility reasons, it is much simpler
        // to simply let the browser do it's standard action (which is to focus out of the input).
        // Instead, handle "tabPress" immediately instead of "keyup".
        // The focus will be on the next element in the page when the key is released, so keyup on the input will never be triggered.
        this.tabPress();
        this.magicBox.clearSuggestion();
        break;
      default:
        e.stopPropagation();
        if (this.onkeydown == null || this.onkeydown(e.keyCode || e.which)) {
          requestAnimationFrame(() => {
            this.onInputChange();
          });
        } else {
          e.preventDefault();
        }
        break;
    }
  }

  private keyup(e: KeyboardEvent) {
    switch (e.keyCode || e.which) {
      case KEYBOARD.LEFT_ARROW:
      case KEYBOARD.RIGHT_ARROW:
        this.handleLeftRightArrow(e);
        break;
      default:
        if (this.onkeydown == null || this.onkeyup(e.keyCode || e.which)) {
          this.onInputChange();
        } else {
          e.preventDefault();
        }
        break;
    }
  }

  private handleLeftRightArrow(e: KeyboardEvent) {
    const querySuggestPreview = $$(this.root).find(`.${Component.computeCssClassNameForType('QuerySuggestPreview')}`);
    if (!querySuggestPreview) {
      this.onchangecursor();
    }

    const inputChanged = this.onkeydown == null || this.onkeyup(e.keyCode || e.which);
    inputChanged ? this.onInputChange() : e.preventDefault();
  }

  private tabPress() {
    this.ontabpress && this.ontabpress();
    this.onblur && this.onblur();
  }

  private onInputChange() {
    if (this.result.input != this.input.value) {
      this.onchange(this.input.value, false);
    }
  }

  public getValue() {
    return this.input.value;
  }

  public getWordCompletion() {
    return this.wordCompletion;
  }
}<|MERGE_RESOLUTION|>--- conflicted
+++ resolved
@@ -1,14 +1,10 @@
+import * as _ from 'underscore';
+import { Component } from '../Core';
 import { l } from '../strings/Strings';
 import { $$ } from '../utils/Dom';
 import { KEYBOARD } from '../utils/KeyboardUtils';
-<<<<<<< HEAD
 import { MagicBoxInstance } from './MagicBox';
 import { Result } from './Result/Result';
-import _ = require('underscore');
-=======
-import { l } from '../strings/Strings';
-import { Component } from '../Core';
->>>>>>> 61a46983
 
 export class InputManager {
   public input: HTMLInputElement;
