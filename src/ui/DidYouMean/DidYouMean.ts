--- conflicted
+++ resolved
@@ -11,13 +11,9 @@
 import { Utils } from '../../utils/Utils';
 import { analyticsActionCauseList, IAnalyticsNoMeta } from '../Analytics/AnalyticsActionListMeta';
 import { l } from '../../strings/Strings';
-<<<<<<< HEAD
-import _ = require('underscore');
-import 'styling/_DidYouMean';
-=======
 import * as _ from 'underscore';
 import { exportGlobally } from '../../GlobalExports';
->>>>>>> df6b8011
+import 'styling/_DidYouMean';
 
 export interface IDidYouMeanOptions {
   enableAutoCorrection?: boolean;
