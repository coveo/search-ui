import {Template} from '../Templates/Template';
import {Component} from '../Base/Component';
import {IComponentBindings} from '../Base/ComponentBindings';
import {ComponentOptions} from '../Base/ComponentOptions';
import {DefaultResultAttachmentTemplate} from './DefaultResultAttachmentTemplate';
import {IQueryResult} from '../../rest/QueryResult';
import {Utils} from '../../utils/Utils';
import {QueryUtils} from '../../utils/QueryUtils';
import {Initialization, IInitializationParameters} from '../Base/Initialization';
import {Assert} from '../../misc/Assert';
import {$$} from '../../utils/Dom';

export interface IResultAttachmentsOptions {
  resultTemplate?: Template;
  subResultTemplate?: Template;
  maximumAttachmentLevel?: number;
}

/**
 * This component is used to render attachments in a result set, for example when displaying emails.<br/>
 * It is intended to be used inside a result template when there is an active {@link Folding} component
 * inside the page.
 */
export class ResultAttachments extends Component {
  static ID = 'ResultAttachments';

  /**
   * The options for the component
   * @componentOptions
   */
  static options: IResultAttachmentsOptions = {
    /**
     * Specifies the template to use to render each of the attachments for a top result.<br/>
     * By default, it will use the template specified in a child element with a `<script>` tag.<br/>
     * This can be specified directly as an attribute to the element, for example :
     * ```html
     * <div class="CoveoResultFolding" data-result-template-id="Foo"></div>
     * ```
     * which will use a previously registered template ID (see {@link TemplateCache})
     */
    resultTemplate: ComponentOptions.buildTemplateOption({ defaultFunction: (e) => new DefaultResultAttachmentTemplate() }),
    /**
     * Specifies the template to use to render sub-attachments, which are attachments within other attachments,
     * for example multiple files embedded in a .zip attachment.<br/>
     * Sub-attachments can also contain other sub-attachments.<br/>
     * The template can be specified the same way as {@link ResultAttachments.options.resultTemplate resultTemplate}
     */
    subResultTemplate: ComponentOptions.buildTemplateOption({ postProcessing: (value: Template, options: IResultAttachmentsOptions) => value != null ? value : options.resultTemplate }),
    /**
     * Specifies the maximum nesting depth at which the component should stop rendering sub-attachments.<br/>
     * The default value is 5.
     */
    maximumAttachmentLevel: ComponentOptions.buildNumberOption({ defaultValue: 5, min: 0 })
  };

  private attachments: IQueryResult[];

  /**
   * Build a new ResultAttachments component
   * @param element
   * @param options
   * @param bindings
   * @param result
   * @param attachmentLevel
   */
  constructor(public element: HTMLElement, public options?: IResultAttachmentsOptions, public bindings?: IComponentBindings, result?: IQueryResult, public attachmentLevel = 0) {
    super(element, ResultAttachments.ID, bindings);

    this.options = ComponentOptions.initComponentOptions(element, ResultAttachments, options);

    this.attachments = result.attachments;
    if (Utils.isNonEmptyArray(this.attachments)) {
      this.renderAttachments();
    }
  }

  private renderAttachments() {
    _.each(this.attachments, (attachment) => {
      QueryUtils.setStateObjectOnQueryResult(this.queryStateModel.get(), attachment);
<<<<<<< HEAD
      var container = this.attachmentLevel > 0 ? this.options.subResultTemplate.instantiateToElement(attachment, {}) : this.options.resultTemplate.instantiateToElement(attachment, {});
=======
      QueryUtils.setSearchInterfaceObjectOnQueryResult(this.searchInterface, attachment);
      var container = this.attachmentLevel > 0 ? this.options.subResultTemplate.instantiateToElement(attachment) : this.options.resultTemplate.instantiateToElement(attachment);
>>>>>>> 99393675

      this.autoCreateComponentsInsideResult(container, _.extend({}, attachment, { attachments: [] }));

      $$(container).addClass('coveo-result-attachments-container');
      this.element.appendChild(container);

      if (this.attachmentHasSubAttachment(attachment) && this.attachmentLevel < this.options.maximumAttachmentLevel) {
        var childAttachmentContainer = $$('div').el;
        container.appendChild(childAttachmentContainer);
        new ResultAttachments(childAttachmentContainer, this.options, this.bindings, attachment, this.attachmentLevel + 1);
      }
    });
  }

  private attachmentHasSubAttachment(attachment: IQueryResult) {
    if (Utils.isNonEmptyArray(attachment.attachments)) {
      return true;
    } else if (Utils.isNonEmptyArray(attachment.childResults)) {
      attachment.attachments = attachment.childResults;
      return true;
    } else {
      return false;
    }
  }

  private autoCreateComponentsInsideResult(element: HTMLElement, result: IQueryResult) {
    Assert.exists(element);
    var initOptions = this.searchInterface.options;
    var initParameters: IInitializationParameters = {
      options: initOptions,
      bindings: this.getBindings(),
      result: result
    };
    Initialization.automaticallyCreateComponentsInside(element, initParameters, [ResultAttachments.ID]);
  }
}

Initialization.registerAutoCreateComponent(ResultAttachments);<|MERGE_RESOLUTION|>--- conflicted
+++ resolved
@@ -77,12 +77,8 @@
   private renderAttachments() {
     _.each(this.attachments, (attachment) => {
       QueryUtils.setStateObjectOnQueryResult(this.queryStateModel.get(), attachment);
-<<<<<<< HEAD
-      var container = this.attachmentLevel > 0 ? this.options.subResultTemplate.instantiateToElement(attachment, {}) : this.options.resultTemplate.instantiateToElement(attachment, {});
-=======
       QueryUtils.setSearchInterfaceObjectOnQueryResult(this.searchInterface, attachment);
       var container = this.attachmentLevel > 0 ? this.options.subResultTemplate.instantiateToElement(attachment) : this.options.resultTemplate.instantiateToElement(attachment);
->>>>>>> 99393675
 
       this.autoCreateComponentsInsideResult(container, _.extend({}, attachment, { attachments: [] }));
 
