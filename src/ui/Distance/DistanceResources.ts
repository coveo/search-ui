--- conflicted
+++ resolved
@@ -75,11 +75,7 @@
      *
      * **Note:**
      * > The field you specify for this option must be an existing numerical field in your index (see
-<<<<<<< HEAD
      * > [Fields - Page](https://docs.coveo.com/en/1833/). Otherwise, your query responses
-=======
-     * > [Fields - Page](https://www.coveo.com/go?dest=cloudhelp&lcid=9&context=287). Otherwise, your query responses
->>>>>>> f55e5a8e
      * > will contain a `QueryExceptionInvalidQueryFunctionField` or QueryExceptionInvalidQueryFunctionFieldType`
      * > exception, and the DistanceResources component will be unable to evaluate distances.
      *
@@ -94,11 +90,7 @@
      *
      * **Note:**
      * > The field you specify for this option must be an existing numerical field in your index (see
-<<<<<<< HEAD
      * > [Fields - Page](https://docs.coveo.com/en/1833/). Otherwise, your query responses
-=======
-     * > [Fields - Page](https://www.coveo.com/go?dest=cloudhelp&lcid=9&context=287). Otherwise, your query responses
->>>>>>> f55e5a8e
      * > will contain a `QueryExceptionInvalidQueryFunctionField` or QueryExceptionInvalidQueryFunctionFieldType`
      * > exception, and the DistanceResources component will be unable to evaluate distances.
      *
