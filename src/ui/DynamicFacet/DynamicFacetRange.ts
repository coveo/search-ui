import 'styling/DynamicFacet/_DynamicFacet';
import { Initialization } from '../Base/Initialization';
import { DynamicFacet } from './DynamicFacet';
import { IDynamicFacetRangeOptions, DynamicFacetRangeValueFormat, isFacetRangeValueFormat } from './IDynamicFacetRange';
import { ComponentOptions } from '../Base/ComponentOptions';
import { IComponentBindings } from '../Base/ComponentBindings';
import { exportGlobally } from '../../GlobalExports';
import { l } from '../../strings/Strings';
import { FacetType } from '../../rest/Facet/FacetRequest';
import { IRangeValue } from '../../rest/RangeValue';
import { DynamicFacetValues } from './DynamicFacetValues/DynamicFacetValues';
import { DynamicFacetRangeValueCreator } from './DynamicFacetValues/DynamicFacetRangeValueCreator';
import { DynamicFacetRangeQueryController } from '../../controllers/DynamicFacetRangeQueryController';

/**
 * A `DynamicFacetRange` is a [facet](https://docs.coveo.com/en/198/) whose values are expressed as ranges.
 *
 * You must set the [`field`]{@link DynamicFacet.options.field} option to a value targeting a numeric or date [field](https://docs.coveo.com/en/200/)
 * in your index for this component to work.
 *
 * This component extends the [`DynamicFacet`]{@link DynamicFacet} component and supports all `DynamicFacet` options except:
 *
 * - [`enableFacetSearch`]{@link DynamicFacet.options.enableFacetSearch}
 * - [`useLeadingWildcardInFacetSearch`]{@link DynamicFacet.options.useLeadingWildcardInFacetSearch}
 * - [`enableMoreLess`]{@link DynamicFacet.options.enableMoreLess}
 * - [`valueCaption`]{@link DynamicFacet.options.valueCaption}
 * - [`sortCriteria`]{@link DynamicFacet.options.sortCriteria}
 *
 * @notSupportedIn salesforcefree
 * @availablesince [October 2019 Release (v2.7219)](https://docs.coveo.com/en/3084/)
 */
export class DynamicFacetRange extends DynamicFacet implements IComponentBindings {
  static ID = 'DynamicFacetRange';
  static parent = DynamicFacet;
  static doExport = () => exportGlobally({ DynamicFacetRange });

  /**
   * The options for the DynamicFacetRange
   * @componentOptions
   */
  static options: IDynamicFacetRangeOptions = {
    /**
     * The label to insert between the minimum and maximum value of each range displayed in the facet.
     *
     * **Default:** The localized string for `to`.
     *
     * @examples until, up to
     */
    valueSeparator: ComponentOptions.buildLocalizedStringOption({
      localizedString: () => l('To'),
      section: 'CommonOptions'
    }),
    field: ComponentOptions.buildFieldOption({ required: true, section: 'CommonOptions' }),
    /**
     * The string format to apply to the minimum and maximum value of each range displayed in the facet.
     *
     * See [`DynamicFacetRangeValueFormat`]{@link DynamicFacetRangeValueFormat} for the list and
     * description of allowed formats.
     *
     * **Default:** If the [`field`]{@link DynamicFacet.options.field} contains "date", the format will be [`date`]{@link DynamicFacetRangeValueFormat.date}.
     * Else, it will be [`number`]{@link DynamicFacetRangeValueFormat.number}.
     *
     * @examples date
     */
    valueFormat: ComponentOptions.buildStringOption<DynamicFacetRangeValueFormat>({
      postProcessing: (value, options: IDynamicFacetRangeOptions) => {
        if (isFacetRangeValueFormat(value)) {
          return value;
        }

        if (options.field.indexOf('date') !== -1) {
          return DynamicFacetRangeValueFormat.date;
        }

        return DynamicFacetRangeValueFormat.number;
      },
      section: 'CommonOptions'
    }),
    /**
     * The currency symbol to use if the [`valueFormat`]{@link DynamicFacetRange.options.valueFormat} is [`currency`]{@link DynamicFacetRangeValueFormat.currency}.
     *
     * By default, the component uses the currency associated with the currently loaded culture file (see [Changing the Language of Your Search Interface](https://docs.coveo.com/421/)).
     */
    currencySymbol: ComponentOptions.buildStringOption({ section: 'CommonOptions' }),
    /**
     * The list of [range values]{@link IRangeValue} to request (see [Requesting Specific FacetRange Values](https://docs.coveo.com/en/2790/)).
     *
     * This value will override the [`numberOfValues`]{@link DynamicFacet.options.numberOfValues} value.
<<<<<<< HEAD
     *
     * If this option is not defined, the index will try to generate automatic ranges.
     */
    ranges: ComponentOptions.buildJsonOption<IRangeValue[]>()
=======
     */
    ranges: ComponentOptions.buildJsonOption<IRangeValue[]>({ required: true, section: 'CommonOptions' })
>>>>>>> 63e4d307
  };

  /**
   * Creates a new `DynamicFacetRange` instance.
   *
   * @param element The element from which to instantiate the component.
   * @param options The component options.
   * @param bindings The component bindings. Automatically resolved by default.
   */
  constructor(public element: HTMLElement, public options: IDynamicFacetRangeOptions, bindings?: IComponentBindings) {
    super(element, ComponentOptions.initComponentOptions(element, DynamicFacetRange, options), bindings, DynamicFacetRange.ID);

    this.disableUnavailableOptions();
  }

  protected initValues() {
    this.values = new DynamicFacetValues(this, DynamicFacetRangeValueCreator);

    if (this.options.ranges) {
      this.values.createFromRanges(this.options.ranges);
    }
  }

  protected initDynamicFacetQueryController() {
    this.dynamicFacetQueryController = new DynamicFacetRangeQueryController(this);
  }

  private disableUnavailableOptions() {
    this.options.enableFacetSearch = false;
    this.options.useLeadingWildcardInFacetSearch = false;
    this.options.enableMoreLess = false;
    this.options.valueCaption = {};
    this.options.sortCriteria = undefined;
  }

  public get facetType(): FacetType {
    if (this.options.valueFormat === DynamicFacetRangeValueFormat.date) {
      return FacetType.dateRange;
    }

    return FacetType.numericalRange;
  }

  public showMoreValues() {
    this.logger.warn('The "showMoreValues" method is not available on the "DynamicFacetRange" component');
  }

  public showLessValues() {
    this.logger.warn('The "showLessValues" method is not available on the "DynamicFacetRange" component');
  }

  public async triggerNewIsolatedQuery() {
    this.logger.warn('The "triggerNewIsolatedQuery" method is not available on the "DynamicFacetRange" component');
  }
}

Initialization.registerAutoCreateComponent(DynamicFacetRange);
DynamicFacetRange.doExport();<|MERGE_RESOLUTION|>--- conflicted
+++ resolved
@@ -86,15 +86,10 @@
      * The list of [range values]{@link IRangeValue} to request (see [Requesting Specific FacetRange Values](https://docs.coveo.com/en/2790/)).
      *
      * This value will override the [`numberOfValues`]{@link DynamicFacet.options.numberOfValues} value.
-<<<<<<< HEAD
      *
      * If this option is not defined, the index will try to generate automatic ranges.
      */
-    ranges: ComponentOptions.buildJsonOption<IRangeValue[]>()
-=======
-     */
     ranges: ComponentOptions.buildJsonOption<IRangeValue[]>({ required: true, section: 'CommonOptions' })
->>>>>>> 63e4d307
   };
 
   /**
