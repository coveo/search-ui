--- conflicted
+++ resolved
@@ -3,11 +3,8 @@
 import { NumberUtils } from '../../../utils/NumberUtils';
 import { isNull } from 'util';
 import { DateUtils } from '../../../utils/DateUtils';
-<<<<<<< HEAD
 import { IDynamicFacetRange, DynamicFacetRangeValueFormat } from '../IDynamicFacetRange';
-=======
 import { Logger } from '../../../misc/Logger';
->>>>>>> 692d5831
 
 export class DynamicFacetRangeValueParser {
   constructor(private facet: IDynamicFacetRange) {}
