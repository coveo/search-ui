import { FacetUtils } from '../../Facet/FacetUtils';
import { IDynamicFacet, IValueCreator } from '../IDynamicFacet';
import { DynamicFacetValue } from './DynamicFacetValue';
import { IFacetResponseValue } from '../../../rest/Facet/FacetResponse';
import { FacetValueState } from '../../../rest/Facet/FacetValueState';
import { DynamicFacetValueRenderer } from './DynamicFacetValueRenderer';

<<<<<<< HEAD
export class DynamicFacetValueCreator implements ValueCreator {
  constructor(private facet: DynamicFacet) { }
=======
export class DynamicFacetValueCreator implements IValueCreator {
  constructor(private facet: IDynamicFacet) { }
>>>>>>> 7098427d

  private getDisplayValue(value: string) {
    return FacetUtils.getDisplayValueFromValueCaption(
      value,
      this.facet.options.field as string,
      this.facet.options.valueCaption
    );
  }

  public createFromResponse(facetValue: IFacetResponseValue, index: number) {
    return new DynamicFacetValue(
      {
        value: facetValue.value,
        displayValue: this.getDisplayValue(facetValue.value),
        numberOfResults: facetValue.numberOfResults,
        state: facetValue.state,
        position: index + 1
      },
      this.facet,
      DynamicFacetValueRenderer
    );
  }

  public createFromValue(value: string) {
    const position = this.facet.values.allFacetValues.length + 1;
    const state = FacetValueState.idle;
<<<<<<< HEAD
    const displayValue = this.getDisplayValue(value);
    return new DynamicFacetValue({ value, displayValue, state, numberOfResults: 0, position }, this.facet);
=======
    const displayValue = this.formatDisplayValue(value);
    return new DynamicFacetValue(
      { value, displayValue, state, numberOfResults: 0, position },
      this.facet,
      DynamicFacetValueRenderer
    );
  }

  public createFromRange() {
    return null;
>>>>>>> 7098427d
  }
}<|MERGE_RESOLUTION|>--- conflicted
+++ resolved
@@ -5,20 +5,11 @@
 import { FacetValueState } from '../../../rest/Facet/FacetValueState';
 import { DynamicFacetValueRenderer } from './DynamicFacetValueRenderer';
 
-<<<<<<< HEAD
-export class DynamicFacetValueCreator implements ValueCreator {
-  constructor(private facet: DynamicFacet) { }
-=======
 export class DynamicFacetValueCreator implements IValueCreator {
-  constructor(private facet: IDynamicFacet) { }
->>>>>>> 7098427d
+  constructor(private facet: IDynamicFacet) {}
 
   private getDisplayValue(value: string) {
-    return FacetUtils.getDisplayValueFromValueCaption(
-      value,
-      this.facet.options.field as string,
-      this.facet.options.valueCaption
-    );
+    return FacetUtils.getDisplayValueFromValueCaption(value, this.facet.options.field as string, this.facet.options.valueCaption);
   }
 
   public createFromResponse(facetValue: IFacetResponseValue, index: number) {
@@ -38,20 +29,11 @@
   public createFromValue(value: string) {
     const position = this.facet.values.allFacetValues.length + 1;
     const state = FacetValueState.idle;
-<<<<<<< HEAD
-    const displayValue = this.getDisplayValue(value);
-    return new DynamicFacetValue({ value, displayValue, state, numberOfResults: 0, position }, this.facet);
-=======
     const displayValue = this.formatDisplayValue(value);
-    return new DynamicFacetValue(
-      { value, displayValue, state, numberOfResults: 0, position },
-      this.facet,
-      DynamicFacetValueRenderer
-    );
+    return new DynamicFacetValue({ value, displayValue, state, numberOfResults: 0, position }, this.facet, DynamicFacetValueRenderer);
   }
 
   public createFromRange() {
     return null;
->>>>>>> 7098427d
   }
 }