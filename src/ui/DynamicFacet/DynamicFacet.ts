import 'styling/DynamicFacet/_DynamicFacet';
import { IDynamicFacet, IDynamicFacetOptions } from './IDynamicFacet';
import { difference, findIndex } from 'underscore';
import { $$ } from '../../utils/Dom';
import { exportGlobally } from '../../GlobalExports';
import { Component } from '../Base/Component';
import { IComponentBindings } from '../Base/ComponentBindings';
import { ComponentOptions } from '../Base/ComponentOptions';
import { Initialization } from '../Base/Initialization';
import { ResponsiveFacetOptions } from '../ResponsiveComponents/ResponsiveFacetOptions';
import { ResponsiveDynamicFacets } from '../ResponsiveComponents/ResponsiveDynamicFacets';
import { DynamicFacetBreadcrumbs } from './DynamicFacetBreadcrumbs';
import { DynamicFacetHeader } from './DynamicFacetHeader/DynamicFacetHeader';
import { DynamicFacetValues } from './DynamicFacetValues/DynamicFacetValues';
import { QueryEvents, IQuerySuccessEventArgs, IDoneBuildingQueryEventArgs } from '../../events/QueryEvents';
import { QueryStateModel } from '../../models/QueryStateModel';
import { DynamicFacetQueryController } from '../../controllers/DynamicFacetQueryController';
import { Utils } from '../../utils/Utils';
import { MODEL_EVENTS, IAttributesChangedEventArg } from '../../models/Model';
import { Assert } from '../../misc/Assert';
import { IFacetResponse } from '../../rest/Facet/FacetResponse';
import { IStringMap } from '../../rest/GenericParam';
import { isFacetSortCriteria } from '../../rest/Facet/FacetSortCriteria';
import { l } from '../../strings/Strings';
import { DeviceUtils } from '../../utils/DeviceUtils';
import { BreadcrumbEvents, IPopulateBreadcrumbEventArgs } from '../../events/BreadcrumbEvents';
import { IAnalyticsActionCause, analyticsActionCauseList, IAnalyticsFacetMeta } from '../Analytics/AnalyticsActionListMeta';
import { IAnalyticsFacetState } from '../Analytics/IAnalyticsFacetState';
import { IQueryOptions } from '../../controllers/QueryController';
import { DynamicFacetManager } from '../DynamicFacetManager/DynamicFacetManager';
import { QueryBuilder } from '../Base/QueryBuilder';
import { DynamicFacetSearch } from '../DynamicFacetSearch/DynamicFacetSearch';
import { ResultListUtils } from '../../utils/ResultListUtils';
import { IQueryResults } from '../../rest/QueryResults';
import { FacetType } from '../../rest/Facet/FacetRequest';
import { DependsOnManager, IDependentFacet } from '../../utils/DependsOnManager';
<<<<<<< HEAD

export interface IDynamicFacetOptions extends IResponsiveComponentOptions {
  id?: string;
  title?: string;
  field?: IFieldOption;
  sortCriteria?: string;
  numberOfValues?: number;
  enableCollapse?: boolean;
  enableScrollToTop?: boolean;
  enableMoreLess?: boolean;
  enableFacetSearch?: boolean;
  useLeadingWildcardInFacetSearch?: boolean;
  collapsedByDefault?: boolean;
  includeInBreadcrumb?: boolean;
  numberOfValuesInBreadcrumb?: number;
  valueCaption?: IStringMap<string>;
  dependsOn?: string;
}
=======
import { DynamicFacetValueCreator } from './DynamicFacetValues/DynamicFacetValueCreator';
>>>>>>> 7098427d

/**
 * The `DynamicFacet` component displays a *facet* of the results for the current query. A facet is a list of values for a
 * certain field occurring in the results, ordered using a configurable criteria (e.g., number of occurrences).
 *
 * The list of values is obtained using an array of [`FacetRequest`]{@link IFacetRequest} operations performed at the same time
 * as the main query.
 *
 * The `DynamicFacet` component allows the end-user to drill down inside a result set by restricting the result to certain
 * field values.
 *
 * This facet is more easy to use than the original [`Facet`]{@link Facet} component. It implements additional Coveo Machine Learning (Coveo ML) features
 * such as dynamic navigation experience (DNE).
 *
 * @notSupportedIn salesforcefree
 */
export class DynamicFacet extends Component implements IDynamicFacet {
  static ID = 'DynamicFacet';
  static doExport = () => exportGlobally({ DynamicFacet });

  /**
   * The options for the DynamicFacet
   * @componentOptions
   */
  static options: IDynamicFacetOptions = {
    ...ResponsiveFacetOptions,

    /**
     * The unique identifier for this facet.
     *
     * Among other things, this is used to record and read the facet
     * state in the URL fragment identifier (see the
     * [`enableHistory`]{@link SearchInterface.options.enableHistory} `SearchInterface`
     * option).
     *
     * **Tip:** When several facets in a given search interface are based on
     * the same field, ensure that each of those facets has a distinct `id`.
     *
     * If specified, must contain between 1 and 60 characters.
     * Only alphanumeric (A-Za-z0-9), underscore (_), and hyphen (-) characters are kept; other characters are automatically removed.
     *
     * Defaults to the [`field`]{@link DynamicFacet.options.field} option value.
     *
     * @examples author-facet
     */
    id: ComponentOptions.buildStringOption({
      postProcessing: (value = '', options: IDynamicFacetOptions) => {
        const maxCharLength = 60;
        const sanitizedValue = value.replace(/[^A-Za-z0-9-_@]+/g, '');
        if (Utils.isNonEmptyString(sanitizedValue)) {
          return sanitizedValue.slice(0, maxCharLength - 1);
        }

        return options.field.slice(0, maxCharLength - 1);
      }
    }),

    /**
     * The title to display for this facet.
     *
     * Defaults to the localized string for `NoTitle`.
     *
     * @examples Author
     */
    title: ComponentOptions.buildLocalizedStringOption({
      localizedString: () => l('NoTitle'),
      section: 'CommonOptions',
      priority: 10
    }),

    /**
     * The name of the field on which to base this facet.
     *
     * Must be prefixed by `@`, and must reference an existing field whose
     * **Facet** option is enabled.
     *
     * @externaldocs [Add or Edit Fields](https://docs.coveo.com/en/1982/)
     * @examples @author
     */
    field: ComponentOptions.buildFieldOption({ required: true, section: 'CommonOptions' }),

    /**
     * The sort criterion to use for this facet.
     *
     * See [`FacetSortCriteria`]{@link FacetSortCriteria} for the list and
     * description of allowed values.
     *
     * By default, the following behavior applies:
     *
     * - If the requested [`numberOfValues`]{@link DynamicFacet.options.numberOfValues}
     * is greater than or equal to the currently displayed number of values,
     * the [`alphanumeric`]{@link FacetSortCriteria.alphanumeric} criterion is
     * used.
     * - If the requested `numberOfValues` is less than the currently displayed
     * number of values and the facet is not currently expanded, the [`score`]{@link FacetSortCriteria.score}
     * criterion is used.
     * - Otherwise, the `alphanumeric` criterion is used.
     *
     * @examples score
     */
    sortCriteria: ComponentOptions.buildStringOption({
      postProcessing: value => (isFacetSortCriteria(value) ? value : undefined),
      section: 'Sorting'
    }),

    /**
     * The number of values to request for this facet.
     *
     * Also determines the default maximum number of additional values to request each time this facet is expanded,
     * and the maximum number of values to display when this facet is collapsed (see the [`enableCollapse`]{@link DynamicFacet.options.enableCollapse} option).
     */
    numberOfValues: ComponentOptions.buildNumberOption({ min: 0, defaultValue: 8, section: 'CommonOptions' }),

    /**
     * Whether to allow the end-user to expand and collapse this facet.
     */
    enableCollapse: ComponentOptions.buildBooleanOption({ defaultValue: true, section: 'Filtering' }),

    /**
     * Whether to scroll back to the top of the page whenever the end-user interacts with the facet.
     */
    enableScrollToTop: ComponentOptions.buildBooleanOption({ defaultValue: true, section: 'CommonOptions' }),

    /**
     * Whether to enable the **Show more** and **Show less** buttons in the facet.
     *
     * **Note:** The [`DynamicFacetRange`]{@link DynamicFacetRange} component does not support this option.
     */
    enableMoreLess: ComponentOptions.buildBooleanOption({ defaultValue: true, section: 'CommonOptions' }),

    /**
     * Whether to allow the end-user to search the facet values.
     *
     * **Note:** The [`DynamicFacetRange`]{@link DynamicFacetRange} component does not support this option.
     *
     * By default, the following behavior applies:
     *
     * - Enabled when more facet values are available.
     * - Disabled when all available facet values are already displayed.
     */
    enableFacetSearch: ComponentOptions.buildBooleanOption({ section: 'Filtering' }),

    /**
     * Whether to prepend facet search queries with a wildcard.
     *
     * **Note:** The [`DynamicFacetRange`]{@link DynamicFacetRange} component does not support this option.
     */
    useLeadingWildcardInFacetSearch: ComponentOptions.buildBooleanOption({
      defaultValue: true,
      section: 'Filtering',
      depend: 'enableFacetSearch'
    }),

    /**
     * Whether this facet should be collapsed by default.
     */
    collapsedByDefault: ComponentOptions.buildBooleanOption({ defaultValue: false, section: 'Filtering', depend: 'enableCollapse' }),

    /**
     * Whether to notify the [`Breadcrumb`]{@link Breadcrumb} component when toggling values in the facet.
     *
     * See also the [`numberOfValuesInBreadcrumb`]{@link DynamicFacet.options.numberOfValuesInBreadcrumb} option.
     */
    includeInBreadcrumb: ComponentOptions.buildBooleanOption({ defaultValue: true, section: 'CommonOptions' }),

    /**
     * The maximum number of selected values the [`Breadcrumb`]{@link Breadcrumb} component can display before outputting a **N more...** link for the facet.
     */
    numberOfValuesInBreadcrumb: ComponentOptions.buildNumberOption({
      defaultFunction: () => (DeviceUtils.isMobileDevice() ? 3 : 5),
      min: 0,
      depend: 'includeInBreadcrumb',
      section: 'CommonOptions'
    }),

    /**
     * A mapping of facet values to their desired captions.
     *
     * **Note:** The [`DynamicFacetRange`]{@link DynamicFacetRange} component does not support this option.
     *
     * @externaldocs [Normalizing Facet Value Captions](https://docs.coveo.com/368/).
     * @examples { "smith_alice": "Alice Smith"\, "jones_bob_r": "Bob R. Jones" }
     */
    valueCaption: ComponentOptions.buildJsonOption<IStringMap<string>>({ defaultValue: {} }),

    /**
     * The [`id`]{@link DynamicFacet.options.id} of another facet in which at least one value must be selected in order for the dependent facet to be visible.
     *
     * By default, the facet does not depend on any other facet to be displayed.
     *
     * @examples document-type-facet
     */
    dependsOn: ComponentOptions.buildStringOption()
  };

  private includedAttributeId: string;
  private listenToQueryStateChange = true;
<<<<<<< HEAD
  private search: DynamicFacetSearch;
  public header: DynamicFacetHeader;
=======
  private header: DynamicFacetHeader;
  private search: DynamicFacetSearch;
>>>>>>> 7098427d

  public options: IDynamicFacetOptions;
  public dynamicFacetManager: DynamicFacetManager;
  public dependsOnManager: DependsOnManager;
  public dynamicFacetQueryController: DynamicFacetQueryController;
  public values: DynamicFacetValues;
  public position: number = null;
  public moreValuesAvailable = false;
  public isCollapsed: boolean;
  public isDynamicFacet = true;

  /**
   * Creates a new `DynamicFacet` instance.
   *
   * @param element The element from which to instantiate the component.
   * @param options The component options.
   * @param bindings The component bindings. Automatically resolved by default.
   */
  constructor(
    public element: HTMLElement,
    options?: IDynamicFacetOptions,
    bindings?: IComponentBindings,
    classId: string = DynamicFacet.ID
  ) {
    super(element, classId, bindings);
    this.options = ComponentOptions.initComponentOptions(element, DynamicFacet, options);

    this.initDynamicFacetQueryController();
    this.initDependsOnManager();
    this.initQueryEvents();
    this.initQueryStateEvents();
    this.initBreadCrumbEvents();
    this.initComponentStateEvents();
    this.initValues();
    this.verifyCollapsingConfiguration();
    this.isCollapsed = this.options.enableCollapse && this.options.collapsedByDefault;

    ResponsiveDynamicFacets.init(this.root, this, this.options);
  }

  public get fieldName() {
    return this.options.field.slice(1);
  }

  public get facetType() {
    return FacetType.specific;
  }

  /**
   * Selects a single value in this facet.
   *
   * Does **not** trigger a query automatically.
   * Does **not** update the visual of the facet until a query is performed.
   *
   * @param value The name of the facet value to select.
   */
  public selectValue(value: string) {
    Assert.exists(value);
    this.selectMultipleValues([value]);
  }

  /**
   * Selects multiple values in this facet.
   *
   * Does **not** trigger a query automatically.
   * Does **not** update the visual of the facet until a query is performed.
   *
   * @param values The names of the facet values to select.
   */
  public selectMultipleValues(values: string[]) {
    Assert.exists(values);
    this.ensureDom();
    this.logger.info('Selecting facet value(s)', values);
    values.forEach(value => {
      this.values.get(value).select();
    });
    this.updateQueryStateModel();
  }

  /**
   * Deselects a single value in this facet.
   *
   * Does **not** trigger a query automatically.
   * Does **not** update the visual of the facet until a query is performed.
   *
   * @param values The name of the facet value to deselect.
   */
  public deselectValue(value: string) {
    Assert.exists(value);
    this.deselectMultipleValues([value]);
  }

  /**
   * Deselects multiple values in this facet.
   *
   * Does **not** trigger a query automatically.
   * Does **not** update the visual of the facet until a query is performed.
   *
   * @param values The names of the facet values to deselect.
   */
  public deselectMultipleValues(values: string[]) {
    Assert.exists(values);
    this.ensureDom();
    this.logger.info('Deselecting facet value(s)', values);
    values.forEach(value => {
      this.values.get(value).deselect();
    });
    this.updateQueryStateModel();
  }

  /**
   * Toggles the selection state of a single value in this facet.
   *
   * Does **not** trigger a query automatically.
   *
   * @param values The name of the facet value to toggle.
   */
  public toggleSelectValue(value: string) {
    Assert.exists(value);
    this.ensureDom();
    const facetValue = this.values.get(value);
    facetValue.toggleSelect();
    this.logger.info('Toggle select facet value', facetValue);
    this.updateQueryStateModel();
  }

  /**
   * Requests additional values.
   *
   * Automatically triggers an isolated query.
   * @param additionalNumberOfValues The number of additional values to request. Minimum value is 1. Defaults to the [numberOfValues]{@link DynamicFacet.options.numberOfValues} option value.
   */
  public showMoreValues(additionalNumberOfValues = this.options.numberOfValues) {
    this.ensureDom();
    this.logger.info('Show more values');
    this.dynamicFacetQueryController.increaseNumberOfValuesToRequest(additionalNumberOfValues);
    this.triggerNewIsolatedQuery(() => this.logAnalyticsFacetShowMoreLess(analyticsActionCauseList.dynamicFacetShowMore));
  }

  /**
   * Reduces the number of displayed facet values down to [numberOfValues]{@link DynamicFacet.options.numberOfValues}.
   *
   * Automatically triggers an isolated query.
   */
  public showLessValues() {
    this.ensureDom();
    this.logger.info('Show less values');
    this.dynamicFacetQueryController.resetNumberOfValuesToRequest();
    this.triggerNewIsolatedQuery(() => this.logAnalyticsFacetShowMoreLess(analyticsActionCauseList.dynamicFacetShowLess));
  }

  /**
   * Deselects all values in this facet.
   *
   * Does **not** trigger a query automatically.
   * Updates the visual of the facet.
   *
   */
  public reset() {
    this.ensureDom();
    if (this.values.hasActiveValues) {
      this.logger.info('Deselect all values');
      this.values.clearAll();
      this.values.render();
    }
    this.updateAppearance();
    this.updateQueryStateModel();
  }

  /**
   * Collapses or expands the facet depending on it's current state.
   */
  public toggleCollapse() {
    this.isCollapsed ? this.expand() : this.collapse();
  }

  /**
   * Expands the facet, displaying all of its currently fetched values.
   */
  public expand() {
    if (!this.options.enableCollapse) {
      return this.logger.warn(`Calling expand() won't do anything on a facet that has the option "enableCollapse" set to "false"`);
    }
    if (!this.isCollapsed) {
      return;
    }
    this.ensureDom();
    this.logger.info('Expand facet values');
    this.isCollapsed = false;
    this.updateAppearance();
  }

  /**
   * Collapses the facet, displaying only its currently selected values.
   */
  public collapse() {
    if (!this.options.enableCollapse) {
      return this.logger.warn(`Calling collapse() won't do anything on a facet that has the option "enableCollapse" set to "false"`);
    }
    if (this.isCollapsed) {
      return;
    }
    this.ensureDom();
    this.logger.info('Collapse facet values');
    this.isCollapsed = true;
    this.updateAppearance();
  }

  /**
   * Sets a flag indicating whether the facet values should be returned in their current order.
   *
   * Setting the flag to `true` helps ensuring that the values do not move around while the end-user is interacting with them.
   *
   * The flag is automatically set back to `false` after a query is built.
   */
  public enableFreezeCurrentValuesFlag() {
    Assert.exists(this.dynamicFacetQueryController);
    this.dynamicFacetQueryController.enableFreezeCurrentValuesFlag();
  }

  /**
   * For this method to work, the component has to be the child of a [DynamicFacetManager]{@link DynamicFacetManager} component.
   *
   * Sets a flag indicating whether the facets should be returned in their current order.
   *
   * Setting the flag to `true` helps ensuring that the facets do not move around while the end-user is interacting with them.
   *
   * The flag is automatically set back to `false` after a query is built.
   */
  public enableFreezeFacetOrderFlag() {
    Assert.exists(this.dynamicFacetQueryController);
    this.dynamicFacetQueryController.enableFreezeFacetOrderFlag();
  }

  public scrollToTop() {
    if (this.options.enableScrollToTop) {
      ResultListUtils.scrollToTop(this.root);
    }
  }

  public get analyticsFacetState(): IAnalyticsFacetState[] {
    return this.values.activeValues.map(facetValue => facetValue.analyticsFacetState);
  }

  public get basicAnalyticsFacetState(): IAnalyticsFacetState {
    return {
      field: this.options.field.toString(),
      id: this.options.id,
      title: this.options.title,
      facetType: this.facetType,
      facetPosition: this.position
    };
  }

  public get basicAnalyticsFacetMeta(): IAnalyticsFacetMeta {
    return {
      facetField: this.options.field.toString(),
      facetId: this.options.id,
      facetTitle: this.options.title
    };
  }

  public logAnalyticsEvent(actionCause: IAnalyticsActionCause, facetMeta: IAnalyticsFacetMeta) {
    this.usageAnalytics.logSearchEvent<IAnalyticsFacetMeta>(actionCause, facetMeta);
  }

  public putStateIntoQueryBuilder(queryBuilder: QueryBuilder) {
    Assert.exists(queryBuilder);
    this.dynamicFacetQueryController.putFacetIntoQueryBuilder(queryBuilder);
  }

  public putStateIntoAnalytics() {
    const pendingEvent = this.usageAnalytics.getPendingSearchEvent();
    pendingEvent && pendingEvent.addFacetState(this.analyticsFacetState);
  }

  public isCurrentlyDisplayed() {
    return $$(this.element).isVisible();
  }

  public get hasDisplayedValues() {
    return this.values.hasDisplayedValues;
  }

  public get hasActiveValues() {
    return this.values.hasActiveValues;
  }

  private initQueryEvents() {
    this.bind.onRootElement(QueryEvents.duringQuery, () => this.ensureDom());
    this.bind.onRootElement(QueryEvents.doneBuildingQuery, (data: IDoneBuildingQueryEventArgs) => this.handleDoneBuildingQuery(data));
    this.bind.onRootElement(QueryEvents.querySuccess, (data: IQuerySuccessEventArgs) => this.handleQuerySuccess(data.results));
    this.bind.onRootElement(QueryEvents.queryError, () => this.onQueryResponse());
  }

  private initQueryStateEvents() {
    this.includedAttributeId = QueryStateModel.getFacetId(this.options.id);
    this.queryStateModel.registerNewAttribute(this.includedAttributeId, []);
    this.bind.onQueryState(MODEL_EVENTS.CHANGE, undefined, this.handleQueryStateChanged);
    this.dependsOnManager.listenToParentIfDependentFacet();
  }

  protected initBreadCrumbEvents() {
    if (this.options.includeInBreadcrumb) {
      this.bind.onRootElement(BreadcrumbEvents.populateBreadcrumb, (args: IPopulateBreadcrumbEventArgs) =>
        this.handlePopulateBreadcrumb(args)
      );
      this.bind.onRootElement(BreadcrumbEvents.clearBreadcrumb, () => this.reset());
    }
  }

  protected initValues() {
    this.values = new DynamicFacetValues(this, DynamicFacetValueCreator);
  }

  private initComponentStateEvents() {
    const componentStateId = QueryStateModel.getFacetId(this.options.id);
    this.componentStateModel.registerComponent(componentStateId, this);
  }

  protected initDynamicFacetQueryController() {
    this.dynamicFacetQueryController = new DynamicFacetQueryController(this);
  }

  private handleDoneBuildingQuery(data: IDoneBuildingQueryEventArgs) {
    // If there is a DynamicFacetManager, it will take care of adding the facet's state
    if (this.dynamicFacetManager) {
      return;
    }

    Assert.exists(data);
    Assert.exists(data.queryBuilder);
    this.putStateIntoQueryBuilder(data.queryBuilder);
    this.putStateIntoAnalytics();
  }

  private handleQuerySuccess(results: IQueryResults) {
    if (Utils.isNullOrUndefined(results.facets)) {
      return this.notImplementedError();
    }

    const index = findIndex(results.facets, { facetId: this.options.id });
    const response = index !== -1 ? results.facets[index] : null;
    this.position = index + 1;

    this.onQueryResponse(response);
    this.updateQueryStateModel();
    this.header.hideLoading();
    this.values.render();
    this.updateAppearance();
  }

  private onQueryResponse(response?: IFacetResponse) {
    if (response) {
      this.moreValuesAvailable = response.moreValuesAvailable;
      return this.values.createFromResponse(response);
    }

    this.moreValuesAvailable = false;
    this.values.resetValues();
  }

  private handleQueryStateChanged(data: IAttributesChangedEventArg) {
    if (!this.listenToQueryStateChange) {
      return;
    }

    const querySelectedValues: string[] = data.attributes[this.includedAttributeId];
    if (!querySelectedValues) {
      return;
    }

    this.handleQueryStateChangedIncluded(querySelectedValues);
  }

  private handleQueryStateChangedIncluded = (querySelectedValues: string[]) => {
    const currentSelectedValues = this.values.selectedValues;
    const validQuerySelectedValues = querySelectedValues.filter(value => this.values.get(value));

    const valuesToSelect = difference(validQuerySelectedValues, currentSelectedValues);
    const valuesToDeselect = difference(currentSelectedValues, validQuerySelectedValues);

    if (Utils.isNonEmptyArray(valuesToSelect)) {
      this.selectMultipleValues(valuesToSelect);
      // Only one search event is sent, pick first facet value
      this.logAnalyticsEvent(analyticsActionCauseList.dynamicFacetSelect, this.values.get(valuesToSelect[0]).analyticsFacetMeta);
    }

    if (Utils.isNonEmptyArray(valuesToDeselect)) {
      this.deselectMultipleValues(valuesToDeselect);
      // Only one search event is sent, pick first facet value
      this.logAnalyticsEvent(analyticsActionCauseList.dynamicFacetDeselect, this.values.get(valuesToDeselect[0]).analyticsFacetMeta);
    }
  };

  private handlePopulateBreadcrumb(args: IPopulateBreadcrumbEventArgs) {
    Assert.exists(args);

    if (!this.values.hasActiveValues) {
      return;
    }

    const breadcrumbs = new DynamicFacetBreadcrumbs(this);
    args.breadcrumbs.push({ element: breadcrumbs.element });
  }

  private initDependsOnManager() {
    const facetInfo: IDependentFacet = {
      reset: () => this.reset(),
      toggleDependentFacet: dependentFacet => this.toggleDependentFacet(dependentFacet),
      element: this.element,
      root: this.root,
      dependsOn: this.options.dependsOn,
      id: this.options.id,
      queryStateModel: this.queryStateModel,
      bind: this.bind
    };

    this.dependsOnManager = new DependsOnManager(facetInfo);
  }

  private toggleDependentFacet(dependentFacet: Component) {
    this.values.hasSelectedValue ? dependentFacet.enable() : dependentFacet.disable();
  }

  public createDom() {
    this.createAndAppendContent();
    this.updateAppearance();
  }

  private createAndAppendContent() {
    this.createAndAppendHeader();
    this.createAndAppendSearch();
    this.createAndAppendValues();
  }

  private createAndAppendHeader() {
    this.header = new DynamicFacetHeader({
      title: this.options.title,
      enableCollapse: this.options.enableCollapse,
      clear: () => this.clear(),
      toggleCollapse: () => this.toggleCollapse(),
      collapse: () => this.collapse(),
      expand: () => this.expand()
    });
    this.element.appendChild(this.header.element);
  }

  private createAndAppendSearch() {
    if (this.options.enableFacetSearch === false) {
      return;
    }

    this.search = new DynamicFacetSearch(this);
    this.element.appendChild(this.search.element);
  }

  private createAndAppendValues() {
    this.element.appendChild(this.values.render());
  }

  private updateQueryStateModel() {
    this.listenToQueryStateChange = false;
    this.queryStateModel.set(this.includedAttributeId, this.values.selectedValues);
    this.listenToQueryStateChange = true;
  }

  private updateAppearance() {
    this.header.toggleClear(this.values.hasSelectedValues);
    this.header.toggleCollapse(this.isCollapsed);
    this.toggleSearchDisplay();
    $$(this.element).toggleClass('coveo-dynamic-facet-collapsed', this.isCollapsed);
    $$(this.element).toggleClass('coveo-active', this.values.hasSelectedValues);
    $$(this.element).removeClass('coveo-hidden');
    this.dependsOnManager.updateVisibilityBasedOnDependsOn();
    !this.values.hasDisplayedValues && $$(this.element).addClass('coveo-hidden');
  }

  private toggleSearchDisplay() {
    if (this.options.enableFacetSearch === false) {
      return;
    }

    if (Utils.isUndefined(this.options.enableFacetSearch)) {
      $$(this.search.element).toggle(this.moreValuesAvailable);
    }

    if (this.isCollapsed) {
      $$(this.search.element).toggle(false);
    }
  }

  public triggerNewQuery(beforeExecuteQuery?: () => void) {
    this.beforeSendingQuery();

    const options: IQueryOptions = beforeExecuteQuery ? { beforeExecuteQuery } : { ignoreWarningSearchEvent: true };

    this.queryController.executeQuery(options);
  }

  public async triggerNewIsolatedQuery(beforeExecuteQuery?: () => void) {
    this.beforeSendingQuery();
    beforeExecuteQuery && beforeExecuteQuery();

    try {
      const results = await this.dynamicFacetQueryController.getQueryResults();
      this.handleQuerySuccess(results);
    } catch (e) {
      this.header.hideLoading();
    }
  }

  private beforeSendingQuery() {
    this.header.showLoading();
  }

  private notImplementedError() {
    this.logger.error('DynamicFacets are not supported by your current search endpoint. Disabling this component.');
    this.disable();
    this.updateAppearance();
  }

  private verifyCollapsingConfiguration() {
    if (this.options.collapsedByDefault && !this.options.enableCollapse) {
      this.logger.warn('The "collapsedByDefault" option is "true" while the "enableCollapse" is "false"');
    }
  }

  private logAnalyticsFacetShowMoreLess(cause: IAnalyticsActionCause) {
    this.usageAnalytics.logCustomEvent<IAnalyticsFacetState>(cause, this.basicAnalyticsFacetState, this.element);
  }

  private clear() {
    this.reset();
    this.enableFreezeFacetOrderFlag();
    this.scrollToTop();
    this.triggerNewQuery(() => this.logClearAllToAnalytics());
  }

  private logClearAllToAnalytics() {
    this.logAnalyticsEvent(analyticsActionCauseList.dynamicFacetClearAll, this.basicAnalyticsFacetState);
  }
}

Initialization.registerAutoCreateComponent(DynamicFacet);
DynamicFacet.doExport();<|MERGE_RESOLUTION|>--- conflicted
+++ resolved
@@ -34,28 +34,7 @@
 import { IQueryResults } from '../../rest/QueryResults';
 import { FacetType } from '../../rest/Facet/FacetRequest';
 import { DependsOnManager, IDependentFacet } from '../../utils/DependsOnManager';
-<<<<<<< HEAD
-
-export interface IDynamicFacetOptions extends IResponsiveComponentOptions {
-  id?: string;
-  title?: string;
-  field?: IFieldOption;
-  sortCriteria?: string;
-  numberOfValues?: number;
-  enableCollapse?: boolean;
-  enableScrollToTop?: boolean;
-  enableMoreLess?: boolean;
-  enableFacetSearch?: boolean;
-  useLeadingWildcardInFacetSearch?: boolean;
-  collapsedByDefault?: boolean;
-  includeInBreadcrumb?: boolean;
-  numberOfValuesInBreadcrumb?: number;
-  valueCaption?: IStringMap<string>;
-  dependsOn?: string;
-}
-=======
 import { DynamicFacetValueCreator } from './DynamicFacetValues/DynamicFacetValueCreator';
->>>>>>> 7098427d
 
 /**
  * The `DynamicFacet` component displays a *facet* of the results for the current query. A facet is a list of values for a
@@ -253,13 +232,8 @@
 
   private includedAttributeId: string;
   private listenToQueryStateChange = true;
-<<<<<<< HEAD
   private search: DynamicFacetSearch;
   public header: DynamicFacetHeader;
-=======
-  private header: DynamicFacetHeader;
-  private search: DynamicFacetSearch;
->>>>>>> 7098427d
 
   public options: IDynamicFacetOptions;
   public dynamicFacetManager: DynamicFacetManager;
