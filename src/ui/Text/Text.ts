import 'styling/_Text';
import { exportGlobally } from '../../GlobalExports';
import { $$ } from '../../utils/Dom';
import { Component } from '../Base/Component';
import { IComponentBindings } from '../Base/ComponentBindings';
import { ComponentOptions } from '../Base/ComponentOptions';
import { Initialization } from '../Base/Initialization';

export interface ITextOptions {
  value?: string;
  size?: string;
  style?: string;
  color?: string;
  weight?: string;
  textAlign?: string;

  marginTop?: string;
  marginBottom?: string;
  marginLeft?: string;
  marginRight?: string;

  paddingTop?: string;
  paddingBottom?: string;
  paddingLeft?: string;
  paddingRight?: string;
}

/**
 * The Text component embeds itself in a result template to output a simple text value.
 *
 * The only purpose of this component is to make it possible to easily add different text values to result templates
 * when using the Coveo JavaScript Search Interface Editor (see
<<<<<<< HEAD
 * [JavaScript Search Interface Editor](https://docs.coveo.com/en/1852/)).
=======
 * [JavaScript Search Interface Editor](https://www.coveo.com/go?dest=cloudhelp&lcid=9&context=230)).
>>>>>>> f55e5a8e
 *
 * If you are not designing a search interface using the Coveo JavaScript Search Interface Editor, using this component
 * is unnecessary.
 *
 * This component is a result template component (see [Result Templates](https://docs.coveo.com/en/413/)).
 */
export class Text extends Component {
  static ID = 'Text';

  static doExport = () => {
    exportGlobally({
      Text: Text
    });
  };

  /**
   * @componentOptions
   */
  static options: ITextOptions = {
    /**
     * Specifies the localized string value that the component should render.
     */
    value: ComponentOptions.buildLocalizedStringOption(),

    /**
     * Specifies the size of the text (set as the `font-size` CSS property).
     */
    size: ComponentOptions.buildStringOption(),

    /**
     * Specifies the style of the text (set as the `font-style` CSS property).
     */
    style: ComponentOptions.buildStringOption(),

    /**
     * Specifies the color of the text (set as the `color` CSS property).
     */
    color: ComponentOptions.buildStringOption(),

    /**
     * Specifies the weight of the text (set as the `font-weight` CSS property).
     */
    weight: ComponentOptions.buildStringOption(),

    /**
     * Specifies the alignment of the text (set as the `text-align` CSS property).
     */
    textAlign: ComponentOptions.buildStringOption(),

    /**
     * Specifies the top margin of the text (set as the `margin-top` CSS property).
     */
    marginTop: ComponentOptions.buildStringOption(),

    /**
     * Specifies the bottom margin of the text (set as the `margin-bottom` CSS property).
     */
    marginBottom: ComponentOptions.buildStringOption(),

    /**
     * Specifies the left margin of the text (set as the `margin-left` CSS property).
     */
    marginLeft: ComponentOptions.buildStringOption(),

    /**
     * Specifies the right margin of the text (set as the `margin-right` CSS property).
     */
    marginRight: ComponentOptions.buildStringOption(),

    /**
     * Specifies the top padding of the text (set as the `padding-top` CSS property).
     */
    paddingTop: ComponentOptions.buildStringOption(),

    /**
     * Specifies the bottom padding of the text (set as the `padding-bottom` CSS property).
     */
    paddingBottom: ComponentOptions.buildStringOption(),

    /**
     * Specifies the left padding of the text (set as the `padding-left` CSS property).
     */
    paddingLeft: ComponentOptions.buildStringOption(),

    /**
     * Specifies the right padding of the text (set as the `padding-right` CSS property).
     */
    paddingRight: ComponentOptions.buildStringOption()
  };

  /**
   * Creates a new Text component.
   * @param element The HTMLElement on which to instantiate the component.
   * @param options The options for the Text component.
   * @param bindings The bindings that the component requires to function normally. If not set, these will be
   * automatically resolved (with a slower execution time).
   */
  constructor(public element: HTMLElement, public options?: ITextOptions, bindings?: IComponentBindings) {
    super(element, Text.ID, bindings);
    this.options = ComponentOptions.initComponentOptions(element, Text, options);
    $$(this.element).text(this.options.value);
    this.element.style.fontSize = this.options.size;
    this.element.style.fontStyle = this.options.style;
    this.element.style.color = this.options.color;
    this.element.style.fontWeight = this.options.weight;
    this.element.style.textAlign = this.options.textAlign;
    this.element.style.marginTop = this.options.marginTop;
    this.element.style.marginBottom = this.options.marginBottom;
    this.element.style.marginRight = this.options.marginRight;
    this.element.style.marginLeft = this.options.marginLeft;
    this.element.style.paddingTop = this.options.paddingTop;
    this.element.style.paddingBottom = this.options.paddingBottom;
    this.element.style.paddingLeft = this.options.paddingLeft;
    this.element.style.paddingRight = this.options.paddingRight;
  }
}

Initialization.registerAutoCreateComponent(Text);<|MERGE_RESOLUTION|>--- conflicted
+++ resolved
@@ -30,11 +30,7 @@
  *
  * The only purpose of this component is to make it possible to easily add different text values to result templates
  * when using the Coveo JavaScript Search Interface Editor (see
-<<<<<<< HEAD
  * [JavaScript Search Interface Editor](https://docs.coveo.com/en/1852/)).
-=======
- * [JavaScript Search Interface Editor](https://www.coveo.com/go?dest=cloudhelp&lcid=9&context=230)).
->>>>>>> f55e5a8e
  *
  * If you are not designing a search interface using the Coveo JavaScript Search Interface Editor, using this component
  * is unnecessary.
