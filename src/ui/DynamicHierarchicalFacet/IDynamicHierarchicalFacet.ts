--- conflicted
+++ resolved
@@ -30,11 +30,8 @@
   dependsOn?: string;
   includeInBreadcrumb?: boolean;
   filterFacetCount?: boolean;
-<<<<<<< HEAD
+  clearLabel?: string;
   basePath?: string[];
-=======
-  clearLabel?: string;
->>>>>>> e60190d7
 }
 
 export interface IDynamicHierarchicalFacet extends Component, IDynamicManagerCompatibleFacet, IAutoLayoutAdjustableInsideFacetColumn {
