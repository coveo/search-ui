--- conflicted
+++ resolved
@@ -385,14 +385,14 @@
     this.mLFacetQueryController.enableFreezeCurrentValuesFlag();
   }
 
-<<<<<<< HEAD
   public logAnalyticsEvent(action: IAnalyticsActionCause, targetFacet?: IAnalyticsMLFacetMeta) {
     this.usageAnalytics.logSearchEvent<IAnalyticsMLFacetMeta>(action, targetFacet);
   }
 
   public get analyticsFacetState(): IAnalyticsMLFacetMeta[] {
     return this.values.activeFacetValues.map(facetValue => facetValue.analyticsMeta);
-=======
+  }
+
   /**
    * For this method to work, the component has to be the child of a [MLFacetManager]{@link MLFacetManager} component.
    *
@@ -405,7 +405,6 @@
   public enableFreezeFacetOrderFlag() {
     Assert.exists(this.mLFacetQueryController);
     this.mLFacetQueryController.enableFreezeFacetOrderFlag();
->>>>>>> 6094db8d
   }
 
   private initQueryEvents() {
