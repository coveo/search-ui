--- conflicted
+++ resolved
@@ -27,13 +27,7 @@
   private includedAttributeId: string;
   private listenToQueryStateChange = true;
   private header: MLFacetHeader;
-<<<<<<< HEAD
-  private values: MLFacetValues;
-=======
   public values: MLFacetValues;
-  // TODO: remove
-  private mockedSavedValues: IMLFacetValue[];
->>>>>>> fa1ceedf
 
   constructor(public element: HTMLElement, public options?: IMLFacetOptions, bindings?: IComponentBindings) {
     super(element, MLFacet.ID, bindings);
