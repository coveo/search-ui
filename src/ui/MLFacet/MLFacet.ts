--- conflicted
+++ resolved
@@ -1,9 +1,5 @@
-<<<<<<< HEAD
 import 'styling/_MLFacet';
-import { difference } from 'underscore';
-=======
 import { difference, findWhere } from 'underscore';
->>>>>>> cd0aa68c
 import { $$ } from '../../utils/Dom';
 import { exportGlobally } from '../../GlobalExports';
 import { Component } from '../Base/Component';
