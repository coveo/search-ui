--- conflicted
+++ resolved
@@ -403,11 +403,7 @@
 
   private onQueryResponse(response?: IFacetResponse) {
     this.header.hideLoading();
-<<<<<<< HEAD
-    this.values.createFromResponse(response || {});
-=======
     response ? this.values.createFromResponse(response) : this.values.resetValues();
->>>>>>> 2babb19e
     this.values.render();
     this.updateAppearance();
   }
