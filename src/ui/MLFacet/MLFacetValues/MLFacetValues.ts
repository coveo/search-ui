import 'styling/MLFacet/_MLFacetValues';
import { $$ } from '../../../utils/Dom';
import { findWhere, find } from 'underscore';
import { MLFacetValue } from './MLFacetValue';
import { MLFacet } from '../MLFacet';
import { IFacetResponse } from '../../../rest/Facet/FacetResponse';
import { FacetValueState } from '../../../rest/Facet/FacetValueState';
import { l } from '../../../strings/Strings';

export class MLFacetValues {
  private facetValues: MLFacetValue[];
  private list = $$('ul', { className: 'coveo-ml-facet-values' });
  private moreValuesAvailable: boolean;

  constructor(private facet: MLFacet) {
    this.resetValues();
  }

  public createFromResponse(response: IFacetResponse) {
    this.moreValuesAvailable = response.moreValuesAvailable;
    this.facetValues = response.values.map(
      facetValue =>
        new MLFacetValue(
          {
            value: facetValue.value,
            numberOfResults: facetValue.numberOfResults,
            state: facetValue.state
          },
          this.facet
        )
    );
  }

  public resetValues() {
    this.moreValuesAvailable = false;
    this.facetValues = [];
  }

  public get allFacetValues() {
    return this.facetValues;
  }

  public get allValues() {
    return this.facetValues.map(facetValue => facetValue.value);
  }

  public get selectedValues() {
    return this.facetValues.filter(value => value.isSelected).map(({ value }) => value);
  }

  public get activeFacetValues() {
    return this.facetValues.filter(value => !value.isIdle);
  }

  public get hasSelectedValues() {
    return !!findWhere(this.facetValues, { state: FacetValueState.selected });
  }

  public get hasActiveValues() {
    return !!this.activeFacetValues.length;
  }

  public get hasIdleValues() {
    return !!findWhere(this.facetValues, { state: FacetValueState.idle });
  }

  public clearAll() {
    this.facetValues.forEach(value => value.deselect());
  }

  public get isEmpty() {
    return !this.facetValues.length;
  }

  public get(arg: string | MLFacetValue) {
    const value = typeof arg === 'string' ? arg : arg.value;
    const facetValue = find(this.facetValues, facetValue => facetValue.equals(value));

    if (facetValue) {
      return facetValue;
    }

    const newFacetValue = new MLFacetValue({ value, state: FacetValueState.idle, numberOfResults: 0 }, this.facet);
    this.facetValues.push(newFacetValue);
    return newFacetValue;
  }

  private buildShowLess() {
<<<<<<< HEAD
    const showLess = $$('button', { className: 'coveo-ml-facet-show-less', ariaLabel: l('ShowLess') }, `- ${l('ShowLess')}`);
    showLess.on('click', () => {
      this.facet.enableFreezeFacetOrderFlag();
      this.facet.showLessValues();
    });
=======
    const showLess = $$('button', { className: 'coveo-ml-facet-show-less' }, l('ShowLess'));
    showLess.on('click', () => this.facet.showLessValues());
>>>>>>> 557f720f
    return showLess.el;
  }

  private buildShowMore() {
<<<<<<< HEAD
    const showMore = $$('button', { className: 'coveo-ml-facet-show-more', ariaLabel: l('ShowMore') }, `+ ${l('ShowMore')}`);
    showMore.on('click', () => {
      this.facet.enableFreezeFacetOrderFlag();
      this.facet.showMoreValues();
    });
=======
    const showMore = $$('button', { className: 'coveo-ml-facet-show-more' }, l('ShowMore'));
    showMore.on('click', () => this.facet.showMoreValues());
>>>>>>> 557f720f
    return showMore.el;
  }

  private get shouldEnableShowLess() {
    const hasMoreValuesThenDefault = this.facetValues.length > this.facet.options.numberOfValues;

    return hasMoreValuesThenDefault && this.hasIdleValues;
  }

  public render() {
    this.list.empty();
    this.facetValues.forEach(facetValue => {
      this.list.append(facetValue.render());
    });

    if (this.shouldEnableShowLess) {
      this.list.append(this.buildShowLess());
    }

    if (this.moreValuesAvailable) {
      this.list.append(this.buildShowMore());
    }

    return this.list.el;
  }
}<|MERGE_RESOLUTION|>--- conflicted
+++ resolved
@@ -86,30 +86,20 @@
   }
 
   private buildShowLess() {
-<<<<<<< HEAD
-    const showLess = $$('button', { className: 'coveo-ml-facet-show-less', ariaLabel: l('ShowLess') }, `- ${l('ShowLess')}`);
+    const showLess = $$('button', { className: 'coveo-ml-facet-show-less' }, l('ShowLess'));
     showLess.on('click', () => {
       this.facet.enableFreezeFacetOrderFlag();
       this.facet.showLessValues();
     });
-=======
-    const showLess = $$('button', { className: 'coveo-ml-facet-show-less' }, l('ShowLess'));
-    showLess.on('click', () => this.facet.showLessValues());
->>>>>>> 557f720f
     return showLess.el;
   }
 
   private buildShowMore() {
-<<<<<<< HEAD
-    const showMore = $$('button', { className: 'coveo-ml-facet-show-more', ariaLabel: l('ShowMore') }, `+ ${l('ShowMore')}`);
+    const showMore = $$('button', { className: 'coveo-ml-facet-show-more' }, l('ShowMore'));
     showMore.on('click', () => {
       this.facet.enableFreezeFacetOrderFlag();
       this.facet.showMoreValues();
     });
-=======
-    const showMore = $$('button', { className: 'coveo-ml-facet-show-more' }, l('ShowMore'));
-    showMore.on('click', () => this.facet.showMoreValues());
->>>>>>> 557f720f
     return showMore.el;
   }
 
