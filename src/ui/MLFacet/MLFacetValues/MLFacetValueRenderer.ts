import { $$, Dom } from '../../../utils/Dom';
import { MLFacet } from '../MLFacet';
import { MLFacetValue } from './MLFacetValue';
import { Checkbox } from '../../FormWidgets/Checkbox';
import { l } from '../../../strings/Strings';
import { analyticsActionCauseList } from '../../Analytics/AnalyticsActionListMeta';
import { FacetValueState } from '../../../rest/Facet/FacetValueState';

export class MLFacetValueRenderer {
  private dom: Dom;
  private checkbox: Checkbox;

  constructor(private facetValue: MLFacetValue, private facet: MLFacet) {}

  public render() {
    this.dom = $$('li', {
      className: 'coveo-ml-facet-value coveo-ml-facet-selectable',
      dataValue: this.facetValue.value
    });

    this.createCheckbox();
    this.dom.append(this.checkbox.getElement());

    this.addFocusAndBlurEventListeners();

    this.toggleSelectedClass();

    return this.dom.el;
  }

  private toggleSelectedClass() {
    this.dom.toggleClass('coveo-selected', this.facetValue.isSelected);
  }

  private createCheckbox() {
    this.checkbox = new Checkbox(
      () => this.selectAction(),
      this.facetValue.valueCaption,
      this.ariaLabel,
      `(${this.facetValue.formattedCount})`
    );

    const label = $$(this.checkbox.getElement()).find('.coveo-checkbox-span-label');
    const labelSuffix = $$(this.checkbox.getElement()).find('.coveo-checkbox-span-label-suffix');

    if (label && labelSuffix) {
      label.setAttribute('title', this.facetValue.valueCaption);
      label.setAttribute('aria-hidden', 'true');
      labelSuffix.setAttribute('aria-hidden', 'true');
    }

    this.facetValue.isSelected && this.checkbox.select(false);
  }

  private addFocusAndBlurEventListeners() {
    const checkboxButton = $$(this.checkbox.getElement()).find('button');
    $$(checkboxButton).on('focusin', () => this.dom.addClass('coveo-focused'));
    $$(checkboxButton).on('focusout', () => this.dom.removeClass('coveo-focused'));
  }

  private selectAction = () => {
    this.facet.toggleSelectValue(this.facetValue.value);
    this.toggleSelectedClass();
    this.facet.enableFreezeCurrentValuesFlag();
<<<<<<< HEAD
    this.facet.triggerNewQuery(() => this.logActionToAnalytics());
=======
    this.facet.enableFreezeFacetOrderFlag();
    this.facet.triggerNewQuery();
>>>>>>> 6094db8d
  };

  private logActionToAnalytics() {
    const action =
      this.facetValue.state === FacetValueState.selected
        ? analyticsActionCauseList.mLFacetSelect
        : analyticsActionCauseList.mLFacetDeselect;

    this.facet.logAnalyticsEvent(action, this.facetValue.analyticsMeta);
  }

  private get ariaLabel() {
    const selectOrUnselect = !this.facetValue.isSelected ? 'SelectValueWithResultCount' : 'UnselectValueWithResultCount';
    const resultCount = l('ResultCount', this.facetValue.formattedCount);

    return `${l(selectOrUnselect, this.facetValue.valueCaption, resultCount)}`;
  }
}<|MERGE_RESOLUTION|>--- conflicted
+++ resolved
@@ -62,12 +62,8 @@
     this.facet.toggleSelectValue(this.facetValue.value);
     this.toggleSelectedClass();
     this.facet.enableFreezeCurrentValuesFlag();
-<<<<<<< HEAD
+    this.facet.enableFreezeFacetOrderFlag();
     this.facet.triggerNewQuery(() => this.logActionToAnalytics());
-=======
-    this.facet.enableFreezeFacetOrderFlag();
-    this.facet.triggerNewQuery();
->>>>>>> 6094db8d
   };
 
   private logActionToAnalytics() {
