import { Component } from '../Base/Component';
import { ComponentOptions } from '../Base/ComponentOptions';
import { IResultsComponentBindings } from '../Base/ResultsComponentBindings';
import { ResultLink } from '../ResultLink/ResultLink';
import { IQueryResult } from '../../rest/QueryResult';
import { QueryUtils } from '../../utils/QueryUtils';
import { Initialization } from '../Base/Initialization';
import { ISearchEndpoint } from '../../rest/SearchEndpointInterface';
import { $$ } from '../../utils/Dom';
import { get } from '../Base/RegisteredNamedMethods';
import { IResultLinkOptions } from '../ResultLink/ResultLinkOptions';
<<<<<<< HEAD
import FieldTableModule = require('../FieldTable/FieldTable');
import * as _ from 'underscore';
import { exportGlobally } from '../../GlobalExports';
=======
import { Icon } from '../Icon/Icon';
import _ = require('underscore');
>>>>>>> d9de83d1

export interface IThumbnailOptions extends IResultLinkOptions {
  noThumbnailClass?: string;
  clickable?: boolean;
}

/**
 * The Thumbnail component automatically fetches the thumbnail of the result object and outputs an HTML `img` tag with
 * it.
 */
export class Thumbnail extends Component {
  static ID = 'Thumbnail';

  static doExport = () => {
    exportGlobally({
      'Thumbnail': Thumbnail
    });
  }

  /**
   * Options for the Thumbnail
   * @componentOptions
   */
  static options: IThumbnailOptions = {

    /**
     * Specifies the CSS class to use on the `img` tag that the Thumbnail component outputs when a result has no
     * thumbnail in the index.
     *
     * Default value is `coveo-no-thumbnail`.
     */
    noThumbnailClass: ComponentOptions.buildStringOption({ defaultValue: 'coveo-no-thumbnail' }),

    /**
     * Specifies whether to create a clickable {@link ResultLink} around the Thumbnail.
     *
     * Default value is `false`.
     *
     * If set to true, you can use the options specified on {@link ResultLink.options}
     */
    clickable: ComponentOptions.buildBooleanOption({ defaultValue: false })
  };

  static parent = ResultLink;

  public img: HTMLImageElement;

  /**
   * Creates a new Thumbnail component.
   * @param element The HTMLElement on which to instantiate the component.
   * @param options The options for the Thumbnail component.
   * @param bindings The bindings that the component requires to function normally. If not set, these will be
   * automatically resolved (with a slower execution time).
   * @param result The result to associate the component with.
   */
  constructor(public element: HTMLElement, public options?: IThumbnailOptions, public bindings?: IResultsComponentBindings, public result?: IQueryResult) {
    super(element, Thumbnail.ID, bindings);

    this.options = ComponentOptions.initOptions(element, <any>Thumbnail.options, options);

    if (this.element.tagName.toLowerCase() != 'img') {
      this.img = <HTMLImageElement>$$('img').el;
      this.element.appendChild(this.img);
    } else {
      this.img = <HTMLImageElement>this.element;
    }

    if (this.options.clickable) {
      if (this.element.tagName.toLowerCase() != 'img') {
        new ResultLink(this.element, this.options, this.bindings, this.result);
      } else {
        let href = $$('a');
        $$(this.element).replaceWith(href.el);
        $$(href).append(this.element);
        new ResultLink(href.el, this.options, this.bindings, this.result);
      }
    }


    // We need to set src to a blank image right away to avoid the image from
    // changing size once it's loaded. Also, doing this prevents a border from
    // appearing on some browsers when there is no thumbnail. I've found no other
    // way to get rid of it...
    this.img.setAttribute('src', 'data:image/gif;base64,R0lGODlhAQABAAAAACH5BAEKAAEALAAAAAABAAEAAAICTAEAOw==');

    if (QueryUtils.hasThumbnail(result)) {
      this.buildThumbnailImage();
    } else {
      this.logger.info('Result has no thumbnail. Cannot build thumbnail image, instanciating an Icon component instead.');
      new Icon(element, { small: true }, bindings, result);
    }
  }

  private buildThumbnailImage() {
    let endpoint = this.bindings.queryController.getEndpoint();

    if (endpoint.isJsonp()) {
      // For jsonp we can't GET/POST for binary data. We are limited
      // to only setting the src attribute directly on the img.
      this.buildImageWithDirectSrcAttribute(endpoint);
    } else {
      // Base 64 img allows us to GET/POST the image as raw binary, so that we can also
      // pass the credential of the user. Useful for phonegap among others.
      this.buildImageWithBase64SrcAttribute(endpoint);
    }
  }

  private buildImageWithDirectSrcAttribute(endpoint: ISearchEndpoint) {
    let dataStreamUri = endpoint.getViewAsDatastreamUri(this.result.uniqueId, '$Thumbnail$', { contentType: 'image/png' });
    this.img.setAttribute('src', dataStreamUri);
    this.resizeContainingFieldTable();
  }

  private buildImageWithBase64SrcAttribute(endpoint: ISearchEndpoint) {
    endpoint.getRawDataStream(this.result.uniqueId, '$Thumbnail$')
      .then((response) => {
        let rawBinary = String.fromCharCode.apply(null, new Uint8Array(response));
        this.img.setAttribute('src', 'data:image/png;base64, ' + btoa(rawBinary));
        this.resizeContainingFieldTable();
      })
      .catch(() => {
        this.setEmptyThumbnailClass();
      });
  }

  private resizeContainingFieldTable() {
    let closestFieldTableElement = $$(this.element).closest(Component.computeCssClassNameForType('FieldTable'));
    if (closestFieldTableElement != null) {
      let fieldTable = <FieldTableModule.FieldTable>get(closestFieldTableElement);
      fieldTable.updateToggleHeight();
    }
  }

  private setEmptyThumbnailClass() {
    $$(this.img).addClass(this.options.noThumbnailClass);
  }
}

Thumbnail.options = _.extend({}, ResultLink.options, Thumbnail.options);

Initialization.registerAutoCreateComponent(Thumbnail);<|MERGE_RESOLUTION|>--- conflicted
+++ resolved
@@ -9,14 +9,9 @@
 import { $$ } from '../../utils/Dom';
 import { get } from '../Base/RegisteredNamedMethods';
 import { IResultLinkOptions } from '../ResultLink/ResultLinkOptions';
-<<<<<<< HEAD
 import FieldTableModule = require('../FieldTable/FieldTable');
 import * as _ from 'underscore';
 import { exportGlobally } from '../../GlobalExports';
-=======
-import { Icon } from '../Icon/Icon';
-import _ = require('underscore');
->>>>>>> d9de83d1
 
 export interface IThumbnailOptions extends IResultLinkOptions {
   noThumbnailClass?: string;
