--- conflicted
+++ resolved
@@ -1,137 +1,119 @@
-import {Component} from '../Base/Component'
-import {ComponentOptions} from '../Base/ComponentOptions'
-import {IResultsComponentBindings} from '../Base/ResultsComponentBindings'
-import {ResultLink} from '../ResultLink/ResultLink'
-import {IQueryResult} from '../../rest/QueryResult'
-import {QueryUtils} from '../../utils/QueryUtils'
-import {DeviceUtils} from '../../utils/DeviceUtils'
-import {Initialization} from '../Base/Initialization'
-import {ISearchEndpoint} from '../../rest/SearchEndpointInterface'
-import {$$} from '../../utils/Dom'
-
-export interface IThumbnailOptions {
-  noThumbnailClass?: string;
-  clickable?: boolean;
-}
-
-/**
- * This component automatically fetches the thumbnail of the result object
- * and formats an HTML image tag (<code>img</code>) with it.
- */
-export class Thumbnail extends Component {
-  static ID = 'Thumbnail';
-
-  /**
-   * Options for the Thumbnail
-   * @componentOptions
-   */
-  static options: IThumbnailOptions = {
-    /**
-     * Specifies the CSS class to use on the thumbnail image tag when a result
-     * has no thumbnail in the index.<br/>
-     * Default value: <code>coveo-no-thumbnail</code>
-     */
-    noThumbnailClass: ComponentOptions.buildStringOption({ defaultValue: 'coveo-no-thumbnail' }),
-    /**
-     * Specifies if a clickable {@link ResultLink} is to be created around the Thumbnail.<br/>
-     * Uses all the same options as as {@link ResultLink} except <code>field</code><br/>
-     * Default value is <code>false</code>
-     */
-    clickable: ComponentOptions.buildBooleanOption({ defaultValue: false })
-  };
-
-  static parent = ResultLink;
-
-  static fields = [
-    'outlookformacuri',
-    'outlookuri',
-    'connectortype',
-    'urihash',  //     ⎫
-    'collection', //   ⎬--- analytics
-    'source' //        ⎭
-  ]
-
-  /**
-   * Create a new Thumbnail component
-   * @param element
-   * @param options
-   * @param bindings
-   * @param result
-   */
-  constructor(public element: HTMLElement, public options?: IThumbnailOptions, public bindings?: IResultsComponentBindings, public result?: IQueryResult) {
-    super(element, Thumbnail.ID, bindings);
-
-    this.options = ComponentOptions.initOptions(element, <any>Thumbnail.options, options);
-
-    if (this.options.clickable) {
-      new ResultLink(this.element, this.options, this.bindings, this.result);
-    }
-
-
-    // We need to set src to a blank image right away to avoid the image from
-    // changing size once it's loaded. Also, doing this prevents a border from
-    // appearing on some browsers when there is no thumbnail. I've found no other
-    // way to get rid of it...
-    this.element.setAttribute('src', 'data:image/gif;base64,R0lGODlhAQABAAAAACH5BAEKAAEALAAAAAABAAEAAAICTAEAOw==');
-
-    if (QueryUtils.hasThumbnail(result)) {
-      this.buildThumbnailImage();
-    } else {
-      this.setEmptyThumbnailClass();
-    }
-  }
-
-  private buildThumbnailImage() {
-<<<<<<< HEAD
-    var endpoint = this.bindings.queryController.getEndpoint();
-=======
-    let endpoint = this.bindings.queryController.getEndpoint();
->>>>>>> c31d8ab3
-
-    if (endpoint.isJsonp() || DeviceUtils.isIE8or9()) {
-      // For jsonp and IE8-9 (XDomain) we can't GET/POST for binary data. We are limited
-      // to only setting the src attribute directly on the img.
-      this.buildImageWithDirectSrcAttribute(endpoint);
-    } else {
-      // Base 64 img allows us to GET/POST the image as raw binary, so that we can also
-      // pass the credential of the user. Useful for phonegap among others.
-      this.buildImageWithBase64SrcAttribute(endpoint);
-    }
-  }
-
-  private buildImageWithDirectSrcAttribute(endpoint: ISearchEndpoint) {
-<<<<<<< HEAD
-    var dataStreamUri = endpoint.getViewAsDatastreamUri(this.result.uniqueId, '$Thumbnail$', { contentType: "image/png" });
-=======
-    let dataStreamUri = endpoint.getViewAsDatastreamUri(this.result.uniqueId, '$Thumbnail$', { contentType: 'image/png' });
->>>>>>> c31d8ab3
-    this.element.setAttribute('src', dataStreamUri);
-  }
-
-  private buildImageWithBase64SrcAttribute(endpoint: ISearchEndpoint) {
-    endpoint.getRawDataStream(this.result.uniqueId, '$Thumbnail$')
-      .then((response) => {
-<<<<<<< HEAD
-        var rawBinary = String.fromCharCode.apply(null, new Uint8Array(response));
-        this.element.setAttribute('src', "data:image/png;base64, " + btoa(rawBinary));
-=======
-        let rawBinary = String.fromCharCode.apply(null, new Uint8Array(response));
-        this.element.setAttribute('src', 'data:image/png;base64, ' + btoa(rawBinary));
->>>>>>> c31d8ab3
-      })
-      .catch(() => {
-        this.setEmptyThumbnailClass();
-      })
-  }
-
-  private setEmptyThumbnailClass() {
-    $$(this.element).addClass(this.options.noThumbnailClass);
-  }
-}
-
-<<<<<<< HEAD
-Initialization.registerAutoCreateComponent(Thumbnail);
-=======
-Initialization.registerAutoCreateComponent(Thumbnail);
-
->>>>>>> c31d8ab3
+import {Component} from '../Base/Component'
+import {ComponentOptions} from '../Base/ComponentOptions'
+import {IResultsComponentBindings} from '../Base/ResultsComponentBindings'
+import {ResultLink} from '../ResultLink/ResultLink'
+import {IQueryResult} from '../../rest/QueryResult'
+import {QueryUtils} from '../../utils/QueryUtils'
+import {DeviceUtils} from '../../utils/DeviceUtils'
+import {Initialization} from '../Base/Initialization'
+import {ISearchEndpoint} from '../../rest/SearchEndpointInterface'
+import {$$} from '../../utils/Dom'
+
+export interface IThumbnailOptions {
+  noThumbnailClass?: string;
+  clickable?: boolean;
+}
+
+/**
+ * This component automatically fetches the thumbnail of the result object
+ * and formats an HTML image tag (<code>img</code>) with it.
+ */
+export class Thumbnail extends Component {
+  static ID = 'Thumbnail';
+
+  /**
+   * Options for the Thumbnail
+   * @componentOptions
+   */
+  static options: IThumbnailOptions = {
+    /**
+     * Specifies the CSS class to use on the thumbnail image tag when a result
+     * has no thumbnail in the index.<br/>
+     * Default value: <code>coveo-no-thumbnail</code>
+     */
+    noThumbnailClass: ComponentOptions.buildStringOption({ defaultValue: 'coveo-no-thumbnail' }),
+    /**
+     * Specifies if a clickable {@link ResultLink} is to be created around the Thumbnail.<br/>
+     * Uses all the same options as as {@link ResultLink} except <code>field</code><br/>
+     * Default value is <code>false</code>
+     */
+    clickable: ComponentOptions.buildBooleanOption({ defaultValue: false })
+  };
+
+  static parent = ResultLink;
+
+  static fields = [
+    'outlookformacuri',
+    'outlookuri',
+    'connectortype',
+    'urihash',  //     ⎫
+    'collection', //   ⎬--- analytics
+    'source' //        ⎭
+  ]
+
+  /**
+   * Create a new Thumbnail component
+   * @param element
+   * @param options
+   * @param bindings
+   * @param result
+   */
+  constructor(public element: HTMLElement, public options?: IThumbnailOptions, public bindings?: IResultsComponentBindings, public result?: IQueryResult) {
+    super(element, Thumbnail.ID, bindings);
+
+    this.options = ComponentOptions.initOptions(element, <any>Thumbnail.options, options);
+
+    if (this.options.clickable) {
+      new ResultLink(this.element, this.options, this.bindings, this.result);
+    }
+
+
+    // We need to set src to a blank image right away to avoid the image from
+    // changing size once it's loaded. Also, doing this prevents a border from
+    // appearing on some browsers when there is no thumbnail. I've found no other
+    // way to get rid of it...
+    this.element.setAttribute('src', 'data:image/gif;base64,R0lGODlhAQABAAAAACH5BAEKAAEALAAAAAABAAEAAAICTAEAOw==');
+
+    if (QueryUtils.hasThumbnail(result)) {
+      this.buildThumbnailImage();
+    } else {
+      this.setEmptyThumbnailClass();
+    }
+  }
+
+  private buildThumbnailImage() {
+    let endpoint = this.bindings.queryController.getEndpoint();
+
+    if (endpoint.isJsonp() || DeviceUtils.isIE8or9()) {
+      // For jsonp and IE8-9 (XDomain) we can't GET/POST for binary data. We are limited
+      // to only setting the src attribute directly on the img.
+      this.buildImageWithDirectSrcAttribute(endpoint);
+    } else {
+      // Base 64 img allows us to GET/POST the image as raw binary, so that we can also
+      // pass the credential of the user. Useful for phonegap among others.
+      this.buildImageWithBase64SrcAttribute(endpoint);
+    }
+  }
+
+  private buildImageWithDirectSrcAttribute(endpoint: ISearchEndpoint) {
+    let dataStreamUri = endpoint.getViewAsDatastreamUri(this.result.uniqueId, '$Thumbnail$', { contentType: 'image/png' });
+    this.element.setAttribute('src', dataStreamUri);
+  }
+
+  private buildImageWithBase64SrcAttribute(endpoint: ISearchEndpoint) {
+    endpoint.getRawDataStream(this.result.uniqueId, '$Thumbnail$')
+      .then((response) => {
+        let rawBinary = String.fromCharCode.apply(null, new Uint8Array(response));
+        this.element.setAttribute('src', 'data:image/png;base64, ' + btoa(rawBinary));
+      })
+      .catch(() => {
+        this.setEmptyThumbnailClass();
+      })
+  }
+
+  private setEmptyThumbnailClass() {
+    $$(this.element).addClass(this.options.noThumbnailClass);
+  }
+}
+
+Initialization.registerAutoCreateComponent(Thumbnail);