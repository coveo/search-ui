--- conflicted
+++ resolved
@@ -7,13 +7,9 @@
 import { FieldValue, IFieldValueOptions } from '../FieldValue/FieldValue';
 import { $$ } from '../../utils/Dom';
 import { KeyboardUtils, KEYBOARD } from '../../utils/KeyboardUtils';
-<<<<<<< HEAD
-import _ = require('underscore');
-import 'styling/_FieldTable';
-=======
 import * as _ from 'underscore';
 import { exportGlobally } from '../../GlobalExports';
->>>>>>> df6b8011
+import 'styling/_FieldTable';
 
 export interface IFieldTableOptions {
   allowMinimization: boolean;
