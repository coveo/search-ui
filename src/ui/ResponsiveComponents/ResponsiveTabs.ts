import { $$, Dom } from '../../utils/Dom';
import { InitializationEvents } from '../../events/InitializationEvents';
import { PopupUtils, HorizontalAlignment, VerticalAlignment } from '../../utils/PopupUtils';
import { EventsUtils } from '../../utils/EventsUtils';
import { Utils } from '../../utils/Utils';
import { Logger } from '../../misc/Logger';
import { Component } from '../Base/Component';
import { SearchInterface } from '../SearchInterface/SearchInterface';
import { Tab } from '../Tab/Tab';
import { IResponsiveComponent, ResponsiveComponentsManager, IResponsiveComponentOptions } from './ResponsiveComponentsManager';
import { ResponsiveComponentsUtils } from './ResponsiveComponentsUtils';
import { l } from '../../strings/Strings';
<<<<<<< HEAD
import * as _ from 'underscore';
=======
import { ResponsiveComponents } from './ResponsiveComponents';
import _ = require('underscore');
>>>>>>> 9681141e

export class ResponsiveTabs implements IResponsiveComponent {

  private static DROPDOWN_HEADER_LABEL_DEFAULT_VALUE = 'More';
  private static logger: Logger;

  private dropdownHeader: Dom;
  private dropdownContent: Dom;
  private tabSection: Dom;
  private previousSibling: Dom;
  private parent: Dom;
  private searchBoxElement: HTMLElement;
  private documentClickListener: EventListener;
  private searchInterface: SearchInterface;
  private dropdownHeaderLabel: string;

  constructor(private coveoRoot: Dom, public ID: string) {
    this.dropdownHeaderLabel = this.getDropdownHeaderLabel();
    this.searchInterface = <SearchInterface>Component.get(this.coveoRoot.el, SearchInterface, false);
    this.searchBoxElement = this.getSearchBoxElement();
    this.dropdownContent = this.buildDropdownContent();
    this.dropdownHeader = this.buildDropdownHeader();
    this.bindDropdownContentEvents();
    this.bindDropdownHeaderEvents();
    this.tabSection = $$(<HTMLElement>this.coveoRoot.find('.coveo-tab-section'));
    this.manageTabSwapping();
    this.saveTabsPosition();
    this.bindNukeEvents();
  }

  public static init(root: HTMLElement, component: Component, options: IResponsiveComponentOptions) {
    this.logger = new Logger('ResponsiveTabs');
    if (!$$(root).find('.coveo-tab-section')) {
      this.logger.info('No element with class coveo-tab-section. Responsive tabs cannot be enabled.');
      return;
    }
    ResponsiveComponentsManager.register(ResponsiveTabs, $$(root), Tab.ID, component, options);
  }

  public handleResizeEvent(): void {
    if (this.needSmallMode() && !ResponsiveComponentsUtils.isSmallTabsActivated(this.coveoRoot)) {
      this.changeToSmallMode();
    } else if (!this.needSmallMode() && ResponsiveComponentsUtils.isSmallTabsActivated(this.coveoRoot)) {
      this.changeToLargeMode();
    }

    let tabs = this.getTabsInTabSection();
    if (this.shouldAddTabsToDropdown()) {
      this.addTabsToDropdown(tabs);
    } else if (this.shouldRemoveTabsFromDropdown()) {
      this.removeTabsFromDropdown(tabs);
    }

    if (this.dropdownHeader.hasClass('coveo-dropdown-header-active')) {
      this.positionPopup();
    }
  };

  private needSmallMode(): boolean {
    let mediumWidth = this.searchInterface ? this.searchInterface.responsiveComponents.getMediumScreenWidth() : new ResponsiveComponents().getMediumScreenWidth();
    if (this.coveoRoot.width() <= mediumWidth) {
      return true;
    } else if (!ResponsiveComponentsUtils.isSmallTabsActivated(this.coveoRoot)) {
      return this.isOverflowing(this.tabSection.el);
    } else {
      return this.isLargeFormatOverflowing();
    }
  }

  private changeToSmallMode(): void {
    ResponsiveComponentsUtils.activateSmallTabs(this.coveoRoot);
  }

  private changeToLargeMode(): void {
    this.emptyDropdown();
    this.cleanUpDropdown();
    ResponsiveComponentsUtils.deactivateSmallTabs(this.coveoRoot);
  }

  private shouldAddTabsToDropdown(): boolean {
    return this.isOverflowing(this.tabSection.el) && ResponsiveComponentsUtils.isSmallTabsActivated(this.coveoRoot);
  }

  private addTabsToDropdown(tabs: HTMLElement[]): void {
    let currentTab;
    if (!this.tabSection.find('.coveo-tab-dropdown-header')) {
      let facetDropdownHeader = this.tabSection.find('.coveo-facet-dropdown-header');
      if (facetDropdownHeader) {
        this.dropdownHeader.insertBefore(facetDropdownHeader);
      } else {
        this.tabSection.el.appendChild(this.dropdownHeader.el);
      }
    }
    for (let i = tabs.length - 1; i >= 0; i--) {
      currentTab = tabs[i];

      if ($$(currentTab).hasClass('coveo-selected') && i > 0) {
        currentTab = tabs[--i];
      }

      this.addToDropdown(currentTab);

      if (!this.isOverflowing(this.tabSection.el)) {
        break;
      }
    }
  }

  private shouldRemoveTabsFromDropdown(): boolean {
    return !this.isOverflowing(this.tabSection.el) && ResponsiveComponentsUtils.isSmallTabsActivated(this.coveoRoot) && !this.isDropdownEmpty();
  }

  private removeTabsFromDropdown(tabs: HTMLElement[]) {
    let dropdownTabs = this.dropdownContent.findAll('.coveo-tab-dropdown');
    let lastTabInSection: HTMLElement, current: HTMLElement;
    if (tabs) {
      lastTabInSection = tabs.pop();
    }

    while (!this.isOverflowing(this.tabSection.el) && !this.isDropdownEmpty()) {
      current = dropdownTabs.shift();
      this.removeFromDropdown(current);
      this.fromDropdownToTabSection($$(current), lastTabInSection);
      lastTabInSection = _.clone(current);
    }

    if (this.isOverflowing(this.tabSection.el)) {
      let tabs = this.getTabsInTabSection();
      this.addToDropdown(tabs.pop());
    }

    if (this.isDropdownEmpty()) {
      this.cleanUpDropdown();
    }
  }

  private emptyDropdown(): void {
    if (!this.isDropdownEmpty()) {
      let dropdownTabs = this.dropdownContent.findAll('.coveo-tab-dropdown');
      let tabs = this.getTabsInTabSection();
      let lastTabInSection: HTMLElement;
      if (tabs) {
        lastTabInSection = tabs.pop();
      }
      while (!this.isDropdownEmpty()) {
        let current = dropdownTabs.shift();
        this.removeFromDropdown(current);
        $$(current).insertBefore(this.dropdownHeader.el);
        this.fromDropdownToTabSection($$(current), lastTabInSection);
        lastTabInSection = _.clone(current);
      }
    }
  }

  private isLargeFormatOverflowing(): boolean {
    let virtualTabSection = $$(<HTMLElement>this.tabSection.el.cloneNode(true));

    let dropdownHeader = virtualTabSection.find('.coveo-tab-dropdown-header');
    if (dropdownHeader) {
      virtualTabSection.el.removeChild(dropdownHeader);
    }

    virtualTabSection.el.style.position = 'absolute';
    virtualTabSection.el.style.visibility = 'hidden';

    if (!this.isDropdownEmpty()) {
      _.each(this.dropdownContent.findAll('.CoveoTab'), tab => {
        virtualTabSection.el.appendChild(tab.cloneNode(true));
      });
    }
    virtualTabSection.insertBefore(this.tabSection.el);

    ResponsiveComponentsUtils.deactivateSmallTabs(this.coveoRoot);
    let isOverflowing = this.isOverflowing(virtualTabSection.el);
    ResponsiveComponentsUtils.activateSmallTabs(this.coveoRoot);


    virtualTabSection.detach();
    return isOverflowing;
  }

  private isOverflowing(el: HTMLElement) {
    return el.clientWidth < el.scrollWidth;
  }

  private buildDropdownHeader(): Dom {
    let dropdownHeader = $$('a', { className: 'coveo-dropdown-header coveo-tab-dropdown-header' });
    let content = $$('p');
    content.text(this.dropdownHeaderLabel);
    content.el.appendChild($$('span', { className: 'coveo-sprites-more-tabs' }).el);
    dropdownHeader.el.appendChild(content.el);
    return dropdownHeader;
  }

  private bindDropdownHeaderEvents() {
    this.dropdownHeader.on('click', () => {
      if (!this.dropdownHeader.hasClass('coveo-dropdown-header-active')) {
        this.positionPopup();
        this.dropdownHeader.addClass('coveo-dropdown-header-active');
      } else {
        this.closeDropdown();
      }
    });
  }

  private buildDropdownContent() {
    let dropdownContent = $$('div', { className: 'coveo-tab-list-container ' + SearchInterface.SMALL_INTERFACE_CLASS_NAME });
    let contentList = $$('ol', { className: 'coveo-tab-list' });
    dropdownContent.el.appendChild(contentList.el);
    return dropdownContent;
  }

  private bindDropdownContentEvents() {
    this.documentClickListener = event => {
      if (Utils.isHtmlElement(event.target)) {
        let eventTarget = $$(<HTMLElement>event.target);
        if (!eventTarget.closest('coveo-tab-list-container') && !eventTarget.closest('coveo-tab-dropdown-header') && !eventTarget.closest('coveo-tab-dropdown')) {
          this.closeDropdown();
        }
      }
    };
    $$(document.documentElement).on('click', this.documentClickListener);
  }

  private closeDropdown(): void {
    this.dropdownContent.detach();
    this.dropdownHeader.removeClass('coveo-dropdown-header-active');
  }

  private addToDropdown(el: HTMLElement) {
    if (this.dropdownContent) {
      $$(el).addClass('coveo-tab-dropdown');
      let list = this.dropdownContent.find('ol');
      let listElement = $$('li');
      listElement.el.appendChild(el);
      $$(<HTMLElement>list).prepend(listElement.el);
    }
  }

  private removeFromDropdown(el: HTMLElement) {
    if (this.dropdownContent) {
      $$(el).removeClass('coveo-tab-dropdown');
      $$(el.parentElement).detach();
    }
  }

  private cleanUpDropdown() {
    this.dropdownHeader.removeClass('coveo-dropdown-header-active');
    this.dropdownHeader.detach();
    this.dropdownContent.detach();
  }

  private isDropdownEmpty(): boolean {
    if (this.dropdownContent) {
      let tabs = this.dropdownContent.findAll('.CoveoTab');
      return tabs.length == 0;
    }
    return false;
  }

  private manageTabSwapping() {
    _.each(this.coveoRoot.findAll('.' + Component.computeCssClassNameForType(this.ID)), tabElement => {
      let tab = $$(tabElement);
      let fadeOutFadeIn = (event) => {
        let tabsInSection = this.getTabsInTabSection();
        let lastTabInSection = tabsInSection.pop();
        let lastTabSectionSibling = lastTabInSection.previousSibling;
        if (event.propertyName == 'opacity') {
          if (tab.el.style.opacity == '0') {

            $$(lastTabInSection).addClass('coveo-tab-dropdown');
            tab.replaceWith(lastTabInSection);
            tab.removeClass('coveo-tab-dropdown');

            this.fromDropdownToTabSection(tab, <HTMLElement>lastTabSectionSibling);

            // Because of the DOM manipulation, sometimes the animation will not trigger. Accessing the computed styles makes sure
            // the animation will happen.
            window.getComputedStyle(tab.el).opacity;
            window.getComputedStyle(lastTabInSection).opacity;

            tab.el.style.opacity = lastTabInSection.style.opacity = '1';
          } else if (tab.el.style.opacity == '1') {
            this.closeDropdown();
            EventsUtils.removePrefixedEvent(tab.el, 'TransitionEnd', fadeOutFadeIn);
            this.handleResizeEvent();
          }
        }
      };

      tab.on('click', () => {
        if (tab.hasClass('coveo-tab-dropdown')) {
          let tabsInSection = this.getTabsInTabSection();
          let lastTabInSection = tabsInSection.pop();
          if (lastTabInSection) {
            EventsUtils.addPrefixedEvent(tab.el, 'TransitionEnd', fadeOutFadeIn);
            tab.el.style.opacity = lastTabInSection.style.opacity = '0';
          }
        }
      });
    });
  }

  private getSearchBoxElement(): HTMLElement {
    let searchBoxElement = this.coveoRoot.find('.coveo-search-section');
    if (searchBoxElement) {
      return <HTMLElement>searchBoxElement;
    } else {
      return <HTMLElement>this.coveoRoot.find('.CoveoSearchbox');
    }
  }

  private saveTabsPosition() {
    this.previousSibling = this.tabSection.el.previousSibling ? $$(<HTMLElement>this.tabSection.el.previousSibling) : null;
    this.parent = $$(this.tabSection.el.parentElement);
  }

  private bindNukeEvents() {
    $$(this.coveoRoot).on(InitializationEvents.nuke, () => {
      $$(document.documentElement).off('click', this.documentClickListener);
    });
  }

  private positionPopup() {
    PopupUtils.positionPopup(this.dropdownContent.el, this.dropdownHeader.el, this.coveoRoot.el,
      { horizontal: HorizontalAlignment.INNERRIGHT, vertical: VerticalAlignment.BOTTOM }, this.coveoRoot.el);
  }

  private getTabsInTabSection(): HTMLElement[] {
    let tabsInSection = [];
    _.each(this.tabSection.el.children, childElement => {
      if (Utils.isHtmlElement(childElement)) {
        let child = $$(<HTMLElement>childElement);
        if (!child.hasClass('coveo-tab-dropdown') && child.hasClass(Component.computeCssClassNameForType(this.ID))) {
          tabsInSection.push(child.el);
        }
      }
    });
    return tabsInSection;
  }

  private fromDropdownToTabSection(tab: Dom, lastTabInTabSection: HTMLElement) {
    if (lastTabInTabSection) {
      tab.insertAfter(<HTMLElement>lastTabInTabSection);
    } else {
      this.tabSection.prepend(tab.el);
    }
  }

  private getDropdownHeaderLabel() {
    let dropdownHeaderLabel: string;
    _.each($$(this.coveoRoot.find('.coveo-tab-section')).findAll('.' + Component.computeCssClassName(Tab)), tabElement => {
      let tab = <Tab>Component.get(tabElement, Tab);
      if (!dropdownHeaderLabel && tab.options.dropdownHeaderLabel) {
        dropdownHeaderLabel = tab.options.dropdownHeaderLabel;
      }
    });

    if (!dropdownHeaderLabel) {
      dropdownHeaderLabel = l(ResponsiveTabs.DROPDOWN_HEADER_LABEL_DEFAULT_VALUE);
    }

    return dropdownHeaderLabel;
  }
}<|MERGE_RESOLUTION|>--- conflicted
+++ resolved
@@ -10,12 +10,8 @@
 import { IResponsiveComponent, ResponsiveComponentsManager, IResponsiveComponentOptions } from './ResponsiveComponentsManager';
 import { ResponsiveComponentsUtils } from './ResponsiveComponentsUtils';
 import { l } from '../../strings/Strings';
-<<<<<<< HEAD
+import { ResponsiveComponents } from './ResponsiveComponents';
 import * as _ from 'underscore';
-=======
-import { ResponsiveComponents } from './ResponsiveComponents';
-import _ = require('underscore');
->>>>>>> 9681141e
 
 export class ResponsiveTabs implements IResponsiveComponent {
 
