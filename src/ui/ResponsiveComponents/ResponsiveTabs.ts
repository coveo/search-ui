--- conflicted
+++ resolved
@@ -25,11 +25,8 @@
   private searchBoxElement: HTMLElement;
   private coveoRoot: Dom;
   private documentClickListener: EventListener;
-<<<<<<< HEAD
   private searchInterface: SearchInterface;
-=======
   private tabSectionChildren: Array<HTMLElement> = [];
->>>>>>> c2bba64d
 
   constructor(root: Dom, ID: string) {
     this.ID = ID;
