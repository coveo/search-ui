--- conflicted
+++ resolved
@@ -31,14 +31,9 @@
   private dropdownHeader: Dom;
   private tabSection: Dom;
   private popupBackground: Dom;
-<<<<<<< HEAD
   private onDocumentClick: EventListener;
-  private facets: Array<Facet> = [];
-=======
-  private documentClickListener: EventListener;
   private facets: Facet[] = [];
   private facetSliders: FacetSlider[] = [];
->>>>>>> f95c1ed5
   private searchInterface: SearchInterface;
 
   public static init(root: HTMLElement, component) {
@@ -73,11 +68,7 @@
     this.closeDropdown();
     this.disableFacetPreservePosition();
     this.tabSection.el.appendChild(this.dropdownHeader.el);
-<<<<<<< HEAD
-    this.detachDropdown();
-=======
     this.dropdownContent.el.style.display = 'none';
->>>>>>> f95c1ed5
   }
 
   public changeToLargeMode() {
@@ -147,7 +138,10 @@
 
     this.dropdownContent.on('scroll', _.debounce(() => {
       _.each(this.facets, facet => {
-        if (facet.facetSearch && facet.facetSearch.currentlyDisplayedResults) {
+        let facetSearch = facet.facetSearch;
+        if (facetSearch && facetSearch.currentlyDisplayedResults && !this.isFacetSearchScrolledIntoView(facetSearch.search)) {
+          facetSearch.completelyDismissSearch();
+        } else if (facetSearch && facet.facetSearch.currentlyDisplayedResults) {
           facet.facetSearch.positionSearchResults();
         }
       });
@@ -261,4 +255,16 @@
       facetSlider.drawDelayedGraphData();
     })
   }
+
+  private isFacetSearchScrolledIntoView(facetSearchElement: HTMLElement) {
+    let facetTop = facetSearchElement.getBoundingClientRect().top;
+    let facetBottom = facetSearchElement.getBoundingClientRect().bottom;
+    let dropdownTop = this.dropdownContent.el.getBoundingClientRect().top;
+    let dropdownBottom = this.dropdownContent.el.getBoundingClientRect().bottom;
+
+    dropdownTop = dropdownTop >= 0 ? dropdownTop : 0;
+
+    let isVisible = (facetTop >= dropdownTop) && (facetBottom <= dropdownBottom);
+    return isVisible;
+  }
 }