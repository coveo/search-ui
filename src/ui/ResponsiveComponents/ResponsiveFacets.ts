--- conflicted
+++ resolved
@@ -150,11 +150,7 @@
   }
 
   private positionPopup() {
-<<<<<<< HEAD
-    let facetList = this.dropdownContent.findAll('.CoveoFacet, .CoveoFacetSlider, .CoveoFacetRange');
-=======
     let facetList = this.dropdownContent.findAll('.CoveoFacet, .CoveoFacetSlider, .CoveoFacetRange, .CoveoHierarchicalFacet');
->>>>>>> 7680f408
     $$(facetList[facetList.length - 1]).addClass('coveo-last-facet');
 
     this.dropdownHeader.el.style.zIndex = ResponsiveFacets.ACTIVE_FACET_HEADER_Z_INDEX;
