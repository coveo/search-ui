--- conflicted
+++ resolved
@@ -180,13 +180,7 @@
 
     this.dropdownContent.addClass('coveo-facet-dropdown-content');
     this.dropdownHeader.addClass('coveo-dropdown-header-active');
-<<<<<<< HEAD
-=======
-
     this.root.el.appendChild(this.popupBackground.el);
-    window.getComputedStyle(this.popupBackground.el).opacity;
-    this.popupBackground.el.style.opacity = ResponsiveFacets.TRANSPARENT_BACKGROUND_OPACITY;
->>>>>>> 6bc62daa
     this.dropdownContent.el.style.display = '';
     let width = ResponsiveFacets.FACET_DROPDOWN_WIDTH_RATIO * this.coveoRoot.el.offsetWidth;
     if (width <= ResponsiveFacets.FACET_DROPDOWN_MIN_WIDTH) {
