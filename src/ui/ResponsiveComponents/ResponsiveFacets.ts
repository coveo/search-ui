import {$$, Dom} from '../../utils/Dom';
import {InitializationEvents} from '../../events/InitializationEvents';
import {IResponsiveComponent, ResponsiveComponentsManager} from './ResponsiveComponentsManager';
import {EventsUtils} from '../../utils/EventsUtils';
import {SearchInterface} from '../SearchInterface/SearchInterface';
import {Component} from '../Base/Component';
import {Utils} from '../../utils/Utils';
import {Logger} from '../../misc/Logger';
import {l} from '../../strings/Strings';
import {PopupUtils, HorizontalAlignment, VerticalAlignment} from '../../utils/PopupUtils';
import {Facet} from '../Facet/Facet';
import {FacetSlider} from '../FacetSlider/FacetSlider';

export class ResponsiveFacets implements IResponsiveComponent {

  private static ACTIVE_FACET_HEADER_Z_INDEX = '20';
  private static FACET_DROPDOWN_MIN_WIDTH: number = 280;
  private static FACET_DROPDOWN_WIDTH_RATIO: number = 0.35; // Used to set the width relative to the coveo root.
  private static TRANSPARENT_BACKGROUND_OPACITY: string = '0.9';
  private static DEBOUNCE_SCROLL_WAIT = 150;
  private static ROOT_MIN_WIDTH: number = 800;
  private static logger: Logger;

  public ID: string;
  public coveoRoot: Dom;

  private dropdownContent: Dom;
  private previousSibling: Dom;
  private parent: Dom;
  private dropdownHeader: Dom;
  private tabSection: Dom;
  private popupBackground: Dom;
  private popupBackgroundClickListener: EventListener;
  private facets: Facet[] = [];
  private facetSliders: FacetSlider[] = [];
  private searchInterface: SearchInterface;

  public static init(root: HTMLElement, component) {
    this.logger = new Logger('ResponsiveFacets');
    if (!$$(root).find('.coveo-facet-column')) {
      this.logger.info('No element with class coveo-facet-column. Responsive facets cannot be enabled');
      return;
    }
    ResponsiveComponentsManager.register(ResponsiveFacets, $$(root), Facet.ID, component);
  }

  constructor(public root: Dom, ID: string) {
    this.ID = ID;
    this.coveoRoot = root;
    this.searchInterface = <SearchInterface>Component.get(root.el, SearchInterface, false);
    this.tabSection = $$(this.coveoRoot.find('.coveo-tab-section'));
    this.buildDropdownContent();
    this.buildDropdownHeader();
    this.bindDropdownContentEvents();
    this.bindDropdownHeaderEvents();
    this.buildPopupBackground();
    this.saveFacetsPosition();
    this.bindNukeEvents();
  }

  public needSmallMode(): boolean {
    return this.coveoRoot.width() <= ResponsiveFacets.ROOT_MIN_WIDTH;
  }

  public changeToSmallMode() {
    this.positionPopup();
    this.closeDropdown();
    this.disableFacetPreservePosition();
    this.tabSection.el.appendChild(this.dropdownHeader.el);
    this.dropdownContent.el.style.display = 'none';
  }

  public changeToLargeMode() {
    this.enableFacetPreservePosition();
    this.cleanUpDropdown();
    this.dropdownContent.el.removeAttribute('style');
    this.restoreFacetsPosition();
  }

  public registerComponent(component: Component) {
    if (component instanceof Facet) {
      this.facets.push(<Facet>component);
    } else if (component instanceof FacetSlider) {
      this.facetSliders.push(<FacetSlider>component)
    }
  }

  public handleResizeEvent() {
    if (this.dropdownHeader.hasClass('coveo-dropdown-header-active')) {
      this.openDropdown();
    }
  }

  private triggerFacetSliderDraw() {
    _.each(this.facetSliders, facetSlider => facetSlider.drawDelayedGraphData());
  }

  private buildDropdownContent() {
    this.dropdownContent = $$(this.coveoRoot.find('.coveo-facet-column'));
    let filterByContainer = $$('div', { className: 'coveo-facet-header-filter-by-container', style: 'display: none' });
    let filterBy = $$('div', { className: 'coveo-facet-header-filter-by' });
    filterBy.text(l('Filter by:'));
    filterByContainer.append(filterBy.el)
    this.dropdownContent.prepend(filterByContainer.el);
  }

  private buildDropdownHeader() {
    this.dropdownHeader = $$('a', { className: 'coveo-dropdown-header coveo-facet-dropdown-header' });
    let content = $$('p');
    content.text(l('Facets'));
    this.dropdownHeader.el.appendChild(content.el);
  }

  private bindDropdownHeaderEvents() {
    this.dropdownHeader.on('click', () => {
      if (!this.dropdownHeader.hasClass('coveo-dropdown-header-active')) {
        this.openDropdown();
        this.drawFacetSliderGraphs();
      } else {
        this.closeDropdown();
      }
    });
  }

  private bindDropdownContentEvents() {
    this.dropdownContent.on('scroll', _.debounce(() => {
      _.each(this.facets, facet => {
        let facetSearch = facet.facetSearch;
<<<<<<< HEAD
        if (facetSearch && facet.facetSearch.currentlyDisplayedResults) {
=======
        if (facetSearch && facetSearch.currentlyDisplayedResults && !this.isFacetSearchScrolledIntoView(facetSearch.search)) {
          facetSearch.completelyDismissSearch();
        } else if (facetSearch && facet.facetSearch.currentlyDisplayedResults) {
>>>>>>> 1a6666a9
          facet.facetSearch.positionSearchResults();
        }
      });
    }, ResponsiveFacets.DEBOUNCE_SCROLL_WAIT));
  }

  private buildPopupBackground() {
    this.popupBackground = $$('div', { className: 'coveo-facet-dropdown-background' });
    EventsUtils.addPrefixedEvent(this.popupBackground.el, 'TransitionEnd', () => {
      if (this.popupBackground.el.style.opacity == '0') {
        this.popupBackground.detach();
      }
    });
    this.popupBackground.on('click', () => this.closeDropdown());
  }

  private saveFacetsPosition() {
    this.previousSibling = this.dropdownContent.el.previousSibling ? $$(<HTMLElement>this.dropdownContent.el.previousSibling) : null;
    this.parent = $$(this.dropdownContent.el.parentElement);
  }

  private restoreFacetsPosition() {
    if (this.previousSibling) {
      this.dropdownContent.insertAfter(this.previousSibling.el);
    } else {
      this.parent.prepend(this.dropdownContent.el);
    }
  }

  private openDropdown() {
    this.positionPopup();
    document.documentElement.appendChild(this.popupBackground.el);
    this.root.el.appendChild(this.popupBackground.el);
    window.getComputedStyle(this.popupBackground.el).opacity;
    this.popupBackground.el.style.opacity = ResponsiveFacets.TRANSPARENT_BACKGROUND_OPACITY;
    this.triggerFacetSliderDraw();
  }

  private positionPopup() {
    let facetList = this.dropdownContent.findAll('.CoveoFacet, .CoveoFacetSlider, .CoveoFacetRange, .CoveoHierarchicalFacet');
    $$(facetList[facetList.length - 1]).addClass('coveo-last-facet');

    this.dropdownHeader.el.style.zIndex = ResponsiveFacets.ACTIVE_FACET_HEADER_Z_INDEX;

    this.dropdownContent.addClass('coveo-facet-dropdown-content');
    this.dropdownHeader.addClass('coveo-dropdown-header-active');
    this.dropdownContent.el.style.display = '';
    let width = ResponsiveFacets.FACET_DROPDOWN_WIDTH_RATIO * this.coveoRoot.el.offsetWidth;
    if (width <= ResponsiveFacets.FACET_DROPDOWN_MIN_WIDTH) {
      width = ResponsiveFacets.FACET_DROPDOWN_MIN_WIDTH;
    }
    this.dropdownContent.el.style.width = width.toString() + 'px';

    PopupUtils.positionPopup(this.dropdownContent.el, this.tabSection.el, this.coveoRoot.el, this.coveoRoot.el,
      { horizontal: HorizontalAlignment.INNERRIGHT, vertical: VerticalAlignment.BOTTOM });
  }

  private closeDropdown() {
    // Because of DOM manipulation, sometimes the animation will not trigger. Accessing the computed styles makes sure
    // the animation will happen. Adding this here because its possible that this element has recently been manipulated.
    window.getComputedStyle(this.popupBackground.el).opacity;
    this.popupBackground.el.style.opacity = '0';
    this.dropdownHeader.el.style.zIndex = '';
    this.dropdownContent.el.style.display = 'none';
    this.dropdownContent.removeClass('coveo-facet-dropdown-content');
    this.dropdownHeader.removeClass('coveo-dropdown-header-active');
    this.dismissFacetSearches();
  }

  private dismissFacetSearches() {
    _.each(this.facets, facet => {
      if (facet.facetSearch && facet.facetSearch.currentlyDisplayedResults) {
        facet.facetSearch.completelyDismissSearch();
      }
    })
  }

  private cleanUpDropdown() {
    this.closeDropdown();
    this.dropdownHeader.detach();
    let facetList = this.dropdownContent.findAll('.' + Component.computeCssClassNameForType(this.ID));
    $$(facetList[facetList.length - 1]).removeClass('coveo-last-facet');

    this.dropdownHeader.el.style.zIndex = '';
  }

  private enableFacetPreservePosition() {
    _.each(this.facets, facet => facet.options.preservePosition = true);
  }

  private disableFacetPreservePosition() {
    _.each(this.facets, facet => facet.options.preservePosition = false);
  }

  private bindNukeEvents() {
    $$(this.coveoRoot).on(InitializationEvents.nuke, () => {
      $$(document.documentElement).off('click', this.popupBackgroundClickListener);
    });
  }

  private drawFacetSliderGraphs() {
    _.each(this.facetSliders, facetSlider => facetSlider.drawDelayedGraphData());
  }

  private isFacetSearchScrolledIntoView(facetSearchElement: HTMLElement) {
    let facetTop = facetSearchElement.getBoundingClientRect().top;
    let facetBottom = facetSearchElement.getBoundingClientRect().bottom;
    let dropdownTop = this.dropdownContent.el.getBoundingClientRect().top;
    let dropdownBottom = this.dropdownContent.el.getBoundingClientRect().bottom;

    dropdownTop = dropdownTop >= 0 ? dropdownTop : 0;

    let isVisible = (facetTop >= dropdownTop) && (facetBottom <= dropdownBottom);
    return isVisible;
  }
}<|MERGE_RESOLUTION|>--- conflicted
+++ resolved
@@ -126,17 +126,13 @@
     this.dropdownContent.on('scroll', _.debounce(() => {
       _.each(this.facets, facet => {
         let facetSearch = facet.facetSearch;
-<<<<<<< HEAD
         if (facetSearch && facet.facetSearch.currentlyDisplayedResults) {
-=======
-        if (facetSearch && facetSearch.currentlyDisplayedResults && !this.isFacetSearchScrolledIntoView(facetSearch.search)) {
-          facetSearch.completelyDismissSearch();
-        } else if (facetSearch && facet.facetSearch.currentlyDisplayedResults) {
->>>>>>> 1a6666a9
           facet.facetSearch.positionSearchResults();
         }
       });
     }, ResponsiveFacets.DEBOUNCE_SCROLL_WAIT));
+  }
+
   }
 
   private buildPopupBackground() {
