import { $$, Dom } from '../../utils/Dom';
import { InitializationEvents } from '../../events/InitializationEvents';
import { Component } from '../Base/Component';
import { SearchInterface } from '../SearchInterface/SearchInterface';
import { ResponsiveComponentsUtils } from './ResponsiveComponentsUtils';
import { Utils } from '../../utils/Utils';
import { Facet } from '../Facet/Facet';
import { Tab } from '../Tab/Tab';
import { ResponsiveFacets } from './ResponsiveFacets';
import { QueryEvents } from '../../events/QueryEvents';
import _ = require('underscore');

export interface IResponsiveComponentOptions {
  enableResponsiveMode?: boolean;
  responsiveBreakpoint?: number;
  dropdownHeaderLabel?: string;
}

export interface IResponsiveComponentConstructor {
  new (root: Dom, ID: string, options: IResponsiveComponentOptions): IResponsiveComponent;
}

export interface IResponsiveComponent {
  ID: string;
  handleResizeEvent(): void;
  needDropdownWrapper?(): boolean;
  registerComponent?(accept: Component): boolean;
}

interface IComponentInitialization {
  responsiveComponentsManager: ResponsiveComponentsManager;
  arguments: [IResponsiveComponentConstructor, Dom, string, Component, IResponsiveComponentOptions];
}

export class ResponsiveComponentsManager {

  public static DROPDOWN_HEADER_WRAPPER_CSS_CLASS = 'coveo-dropdown-header-wrapper';
  private static componentManagers: ResponsiveComponentsManager[] = [];
  private static remainingComponentInitializations: number = 0;
  private static componentInitializations: IComponentInitialization[] = [];

  private disabledComponents: string[] = [];
  private coveoRoot: Dom;
  private resizeListener;
  private responsiveComponents: IResponsiveComponent[] = [];
  private searchBoxElement: HTMLElement;
  private dropdownHeadersWrapper: Dom;
  private searchInterface: SearchInterface;

  // Register takes a class and will instantiate it after framework initialization has completed.
  public static register(responsiveComponentConstructor: IResponsiveComponentConstructor, root: Dom, ID: string, component: Component, options: IResponsiveComponentOptions): void {
    root.on(InitializationEvents.afterInitialization, () => {
      if (this.shouldEnableResponsiveMode(root)) {
        let responsiveComponentsManager = _.find(this.componentManagers, (componentManager) => root.el == componentManager.coveoRoot.el);
        if (!responsiveComponentsManager) {
          responsiveComponentsManager = new ResponsiveComponentsManager(root);
          this.componentManagers.push(responsiveComponentsManager);
        }

        if (!Utils.isNullOrUndefined(options.enableResponsiveMode) && !options.enableResponsiveMode) {
          responsiveComponentsManager.disableComponent(ID);
          return;
        }

        this.componentInitializations.push({
          responsiveComponentsManager: responsiveComponentsManager,
          arguments: [responsiveComponentConstructor, root, ID, component, options]
        });
      }

      this.remainingComponentInitializations--;
      if (this.remainingComponentInitializations == 0) {
        this.instantiateResponsiveComponents(); // necessary to verify if all components are disabled before they are initialized.
<<<<<<< HEAD
        if (root.width() == 0) {
          root.one(QueryEvents.querySuccess, () => {
            this.resizeAllComponentsManager();
          });
        } else {
          this.resizeAllComponentsManager();
        }
=======

>>>>>>> e3c95e93
      }
    });
    this.remainingComponentInitializations++;
  }

  private static shouldEnableResponsiveMode(root: Dom): boolean {
    let searchInterface = <SearchInterface>Component.get(root.el, SearchInterface, true);
    return searchInterface instanceof SearchInterface && searchInterface.options.enableAutomaticResponsiveMode && searchInterface.isNewDesign();
  }

  private static instantiateResponsiveComponents() {
    _.each(this.componentInitializations, componentInitialization => {
      let responsiveComponentsManager = componentInitialization.responsiveComponentsManager;
      responsiveComponentsManager.register.apply(responsiveComponentsManager, componentInitialization.arguments);
    });
  }

  private static resizeAllComponentsManager(): void {
    _.each(this.componentManagers, componentManager => {
      componentManager.resizeListener();
    });
  }

  constructor(root: Dom) {
    this.coveoRoot = root;
    this.searchInterface = <SearchInterface>Component.get(this.coveoRoot.el, SearchInterface, false);
    this.dropdownHeadersWrapper = $$('div', { className: ResponsiveComponentsManager.DROPDOWN_HEADER_WRAPPER_CSS_CLASS });
    this.searchBoxElement = this.getSearchBoxElement();
    this.resizeListener = _.debounce(() => {
      if (this.coveoRoot.width() != 0) {
        this.addDropdownHeaderWrapperIfNeeded();
        if (this.shouldSwitchToSmallMode()) {
          this.coveoRoot.addClass('coveo-small-interface');
        } else if (!this.shouldSwitchToSmallMode()) {
          this.coveoRoot.removeClass('coveo-small-interface');
        }
        _.each(this.responsiveComponents, responsiveComponent => {
          responsiveComponent.handleResizeEvent();
        });
      } 
    }, 200);
    window.addEventListener('resize', this.resizeListener);
    this.bindNukeEvents();
  }

  public register(responsiveComponentConstructor: IResponsiveComponentConstructor, root: Dom, ID: string, component: Component, options: IResponsiveComponentOptions): void {
    if (this.isDisabled(ID)) {
      return;
    }

    if (!this.isActivated(ID)) {
      let responsiveComponent = new responsiveComponentConstructor(root, ID, options);

      if (this.isTabs(ID)) {
        this.responsiveComponents.push(responsiveComponent);
      } else {
        // Tabs need to be rendered last, so any dropdown header(eg: facet) is already there when the responsive tabs check for overflow.
        this.responsiveComponents.unshift(responsiveComponent);
      }
      _.each(this.responsiveComponents, (responsiveComponent: IResponsiveComponent) => {
        if (responsiveComponent.registerComponent != null) {
          responsiveComponent.registerComponent(component);
        }
      });
    }
  }

  public disableComponent(ID: string) {
    this.disabledComponents.push(ID);
  }

  private isDisabled(ID: string) {
    return _.indexOf(this.disabledComponents, ID) != -1;
  }

  private shouldSwitchToSmallMode(): boolean {
    let aComponentNeedsTabSection = this.needDropdownWrapper();
    let reachedBreakpoint = this.coveoRoot.width() <= this.searchInterface.responsiveComponents.getMediumScreenWidth();
    return aComponentNeedsTabSection || reachedBreakpoint;
  }

  private needDropdownWrapper(): boolean {
    for (let i = 0; i < this.responsiveComponents.length; i++) {
      let responsiveComponent = this.responsiveComponents[i];
      if (responsiveComponent.needDropdownWrapper && responsiveComponent.needDropdownWrapper()) {
        return true;
      }
    }
    return false;
  }

  private addDropdownHeaderWrapperIfNeeded(): void {
    if (this.needDropdownWrapper()) {
      let tabSection = $$(this.coveoRoot).find('.coveo-tab-section');
      if (this.searchBoxElement) {
        this.dropdownHeadersWrapper.insertAfter(this.searchBoxElement);
      } else if (tabSection) {
        this.dropdownHeadersWrapper.insertAfter(tabSection);
      } else {
        this.coveoRoot.prepend(this.dropdownHeadersWrapper.el);
      }
    }
  }

  private isTabs(ID: string): boolean {
    return ID == Tab.ID;
  }

  private isActivated(ID: string): boolean {
    return _.find(this.responsiveComponents, current => current.ID == ID) != undefined;
  }

  private getSearchBoxElement(): HTMLElement {
    let searchBoxElement = this.coveoRoot.find('.coveo-search-section');
    if (searchBoxElement) {
      return <HTMLElement>searchBoxElement;
    } else {
      return <HTMLElement>this.coveoRoot.find('.CoveoSearchbox');
    }
  }

  private bindNukeEvents(): void {
    $$(this.coveoRoot).on(InitializationEvents.nuke, () => {
      window.removeEventListener('resize', this.resizeListener);
    });
  }
}<|MERGE_RESOLUTION|>--- conflicted
+++ resolved
@@ -35,13 +35,16 @@
 export class ResponsiveComponentsManager {
 
   public static DROPDOWN_HEADER_WRAPPER_CSS_CLASS = 'coveo-dropdown-header-wrapper';
+  public static RESIZE_DEBOUNCE_DELAY = 200;
+
   private static componentManagers: ResponsiveComponentsManager[] = [];
   private static remainingComponentInitializations: number = 0;
   private static componentInitializations: IComponentInitialization[] = [];
 
+  public resizeListener;
+
   private disabledComponents: string[] = [];
   private coveoRoot: Dom;
-  private resizeListener;
   private responsiveComponents: IResponsiveComponent[] = [];
   private searchBoxElement: HTMLElement;
   private dropdownHeadersWrapper: Dom;
@@ -71,7 +74,6 @@
       this.remainingComponentInitializations--;
       if (this.remainingComponentInitializations == 0) {
         this.instantiateResponsiveComponents(); // necessary to verify if all components are disabled before they are initialized.
-<<<<<<< HEAD
         if (root.width() == 0) {
           root.one(QueryEvents.querySuccess, () => {
             this.resizeAllComponentsManager();
@@ -79,9 +81,6 @@
         } else {
           this.resizeAllComponentsManager();
         }
-=======
-
->>>>>>> e3c95e93
       }
     });
     this.remainingComponentInitializations++;
@@ -121,8 +120,8 @@
         _.each(this.responsiveComponents, responsiveComponent => {
           responsiveComponent.handleResizeEvent();
         });
-      } 
-    }, 200);
+      }
+    }, ResponsiveComponentsManager.RESIZE_DEBOUNCE_DELAY);
     window.addEventListener('resize', this.resizeListener);
     this.bindNukeEvents();
   }
