--- conflicted
+++ resolved
@@ -1,11 +1,3 @@
-<<<<<<< HEAD
-import {$$, Dom} from '../../utils/Dom';
-import {InitializationEvents} from '../../events/InitializationEvents';
-import {Component} from '../Base/Component';
-import {SearchInterface} from '../SearchInterface/SearchInterface';
-import {Utils} from '../../utils/Utils';
-import {Tab} from '../Tab/Tab';
-=======
 import { $$, Dom } from '../../utils/Dom';
 import { InitializationEvents } from '../../events/InitializationEvents';
 import { Component } from '../Base/Component';
@@ -16,7 +8,6 @@
 import { Tab } from '../Tab/Tab';
 import { ResponsiveFacets } from './ResponsiveFacets';
 import _ = require('underscore');
->>>>>>> 203decb1
 
 export interface IResponsiveComponentOptions {
   enableResponsiveMode?: boolean;
