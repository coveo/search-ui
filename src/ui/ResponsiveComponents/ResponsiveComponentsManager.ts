--- conflicted
+++ resolved
@@ -1,22 +1,10 @@
-<<<<<<< HEAD
-import {$$, Dom} from '../../utils/Dom';
-import {InitializationEvents} from '../../events/InitializationEvents';
-import {Component} from '../Base/Component';
-import {SearchInterface} from '../SearchInterface/SearchInterface';
-import {Utils} from '../../utils/Utils';
-import {Tab} from '../Tab/Tab';
-=======
 import { $$, Dom } from '../../utils/Dom';
 import { InitializationEvents } from '../../events/InitializationEvents';
 import { Component } from '../Base/Component';
 import { SearchInterface } from '../SearchInterface/SearchInterface';
-import { ResponsiveComponentsUtils } from './ResponsiveComponentsUtils';
 import { Utils } from '../../utils/Utils';
-import { Facet } from '../Facet/Facet';
 import { Tab } from '../Tab/Tab';
-import { ResponsiveFacets } from './ResponsiveFacets';
 import _ = require('underscore');
->>>>>>> 51846379
 
 export interface IResponsiveComponentOptions {
   enableResponsiveMode?: boolean;
