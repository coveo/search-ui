--- conflicted
+++ resolved
@@ -3,16 +3,9 @@
 import { Component } from '../Base/Component';
 import { SearchInterface } from '../SearchInterface/SearchInterface';
 import { Utils } from '../../utils/Utils';
-<<<<<<< HEAD
-import { Facet } from '../Facet/Facet';
-import { Tab } from '../Tab/Tab';
-import { ResponsiveFacets } from './ResponsiveFacets';
+import * as _ from 'underscore';
 import { QueryEvents } from '../../events/QueryEvents';
 import { Logger } from '../../misc/Logger';
-import _ = require('underscore');
-=======
-import * as _ from 'underscore';
->>>>>>> df6b8011
 
 export interface IResponsiveComponentOptions {
   enableResponsiveMode?: boolean;
