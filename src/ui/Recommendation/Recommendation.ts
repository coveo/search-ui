--- conflicted
+++ resolved
@@ -16,13 +16,8 @@
 import {INoResultsEventArgs} from '../../events/QueryEvents';
 import {IQueryErrorEventArgs} from '../../events/QueryEvents';
 import {IComponentBindings} from '../Base/ComponentBindings';
-<<<<<<< HEAD
 import {ResponsiveRecommendation} from '../ResponsiveComponents/ResponsiveRecommendation';
-
-declare var coveoanalytics: CoveoAnalytics.CoveoUA;
-=======
 import {history} from 'coveo.analytics';
->>>>>>> 8bf3de10
 
 export interface IRecommendationOptions extends ISearchInterfaceOptions {
   mainSearchInterface?: HTMLElement;
@@ -155,12 +150,8 @@
 
     // This is done to allow the component to be included in another search interface without triggering the parent events.
     this.preventEventPropagation();
-<<<<<<< HEAD
-
+    this.historyStore = new history.HistoryStore();
     ResponsiveRecommendation.init(this.root, this, options);
-=======
-    this.historyStore = new history.HistoryStore();
->>>>>>> 8bf3de10
   }
 
   public getId(): string {
