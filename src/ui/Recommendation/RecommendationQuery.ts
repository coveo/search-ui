--- conflicted
+++ resolved
@@ -1,4 +1,3 @@
-<<<<<<< HEAD
 import {Component} from '../Base/Component';
 import {ComponentOptions} from '../Base/ComponentOptions';
 import {IComponentBindings} from '../Base/ComponentBindings';
@@ -45,53 +44,4 @@
   }
 }
 
-Initialization.registerAutoCreateComponent(RecommendationQuery)
-=======
-import {Component} from '../Base/Component';
-import {ComponentOptions} from '../Base/ComponentOptions';
-import {IComponentBindings} from '../Base/ComponentBindings';
-import {Utils} from '../../utils/Utils';
-import {QueryEvents, IBuildingQueryEventArgs} from '../../events/QueryEvents';
-import {Initialization} from '../Base/Initialization';
-import {$$} from '../../utils/Dom';
-
-
-export interface IRecommendationQueryOptions {
-}
-
-export class RecommendationQuery extends Component {
-  static ID = 'RecommendationQuery';
-
-  /**
-   * The options for the RecommendationQuery component
-   * @componentOptions
-   */
-  static options: IRecommendationQueryOptions = {
-  };
-
-  private content: string;
-
-  constructor(public element: HTMLElement, public options?: IRecommendationQueryOptions, bindings?: IComponentBindings) {
-    super(element, RecommendationQuery.ID, bindings);
-    this.options = ComponentOptions.initComponentOptions(element, RecommendationQuery, options);
-
-    if (this.element.tagName.toLowerCase() === 'script') {
-      try {
-        this.content = Utils.decodeHTMLEntities($$(this.element).text());
-      } catch (e) {
-        return;
-      }
-      if (!_.isUndefined(this.content) && this.content != '') {
-        this.bind.onRootElement(QueryEvents.buildingQuery, this.handleBuildingQuery)
-      }
-    }
-
-  }
-
-  private handleBuildingQuery(data: IBuildingQueryEventArgs) {
-    data.queryBuilder.advancedExpression.add(this.content);
-  }
-}
-
-Initialization.registerAutoCreateComponent(RecommendationQuery)
->>>>>>> 23bb8abb
+Initialization.registerAutoCreateComponent(RecommendationQuery)