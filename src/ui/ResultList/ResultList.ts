import { Template } from '../Templates/Template';
import { TableTemplate } from '../Templates/TableTemplate';
import { DefaultResultTemplate } from '../Templates/DefaultResultTemplate';
import { Component } from '../Base/Component';
import { IComponentBindings } from '../Base/ComponentBindings';
import { ComponentOptions, IFieldOption } from '../Base/ComponentOptions';
import { IQueryResult } from '../../rest/QueryResult';
import { IQueryResults } from '../../rest/QueryResults';
import { Assert } from '../../misc/Assert';
import {
  QueryEvents,
  INewQueryEventArgs,
  IBuildingQueryEventArgs,
  IQuerySuccessEventArgs,
  IDuringQueryEventArgs,
  IQueryErrorEventArgs
} from '../../events/QueryEvents';
import { MODEL_EVENTS } from '../../models/Model';
import { QUERY_STATE_ATTRIBUTES } from '../../models/QueryStateModel';
import { QueryUtils } from '../../utils/QueryUtils';
import { $$, Win, Doc } from '../../utils/Dom';
import { analyticsActionCauseList, IAnalyticsNoMeta } from '../Analytics/AnalyticsActionListMeta';
import { Initialization, IInitResult, IInitializationParameters } from '../Base/Initialization';
import { Defer } from '../../misc/Defer';
import { DeviceUtils } from '../../utils/DeviceUtils';
import { ResultListEvents, IDisplayedNewResultEventArgs, IChangeLayoutEventArgs } from '../../events/ResultListEvents';
import { ResultLayoutEvents, IResultLayoutPopulateArgs } from '../../events/ResultLayoutEvents';
import { Utils } from '../../utils/Utils';
import { DomUtils } from '../../utils/DomUtils';
import { DefaultRecommendationTemplate } from '../Templates/DefaultRecommendationTemplate';
import { TemplateList } from '../Templates/TemplateList';
import { TemplateCache } from '../Templates/TemplateCache';
import { ResponsiveDefaultResultTemplate } from '../ResponsiveComponents/ResponsiveDefaultResultTemplate';
import { ResultListRenderer } from './ResultListRenderer';
import { ResultListTableRenderer } from './ResultListTableRenderer';
import { ResultListCardRenderer } from './ResultListCardRenderer';
import { exportGlobally } from '../../GlobalExports';
import 'styling/_ResultList';
import 'styling/_ResultFrame';
import 'styling/_Result';
import { InitializationPlaceholder } from '../Base/InitializationPlaceholder';
import { ValidLayout } from '../ResultLayoutSelector/ValidLayout';
import { TemplateComponentOptions } from '../Base/TemplateComponentOptions';
import { CoreHelpers } from '../Templates/CoreHelpers';
import { without, compact, map, chain, each, pluck, sortBy, flatten, unique, contains } from 'underscore';
import { ResultLayoutSelector } from '../ResultLayoutSelector/ResultLayoutSelector';
<<<<<<< HEAD
=======
import { ResultContainer } from './ResultContainer';
>>>>>>> e0fb3987

CoreHelpers.exportAllHelpersGlobally(window['Coveo']);
export interface IResultListOptions {
  resultContainer?: HTMLElement;
  resultTemplate?: Template;
  resultOptions?: {};
  waitAnimationContainer?: HTMLElement;
  enableInfiniteScroll?: boolean;
  infiniteScrollPageSize?: number;
  infiniteScrollContainer?: HTMLElement | Window;
  waitAnimation?: string;
  mobileScrollContainer?: HTMLElement;
  enableInfiniteScrollWaitingAnimation?: boolean;
  fieldsToInclude?: IFieldOption[];
  autoSelectFieldsToInclude?: boolean;
  layout?: string;
}

/**
 * The `ResultList` component is responsible for displaying query results by applying one or several result templates
 * (see [Result Templates](https://developers.coveo.com/x/aIGfAQ)).
 *
 * It is possible to include multiple `ResultList` components along with a single `ResultLayout`
 * component in a search page to provide different result layouts (see
 * [Result Layouts](https://developers.coveo.com/x/yQUvAg)).
 *
 * This component supports infinite scrolling (see the
 * [`enableInfiniteScroll`]{@link ResultList.options.enableInfiniteScroll} option).
 */
export class ResultList extends Component {
  private static getDefaultTemplate(e: HTMLElement): Template {
    const template = ResultList.loadTemplatesFromCache();
    if (template != null) {
      return template;
    }

    const component = <ResultList>Component.get(e);
    if (Coveo['Recommendation'] && component.searchInterface instanceof Coveo['Recommendation']) {
      return new DefaultRecommendationTemplate();
    }
    return new DefaultResultTemplate();
  }

  private static loadTemplatesFromCache(): Template {
    var pageTemplateNames = TemplateCache.getResultListTemplateNames();
    if (pageTemplateNames.length > 0) {
      return new TemplateList(compact(map(pageTemplateNames, templateName => TemplateCache.getTemplate(templateName))));
    }

    return null;
  }

  static ID = 'ResultList';

  static doExport = () => {
    exportGlobally({
      ResultList: ResultList
    });
  };

  /**
   * The options for the ResultList
   * @componentOptions
   */
  static options: IResultListOptions = {
    /**
     * Specifies the element inside which to insert the rendered result templates.
     *
     * Performing a new query clears the content of this element.
     *
     * You can change the container by specifying its selector (e.g.,
     * `data-result-container-selector='#someCssSelector'`).
     *
     * If you specify no value for this option, a `div` element will be dynamically created and appended to the result
     * list. This element will then be used as a result container.
     */
    resultContainer: ComponentOptions.buildChildHtmlElementOption(),
    resultTemplate: TemplateComponentOptions.buildTemplateOption({ defaultFunction: ResultList.getDefaultTemplate }),

    /**
     * Specifies the type of animation to display while waiting for a query to return.
     *
     * The possible values are:
     * - `fade`: Fades out the current list of results while the query is executing.
     * - `spinner`: Shows a spinning animation while the query is executing.
     * - `none`: Use no animation during queries.
     *
     * See also the [`waitAnimationContainer`]{@link ResultList.options.waitAnimationContainer} option.
     *
     * Default value is `none`.
     */
    waitAnimation: ComponentOptions.buildStringOption({ defaultValue: 'none' }),

    /**
     * Specifies the element inside which to display the [`waitAnimation`]{@link ResultList.options.waitAnimation}.
     *
     * You can change this by specifying a CSS selector (e.g.,
     * `data-wait-animation-container-selector='#someCssSelector'`).
     *
     * Default value is the value of the [`resultContainer`]{@link ResultList.options.resultContainer} option.
     */
    waitAnimationContainer: ComponentOptions.buildChildHtmlElementOption({
      postProcessing: (value, options: IResultListOptions) => value || options.resultContainer
    }),

    /**
     * Specifies whether to automatically retrieve an additional page of results and append it to the
     * results that the `ResultList` is currently displaying when the user scrolls down to the bottom of the
     * [`infiniteScrollContainer`]{@link ResultList.options.infiniteScrollContainer}.
     *
     * See also the [`infiniteScrollPageSize`]{@link ResultList.options.infiniteScrollPageSize} and
     * [`enableInfiniteScrollWaitingAnimation`]{@link ResultList.options.enableInfiniteScrollWaitingAnimation} options.
     *
     * It is important to specify the `infiniteScrollContainer` option manually if you want the scrolling element to be
     * something else than the default `window` element. Otherwise, you might find yourself in a strange state where the
     * framework rapidly triggers multiple successive query.
     *
     * Default value is `false`.
     */
    enableInfiniteScroll: ComponentOptions.buildBooleanOption({ defaultValue: false }),

    /**
     * If the [`enableInfiniteScroll`]{@link ResultList.options.enableInfiniteScroll} option is `true`, specifies the
     * number of additional results to fetch when the user scrolls down to the bottom of the
     * [`infiniteScrollContainer`]{@link ResultList.options.infiniteScrollContainer}.
     *
     * Default value is `10`. Minimum value is `1`.
     */
    infiniteScrollPageSize: ComponentOptions.buildNumberOption({
      defaultValue: 10,
      min: 1,
      depend: 'enableInfiniteScroll'
    }),

    /**
     * If the [`enableInfiniteScroll`]{@link ResultList.options.enableInfiniteScroll} option is `true`, specifies the
     * element that triggers fetching additional results when the end user scrolls down to its bottom.
     *
     * You can change the container by specifying its selector (e.g.,
     * `data-infinite-scroll-container-selector='#someCssSelector'`).
     *
     * By default, the framework uses the first vertically scrollable parent element it finds, starting from the
     * `ResultList` element itself. A vertically scrollable element is an element whose CSS `overflow-y` attribute is
     * `scroll`.
     *
     * This implies that if the framework can find no scrollable parent, it uses the `window` itself as a scrollable
     * container.
     *
     * This heuristic is not perfect, for technical reasons. There are always some corner case CSS combination which the
     * framework will not be able to correctly detect as 'scrollable'.
     *
     * It is highly recommended that you manually set this option if you wish something else than the `window` to be the
     * scrollable element.
     */
    infiniteScrollContainer: ComponentOptions.buildChildHtmlElementOption({
      depend: 'enableInfiniteScroll',
      defaultFunction: element => ComponentOptions.findParentScrolling(element)
    }),

    /**
     * If the [`enableInfiniteScroll`]{@link ResultList.options.enableInfiniteScroll} option is `true`, specifies
     * whether to display the [`waitingAnimation`]{@link ResultList.options.waitAnimation} while fetching additional
     * results.
     *
     * Default value is `true`.
     */
    enableInfiniteScrollWaitingAnimation: ComponentOptions.buildBooleanOption({
      depend: 'enableInfiniteScroll',
      defaultValue: true
    }),
    mobileScrollContainer: ComponentOptions.buildSelectorOption({
      defaultFunction: () => <HTMLElement>document.querySelector('.coveo-results-column')
    }),

    /**
     * Specifies whether the `ResultList` should scan its result templates to discover which fields it must request to
     * be able to render all results.
     *
     * Setting this option to `true` ensures that the Coveo Search API does not return fields that are unnecessary for
     * the UI to function.
     *
     * Default value is `false`, which means that for each result, the Coveo Search API returns all available fields
     * (unless you specify a list of values in the [`fieldsToInclude`]{@link ResultList.options.fieldsToInclude} option,
     * in which case the Coveo Search API only returns those fields, if they are available).
     *
     * **Notes:**
     * > * Many interfaces created with the JavaScript Search Interface Editor explicitly set this option to `true`.
     * > * You cannot set this option to `true` in the Coveo for Sitecore integration.
     */
    autoSelectFieldsToInclude: ComponentOptions.buildBooleanOption({ defaultValue: false }),

    /**
     * Specifies a list of fields to include in the query results.
     *
     * If you set the [`autoSelectFieldsToInclude`]{@link ResultList.options.autoSelectFieldsToInclude} option to
     * `true`, the Coveo Search API returns the fields you specify for this option (if those fields are available) in
     * addition to the fields which the `ResultList` automatically requests.
     *
     * Otherwise, the Coveo Search API only returns the fields you specify for this option (if those fields are
     * available), unless you leave this option undefined, in which case the Coveo Search API returns all available
     * fields.
     */
    fieldsToInclude: ComponentOptions.buildFieldsOption({ includeInResults: true }),

    /**
     * Specifies the layout to use when displaying results in this `ResultList` (see
     * [Result Layouts](https://developers.coveo.com/x/yQUvAg)). Specifying a value for this option automatically
     * populates a [`ResultLayout`]{@link ResultLayout} component with a switcher for the layout.
     *
     * For example, if there are two `ResultList` components in the page, one with its `layout` set to `list` and the
     * other with the same option set to `card`, then the `ResultLayout` component will render two buttons respectively
     * entitled **List** and **Card**.
     *
     * See the [`ValidLayout`]{@link ValidLayout} type for the list of possible values.
     *
     * Default value is `list`.
     */
    layout: ComponentOptions.buildStringOption({
      defaultValue: 'list',
      required: true
    })
  };

  public static resultCurrentlyBeingRendered: IQueryResult = null;
  public currentlyDisplayedResults: IQueryResult[] = [];
  private fetchingMoreResults: Promise<IQueryResults>;
  private reachedTheEndOfResults = false;
  private disableLayoutChange = false;
  private renderer: ResultListRenderer;
  private resultContainer: ResultContainer;

  // This variable serves to block some setup where the framework fails to correctly identify the "real" scrolling container.
  // Since it's not technically feasible to correctly identify the scrolling container in every possible scenario without some very complex logic, we instead try to add some kind of mechanism to
  // block runaway requests where UI will keep asking more results in the index, eventually bringing the browser to it's knee.
  // Those successive request are needed in "displayMoreResults" to ensure we fill the scrolling container correctly.
  // Since the container is not identified correctly, it is never "full", so we keep asking for more.
  // It is reset every time the user actually scroll the container manually.
  private successiveScrollCount = 0;
  private static MAX_AMOUNT_OF_SUCESSIVE_REQUESTS = 5;

  /**
   * Creates a new `ResultList` component. Binds various event related to queries (e.g., on querySuccess ->
   * renderResults). Binds scroll event if the [`enableInfiniteScroll`]{@link ResultList.options.enableInfiniteScroll}
   * option is `true`.
   * @param element The HTMLElement on which to instantiate the component.
   * @param options The options for the `ResultList` component.
   * @param bindings The bindings that the component requires to function normally. If not set, these will be
   * automatically resolved (with a slower execution time).
   * @param elementClassId The class that this component should instantiate. Components that extend the base ResultList
   * use this. Default value is `CoveoResultList`.
   */
  constructor(
    public element: HTMLElement,
    public options?: IResultListOptions,
    public bindings?: IComponentBindings,
    elementClassId: string = ResultList.ID
  ) {
    super(element, elementClassId, bindings);
    this.options = ComponentOptions.initComponentOptions(element, ResultList, options);

    Assert.exists(element);
    Assert.exists(this.options);
    Assert.exists(this.options.resultTemplate);
    Assert.exists(this.options.infiniteScrollContainer);

    this.showOrHideElementsDependingOnState(false, false);

    this.bind.onRootElement<INewQueryEventArgs>(QueryEvents.newQuery, (args: INewQueryEventArgs) => this.handleNewQuery());
    this.bind.onRootElement<IBuildingQueryEventArgs>(QueryEvents.buildingQuery, (args: IBuildingQueryEventArgs) =>
      this.handleBuildingQuery(args)
    );
    this.bind.onRootElement<IQuerySuccessEventArgs>(QueryEvents.querySuccess, (args: IQuerySuccessEventArgs) =>
      this.handleQuerySuccess(args)
    );
    this.bind.onRootElement<IDuringQueryEventArgs>(QueryEvents.duringQuery, (args: IDuringQueryEventArgs) => this.handleDuringQuery());
    this.bind.onRootElement<IQueryErrorEventArgs>(QueryEvents.queryError, (args: IQueryErrorEventArgs) => this.handleQueryError());
    $$(this.root).on(ResultListEvents.changeLayout, (e: Event, args: IChangeLayoutEventArgs) => this.handleChangeLayout(args));

    if (this.options.enableInfiniteScroll) {
      this.handlePageChanged();
      this.bind.on(<HTMLElement>this.options.infiniteScrollContainer, 'scroll', (e: Event) => {
        this.successiveScrollCount = 0;
        this.handleScrollOfResultList();
      });
    }
    this.bind.onQueryState(MODEL_EVENTS.CHANGE_ONE, QUERY_STATE_ATTRIBUTES.FIRST, () => this.handlePageChanged());

    this.initResultContainer();
    Assert.exists(this.options.resultContainer);

    this.initWaitAnimationContainer();
    Assert.exists(this.options.waitAnimationContainer);

    this.setupTemplatesVersusLayouts();
    $$(this.root).on(ResultLayoutEvents.populateResultLayout, (e, args: IResultLayoutPopulateArgs) =>
      args.layouts.push(this.options.layout)
    );
    this.setupRenderer();
  }

  /**
   * Get the fields needed to be automatically included in the query for this result list.
   * @returns {string[]}
   */
  public getAutoSelectedFieldsToInclude(): string[] {
    return chain(this.options.resultTemplate.getFields())
      .concat(this.getMinimalFieldsToInclude())
      .compact()
      .unique()
      .value();
  }

  private setupTemplatesVersusLayouts() {
    const layoutClassToAdd = `coveo-${this.options.layout}-layout-container`;
    this.resultContainer.addClass(layoutClassToAdd);

    if (this.options.layout === 'table') {
      this.options.resultTemplate = new TableTemplate((<TemplateList>this.options.resultTemplate).templates || []);
    }

    // A TemplateList is the scenario where the result template are directly embedded inside the ResultList
    // This is the typical scenario when a page gets created by the interface editor, for example.
    // In that case, we try to stick closely that what is actually configured inside the page, and do no "special magic".
    // Stick to the "hardcoded" configuration present in the page.
    // We only add the correct layout options if it has not been set manually.
    if (this.options.resultTemplate instanceof TemplateList) {
      each((<TemplateList>this.options.resultTemplate).templates, (tmpl: Template) => {
        if (!tmpl.layout) {
          tmpl.layout = <ValidLayout>this.options.layout;
        }
      });
    } else if (this.options.resultTemplate instanceof DefaultResultTemplate && this.options.layout == 'list') {
      ResponsiveDefaultResultTemplate.init(this.root, this, {});
    }
  }

  /**
   * Empties the current result list content and appends the given array of HTMLElement.
   *
   * Can append to existing elements in the result list, or replace them.
   *
   * Triggers the `newResultsDisplayed` and `newResultDisplayed` events.
   * @param resultsElement
   * @param append
   */
  public renderResults(resultElements: HTMLElement[], append = false): Promise<void> {
    if (!append) {
      this.resultContainer.empty();
    }

    return this.renderer
      .renderResults(resultElements, append, this.triggerNewResultDisplayed.bind(this))
      .then(() => this.triggerNewResultsDisplayed());
  }

  /**
   * Builds and returns an array of HTMLElement with the given result set.
   * @param results the result set to build an array of HTMLElement from.
   */
  public buildResults(results: IQueryResults): Promise<HTMLElement[]> {
    const res: { elem: HTMLElement; idx: number }[] = [];
    const resultsPromises = map(results.results, (result: IQueryResult, index: number) => {
      return this.buildResult(result).then((resultElement: HTMLElement) => {
        if (resultElement != null) {
          res.push({ elem: resultElement, idx: index });
        }
        ResultList.resultCurrentlyBeingRendered = null;
        return resultElement;
      });
    });

    // We need to sort by the original index order, because in lazy loading mode, it's possible that results does not gets rendered
    // in the correct order returned by the index, depending on the time it takes to load all the results component for a given result template
    return Promise.all(resultsPromises).then(() => {
      return pluck(sortBy(res, 'idx'), 'elem');
    });
  }

  /**
   * Builds and returns an HTMLElement for the given result.
   * @param result the result to build an HTMLElement from.
   * @returns {HTMLElement}
   */
  public buildResult(result: IQueryResult): Promise<HTMLElement> {
    Assert.exists(result);
    QueryUtils.setStateObjectOnQueryResult(this.queryStateModel.get(), result);
    QueryUtils.setSearchInterfaceObjectOnQueryResult(this.searchInterface, result);
    ResultList.resultCurrentlyBeingRendered = result;
    return this.options.resultTemplate
      .instantiateToElement(result, {
        wrapInDiv: true,
        checkCondition: true,
        currentLayout: <ValidLayout>this.options.layout,
        responsiveComponents: this.searchInterface.responsiveComponents
      })
      .then((resultElement: HTMLElement) => {
        if (resultElement != null) {
          Component.bindResultToElement(resultElement, result);
        }
        this.currentlyDisplayedResults.push(result);
        return this.autoCreateComponentsInsideResult(resultElement, result).initResult.then(() => {
          return resultElement;
        });
      });
  }

  /**
   * Executes a query to fetch new results. After the query returns, renders the new results.
   *
   * Asserts that there are more results to display by verifying whether the last query has returned as many results as
   * requested.
   *
   * Asserts that the `ResultList` is not currently fetching results.
   * @param count The number of results to fetch and display.
   */
  public displayMoreResults(count: number) {
    Assert.isLargerOrEqualsThan(1, count);

    if (this.isCurrentlyFetchingMoreResults()) {
      this.logger.warn("Ignoring request to display more results since we're already doing so");
      return;
    }
    if (!this.hasPotentiallyMoreResultsToDisplay()) {
      this.logger.warn("Ignoring request to display more results since we know there aren't more to display");
      return;
    }

    if (this.options.enableInfiniteScrollWaitingAnimation) {
      this.showWaitingAnimationForInfiniteScrolling();
    }

    this.fetchingMoreResults = this.queryController.fetchMore(count);
    this.fetchingMoreResults.then((data: IQueryResults) => {
      Assert.exists(data);
      this.usageAnalytics.logCustomEvent<IAnalyticsNoMeta>(analyticsActionCauseList.pagerScrolling, {}, this.element);
      const results = data.results;
      this.reachedTheEndOfResults = count > data.results.length;
      this.buildResults(data).then((elements: HTMLElement[]) => {
        this.renderResults(elements, true);
        each(results, result => {
          this.currentlyDisplayedResults.push(result);
        });
        this.triggerNewResultsDisplayed();
      });
    });

    this.fetchingMoreResults.finally(() => {
      this.hideWaitingAnimationForInfiniteScrolling();
      this.fetchingMoreResults = undefined;
      Defer.defer(() => {
        this.successiveScrollCount++;
        if (this.successiveScrollCount <= ResultList.MAX_AMOUNT_OF_SUCESSIVE_REQUESTS) {
          this.handleScrollOfResultList();
        } else {
          this.logger.info(
            `Result list has triggered 5 consecutive queries to try and fill up the scrolling container, but it is still unable to do so`
          );
          this.logger.info(
            `Try explicitly setting the 'data-infinite-scroll-container-selector' option on the result list. See : https://coveo.github.io/search-ui/components/resultlist.html#options.infinitescrollcontainer`
          );
        }
      });
    });

    return this.fetchingMoreResults;
  }

  /**
   * Gets the list of currently displayed result.
   * @returns {IQueryResult[]}
   */
  public getDisplayedResults(): IQueryResult[] {
    return this.currentlyDisplayedResults;
  }

  /**
   * Gets the list of currently displayed result HTMLElement.
   * @returns {HTMLElement[]}
   */
  public getDisplayedResultsElements(): HTMLElement[] {
    return this.resultContainer.getResultElements();
  }

  public enable(): void {
    super.enable();
    this.disableLayoutChange = false;
    each(this.resultLayoutSelectors, resultLayoutSelector => {
      resultLayoutSelector.enableLayouts([this.options.layout] as ValidLayout[]);
    });
    $$(this.element).removeClass('coveo-hidden');
  }

  public disable(): void {
    super.disable();

    const otherLayoutsStillActive = map(this.otherResultLists, otherResultList => otherResultList.options.layout);
    if (!contains(otherLayoutsStillActive, this.options.layout) && !this.disableLayoutChange) {
      each(this.resultLayoutSelectors, resultLayoutSelector => {
        resultLayoutSelector.disableLayouts([this.options.layout] as ValidLayout[]);
      });
    }
    this.disableLayoutChange = false;
    $$(this.element).addClass('coveo-hidden');
  }

  protected autoCreateComponentsInsideResult(element: HTMLElement, result: IQueryResult): IInitResult {
    Assert.exists(element);
    return Initialization.automaticallyCreateComponentsInsideResult(element, result);
  }

  protected triggerNewResultDisplayed(result: IQueryResult, resultElement: HTMLElement) {
    const args: IDisplayedNewResultEventArgs = {
      result: result,
      item: resultElement
    };
    $$(this.element).trigger(ResultListEvents.newResultDisplayed, args);
  }

  protected triggerNewResultsDisplayed() {
    $$(this.element).trigger(ResultListEvents.newResultsDisplayed, {});
  }

  private handleDuringQuery() {
    this.logger.trace('Emptying the result container');
    this.cancelFetchingMoreResultsIfNeeded();
    this.showWaitingAnimation();
    this.showOrHideElementsDependingOnState(false, false);
  }

  private handleQueryError() {
    this.hideWaitingAnimation();
    this.resultContainer.empty();
    this.currentlyDisplayedResults = [];
    this.reachedTheEndOfResults = true;
  }

  private handleQuerySuccess(data: IQuerySuccessEventArgs) {
    Assert.exists(data);
    Assert.exists(data.results);
    const results = data.results;
    this.logger.trace('Received query results from new query', results);
    this.hideWaitingAnimation();

    ResultList.resultCurrentlyBeingRendered = undefined;
    this.reachedTheEndOfResults = data.query.numberOfResults > data.results.results.length;

    this.currentlyDisplayedResults = [];
    this.buildResults(data.results).then((elements: HTMLElement[]) => {
      this.renderResults(elements);

      this.showOrHideElementsDependingOnState(true, this.currentlyDisplayedResults.length != 0);

      if (DeviceUtils.isMobileDevice() && this.options.mobileScrollContainer != undefined) {
        this.options.mobileScrollContainer.scrollTop = 0;
      }

      if (this.options.enableInfiniteScroll && results.results.length == data.queryBuilder.numberOfResults) {
        // This will check right away if we need to add more results to make the scroll container full & scrolling.
        this.scrollBackToTop();
        this.handleScrollOfResultList();
      }
    });
  }

  private handleScrollOfResultList() {
    if (this.isCurrentlyFetchingMoreResults() || !this.options.enableInfiniteScroll) {
      return;
    }
    if (this.isScrollingOfResultListAlmostAtTheBottom() && this.hasPotentiallyMoreResultsToDisplay()) {
      this.displayMoreResults(this.options.infiniteScrollPageSize);
    }
  }

  private handlePageChanged() {
    this.bind.onRootElement(QueryEvents.deferredQuerySuccess, () => {
      setTimeout(() => {
        this.scrollBackToTop();
      }, 0);
    });
  }

  private scrollBackToTop() {
    if (this.options.infiniteScrollContainer instanceof Window) {
      const win = <Window>this.options.infiniteScrollContainer;
      const searchInterfacePosition = win.pageYOffset + this.searchInterface.element.getBoundingClientRect().top;
      win.scrollTo(0, searchInterfacePosition);
    } else {
      const el = <HTMLElement>this.options.infiniteScrollContainer;
      el.scrollTop = 0;
    }
  }

  private handleNewQuery() {
    $$(this.element).removeClass('coveo-hidden');
    ResultList.resultCurrentlyBeingRendered = undefined;
  }

  private get otherResultLists() {
    const allResultLists = this.searchInterface.getComponents(ResultList.ID) as ResultList[];
    return without(allResultLists, this);
  }

  private get resultLayoutSelectors() {
    return this.searchInterface.getComponents(ResultLayoutSelector.ID) as ResultLayoutSelector[];
  }

  private handleBuildingQuery(args: IBuildingQueryEventArgs) {
    if (this.options.fieldsToInclude != null) {
      // remove the @
      args.queryBuilder.addFieldsToInclude(map(this.options.fieldsToInclude, field => field.substr(1)));
    }
    if (this.options.autoSelectFieldsToInclude) {
      const otherFields = flatten(
        map(this.otherResultLists, otherResultList => {
          return otherResultList.getAutoSelectedFieldsToInclude();
        })
      );

      args.queryBuilder.addRequiredFields(unique(otherFields.concat(this.getAutoSelectedFieldsToInclude())));
      args.queryBuilder.includeRequiredFields = true;
    }
  }

  protected handleChangeLayout(args: IChangeLayoutEventArgs) {
    if (args.layout === this.options.layout) {
      this.disableLayoutChange = false;
      this.enable();
      this.options.resultTemplate.layout = <ValidLayout>this.options.layout;
      if (args.results) {
        // Prevent flickering when switching to a new layout that is empty
        // add a temporary placeholder, the same that is used on initialization
        if (this.resultContainer.isEmpty()) {
          new InitializationPlaceholder(this.root).withVisibleRootElement().withPlaceholderForResultList();
        }
        Defer.defer(() => {
          this.buildResults(args.results).then((elements: HTMLElement[]) => {
            this.renderResults(elements);
          });
        });
      }
    } else {
      this.disableLayoutChange = true;
      this.disable();
      this.resultContainer.empty();
    }
  }

  private isCurrentlyFetchingMoreResults(): boolean {
    return Utils.exists(this.fetchingMoreResults);
  }

  private getMinimalFieldsToInclude() {
    // these fields are needed for analytics click event
    return ['author', 'language', 'urihash', 'objecttype', 'collection', 'source', 'language', 'permanentid'];
  }

  private isScrollingOfResultListAlmostAtTheBottom(): boolean {
    // this is in a try catch because the unit test fail otherwise (Window does not exist for phantom js in the console)
    let isWindow;
    try {
      isWindow = this.options.infiniteScrollContainer instanceof Window;
    } catch (e) {
      isWindow = false;
    }
    return isWindow ? this.isScrollAtBottomForWindowElement() : this.isScrollAtBottomForHtmlElement();
  }

  private isScrollAtBottomForWindowElement() {
    const win = new Win(window);
    const windowHeight = win.height();
    const scrollTop = win.scrollY();
    const bodyHeight = new Doc(document).height();
    return bodyHeight - (windowHeight + scrollTop) < windowHeight / 2;
  }

  private isScrollAtBottomForHtmlElement() {
    const el = <HTMLElement>this.options.infiniteScrollContainer;
    const elementHeight = el.clientHeight;
    const scrollHeight = el.scrollHeight;
    const bottomPosition = el.scrollTop + elementHeight;
    return scrollHeight - bottomPosition < elementHeight / 2;
  }

  public hasPotentiallyMoreResultsToDisplay(): boolean {
    return this.currentlyDisplayedResults.length > 0 && !this.reachedTheEndOfResults;
  }

  private cancelFetchingMoreResultsIfNeeded() {
    if (this.isCurrentlyFetchingMoreResults()) {
      this.logger.trace('Cancelling fetching more results');
      Promise.reject(this.fetchingMoreResults);
      this.fetchingMoreResults = undefined;
    }
  }

  private showOrHideElementsDependingOnState(hasQuery: boolean, hasResults: boolean) {
    const showIfQuery = $$(this.element).findAll('.coveo-show-if-query');
    const showIfNoQuery = $$(this.element).findAll('.coveo-show-if-no-query');
    const showIfResults = $$(this.element).findAll('.coveo-show-if-results');
    const showIfNoResults = $$(this.element).findAll('.coveo-show-if-no-results');

    each(showIfQuery, (s: HTMLElement) => {
      $$(s).toggle(hasQuery);
    });
    each(showIfNoQuery, (s: HTMLElement) => {
      $$(s).toggle(!hasQuery);
    });
    each(showIfResults, (s: HTMLElement) => {
      $$(s).toggle(hasQuery && hasResults);
    });
    each(showIfNoResults, (s: HTMLElement) => {
      $$(s).toggle(hasQuery && !hasResults);
    });
  }

  private showWaitingAnimation() {
    switch (this.options.waitAnimation.toLowerCase()) {
      case 'fade':
        $$(this.options.waitAnimationContainer).addClass('coveo-fade-out');
        break;
      case 'spinner':
<<<<<<< HEAD
        each(this.options.resultContainer.children, (child: HTMLElement) => {
          $$(child).hide();
        });
=======
        this.resultContainer.hideChildren();
>>>>>>> e0fb3987
        if ($$(this.options.waitAnimationContainer).find('.coveo-wait-animation') == undefined) {
          this.options.waitAnimationContainer.appendChild(DomUtils.getBasicLoadingAnimation());
        }
        break;
    }
  }

  private hideWaitingAnimation() {
    switch (this.options.waitAnimation.toLowerCase()) {
      case 'fade':
        $$(this.options.waitAnimationContainer).removeClass('coveo-fade-out');
        break;
      case 'spinner':
        const spinner = $$(this.options.waitAnimationContainer).find('.coveo-loading-spinner');
        if (spinner) {
          $$(spinner).detach();
        }
        break;
    }
  }

  private showWaitingAnimationForInfiniteScrolling() {
    const spinner = DomUtils.getLoadingSpinner();
    if (this.options.layout == 'card' && this.options.enableInfiniteScroll) {
      const previousSpinnerContainer = $$(this.options.waitAnimationContainer).findAll('.coveo-loading-spinner-container');
      each(previousSpinnerContainer, previousSpinner => $$(previousSpinner).remove());
      const spinnerContainer = $$('div', {
        className: 'coveo-loading-spinner-container'
      });
      spinnerContainer.append(spinner);
      this.options.waitAnimationContainer.appendChild(spinnerContainer.el);
    } else {
      this.options.waitAnimationContainer.appendChild(DomUtils.getLoadingSpinner());
    }
  }

  private hideWaitingAnimationForInfiniteScrolling() {
    const spinners = $$(this.options.waitAnimationContainer).findAll('.coveo-loading-spinner');
    const containers = $$(this.options.waitAnimationContainer).findAll('.coveo-loading-spinner-container');
    each(spinners, spinner => $$(spinner).remove());
    each(containers, container => $$(container).remove());
  }

  private initResultContainer() {
    if (!this.options.resultContainer) {
      const elemType = this.options.layout === 'table' ? 'table' : 'div';
      this.options.resultContainer = $$(elemType, { className: 'coveo-result-list-container' }).el;
      this.element.appendChild(this.options.resultContainer);
    }
    this.resultContainer = new ResultContainer(this.options.resultContainer, this.searchInterface);
  }

  private initWaitAnimationContainer() {
    if (!this.options.waitAnimationContainer) {
      this.options.waitAnimationContainer = this.resultContainer.el;
    }
  }

  private setupRenderer() {
    const initParameters: IInitializationParameters = {
      options: this.searchInterface.options.originalOptionsObject,
      bindings: this.bindings
    };

    const autoCreateComponentsFn = (elem: HTMLElement) => Initialization.automaticallyCreateComponentsInside(elem, initParameters);

    switch (this.options.layout) {
      case 'card':
        this.renderer = new ResultListCardRenderer(this.options, autoCreateComponentsFn);
        break;
      case 'table':
        this.renderer = new ResultListTableRenderer(this.options, autoCreateComponentsFn);
        break;
      case 'list':
      default:
        this.renderer = new ResultListRenderer(this.options, autoCreateComponentsFn);
        break;
    }
  }
}

Initialization.registerAutoCreateComponent(ResultList);<|MERGE_RESOLUTION|>--- conflicted
+++ resolved
@@ -44,10 +44,7 @@
 import { CoreHelpers } from '../Templates/CoreHelpers';
 import { without, compact, map, chain, each, pluck, sortBy, flatten, unique, contains } from 'underscore';
 import { ResultLayoutSelector } from '../ResultLayoutSelector/ResultLayoutSelector';
-<<<<<<< HEAD
-=======
 import { ResultContainer } from './ResultContainer';
->>>>>>> e0fb3987
 
 CoreHelpers.exportAllHelpersGlobally(window['Coveo']);
 export interface IResultListOptions {
@@ -769,13 +766,7 @@
         $$(this.options.waitAnimationContainer).addClass('coveo-fade-out');
         break;
       case 'spinner':
-<<<<<<< HEAD
-        each(this.options.resultContainer.children, (child: HTMLElement) => {
-          $$(child).hide();
-        });
-=======
         this.resultContainer.hideChildren();
->>>>>>> e0fb3987
         if ($$(this.options.waitAnimationContainer).find('.coveo-wait-animation') == undefined) {
           this.options.waitAnimationContainer.appendChild(DomUtils.getBasicLoadingAnimation());
         }
