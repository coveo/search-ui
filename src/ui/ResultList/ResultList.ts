--- conflicted
+++ resolved
@@ -126,9 +126,9 @@
  */
 export class ResultList extends Component {
 
-  private static getDefaultTemplate(e: HTMLElement): Template {
+ private static getDefaultTemplate(e: HTMLElement): Template {
     let component = <ResultList>Component.get(e);
-    if (component.searchInterface instanceof Recommendation) {
+    if (Coveo['Recommendation'] && component.searchInterface instanceof Coveo['Recommendation']) {
       return new DefaultRecommendationTemplate();
     }
     return new DefaultResultTemplate();
@@ -734,17 +734,6 @@
       $$(spinner).detach();
     }
   }
-<<<<<<< HEAD
-
-  private static getDefaultTemplate(e: HTMLElement): Template {
-    let component = <ResultList>Component.get(e);
-    if (Coveo['Recommendation'] && component.searchInterface instanceof Coveo['Recommendation']) {
-      return new DefaultRecommendationTemplate();
-    }
-    return new DefaultResultTemplate();
-  }
-=======
->>>>>>> 483d1191
 }
 
 
