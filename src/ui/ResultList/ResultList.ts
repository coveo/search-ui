import { Template } from '../Templates/Template';
import { DefaultResultTemplate } from '../Templates/DefaultResultTemplate';
import { Component } from '../Base/Component';
import { IComponentBindings } from '../Base/ComponentBindings';
import { IResultsComponentBindings } from '../Base/ResultsComponentBindings';
import { ComponentOptions, IFieldOption } from '../Base/ComponentOptions';
import { IQueryResult } from '../../rest/QueryResult';
import { IQueryResults } from '../../rest/QueryResults';
import { Assert } from '../../misc/Assert';
import { QueryEvents, INewQueryEventArgs, IBuildingQueryEventArgs, IQuerySuccessEventArgs, IDuringQueryEventArgs, IQueryErrorEventArgs } from '../../events/QueryEvents';
import { MODEL_EVENTS } from '../../models/Model';
import { QUERY_STATE_ATTRIBUTES } from '../../models/QueryStateModel';
import { QueryUtils } from '../../utils/QueryUtils';
import { $$, Win, Doc } from '../../utils/Dom';
import { analyticsActionCauseList, IAnalyticsNoMeta } from '../Analytics/AnalyticsActionListMeta';
import { Initialization, IInitializationParameters } from '../Base/Initialization';
import { Defer } from '../../misc/Defer';
import { DeviceUtils } from '../../utils/DeviceUtils';
import { ResultListEvents, IDisplayedNewResultEventArgs, IChangeLayoutEventArgs } from '../../events/ResultListEvents';
import { ResultLayoutEvents } from '../../events/ResultLayoutEvents';
import { Utils } from '../../utils/Utils';
import { DomUtils } from '../../utils/DomUtils';
import { DefaultRecommendationTemplate } from '../Templates/DefaultRecommendationTemplate';
import { ValidLayout } from '../ResultLayout/ResultLayout';
<<<<<<< HEAD
import * as _ from 'underscore';
=======
import { TemplateList } from '../Templates/TemplateList';
import { ResponsiveDefaultResultTemplate } from '../ResponsiveComponents/ResponsiveDefaultResultTemplate';
import _ = require('underscore');
>>>>>>> 9681141e

export interface IResultListOptions {
  resultContainer?: HTMLElement;
  resultTemplate?: Template;
  resultOptions?: {};
  waitAnimationContainer?: HTMLElement;
  enableInfiniteScroll?: boolean;
  infiniteScrollPageSize?: number;
  infiniteScrollContainer?: HTMLElement | Window;
  waitAnimation?: string;
  mobileScrollContainer?: HTMLElement;
  enableInfiniteScrollWaitingAnimation?: boolean;
  fieldsToInclude?: IFieldOption[];
  autoSelectFieldsToInclude?: boolean;
  layout?: string;
}


/**
 * The ResultList component is responsible for displaying the results of the current query using one or more result
 * templates (see [Result Templates](https://developers.coveo.com/x/aIGfAQ)).
 *
 * This component supports many additional features, such as infinite scrolling.
 *
 * **Examples:**
 *
 * - This first example shows a very simple ResultList with a single Underscore template. This template has no
 * `data-condition`. Therefore, it is rendered for all results.
 *
 * ```html
 * <div class='CoveoResultList'>
 *   <script class='result-template' id='MyDefaultTemplate' type='text/underscore'>
 *     <div>
 *       <a class='CoveoResultLink'>Hey, click on this! <%- title %></a>
 *     </div>
 *   </script>
 * </div>
 * ```
 *
 * - This second example shows two different templates in the same ResultList. The first template has a `data-condition`
 * attribute while the second template has none.
 *
 * When the query returns, the conditional expression of the first template is evaluated against the first result.
 * If the result satisfies the condition (in this case, if the `result.raw.objecttype` property in the JSON equals
 * `MyObjectType`), the first template is rendered for this result. The second template is neither evaluated nor
 * rendered for this result.
 *
 * If the result does not match the condition of the first template, then the next template is evaluated. Since the
 * second template has no `data-condition`, it is `true` for any result and can thus load as a "fallback" template.
 *
 * This process repeats itself for each result.
 *
 * ```html
 * <div class="CoveoResultList">
 *   <script class="result-template" id='MyObjectTypeTemplate' type='text/underscore' data-condition='raw.objecttype==MyObjectType'>
 *     <div>
 *       <a class='CoveoResultLink'>Hey, click on this! <%- title %></a>
 *       <div class='CoveoExcerpt'></div>
 *       <span>This is a result for the type: <%- raw.objecttype %></span>
 *     </div>
 *   </script>
 *
 *   <script class='result-template' id='MyFallbackTemplate' type='text/underscore'>
 *     <div>
 *       <a class='CoveoResultLink'>Hey, click on this! <%- title %></a>
 *     </div>
 *   </script>
 * </div>
 * ```
 *
 * - This third example shows two different templates in the same result list. Both templates have a `data-condition`
 * attribute.
 *
 * In this case, there is no "fallback" template, since all templates have a `data-condition` attribute. Therefore, if a
 * result matches none of the conditions, the default templates included in the Coveo JavaScript Search Framework will
 * load instead. This ensures that all results render themselves.
 *
 * ```html
 * <div class="CoveoResultList">
 *   <script class="result-template" type="text/underscore" data-condition='raw.objecttype==MyObjectType' id='MyObjectTypeTemplate'>
 *     <div>
 *       <a class='CoveoResultLink'>Hey, click on this ! <%- title %></a>
 *       <div class='CoveoExcerpt'></div>
 *       <span>This is a result for the type : <%- raw.objecttype %></span>
 *      </div>
 *   </script>
 *
 *   <script class="result-template" type="text/underscore" data-condition='raw.objecttype==MySecondObjectType' id='MySecondObjectTypeTemplate'>
 *     <div>
 *       <span class='CoveoIcon'></span>
 *       <a class='CoveoResultLink'></a>
 *     </div>
 *     <div class='CoveoExcerpt'></div>
 *     <div class='CoveoPrintableUri'></div>
 *   </script>
 * </div>
 * ```
 */
export class ResultList extends Component {
  static ID = 'ResultList';
  /**
   * The options for the ResultList
   * @componentOptions
   */
  static options: IResultListOptions = {

    /**
     * Specifies the element within which to insert the rendered templates for results.
     *
     * Performing a new query clears the content of this element.
     *
     * You can change the container by specifying its selector (e.g.,
     * `data-result-container-selector='#someCssSelector'`).
     *
     * If you specify no value for this option, a `div` element will be dynamically created and appended to the result
     * list. This element will then be used as a result container.
     */
    resultContainer: ComponentOptions.buildChildHtmlElementOption({
      defaultFunction: (element: HTMLElement) => {
        let d = document.createElement('div');
        element.appendChild(d);
        return d;
      }
    }),
    resultTemplate: ComponentOptions.buildTemplateOption({ defaultFunction: ResultList.getDefaultTemplate }),

    /**
     * Specifies the type of animation to display while waiting for a query to return.
     *
     * The possible values are:
     * - `fade`: Fades out the current list of results while the query is executing.
     * - `spinner`: Shows a spinning animation while the query is executing.
     * - `none`: Use no animation during queries.
     *
     * See also {@link ResultList.options.waitAnimationContainer}.
     *
     * Default value is `none`.
     */
    waitAnimation: ComponentOptions.buildStringOption({ defaultValue: 'none' }),

    /**
     * Specifies the element inside which to display the {@link ResultList.options.waitAnimation}.
     *
     * You can change this by specifying a CSS selector (e.g.,
     * `data-wait-animation-container-selector='#someCssSelector'`).
     *
     * Default value is the value of {@link ResultList.options.resultContainer}.
     */
    waitAnimationContainer: ComponentOptions.buildChildHtmlElementOption({ postProcessing: (value, options: IResultListOptions) => value || options.resultContainer }),

    /**
     * Specifies whether to automatically retrieve an additional page of results and append it to the
     * results that the ResultList is currently displaying when the user scrolls down to the bottom of the infinite
     * scroll container.
     *
     * See also {@link ResultList.options.infiniteScrollPageSize}, {@link ResultList.options.infiniteScrollContainer}
     * and {@link ResultList.options.enableInfiniteScrollWaitingAnimation}.
     *
     * Default value is `false`.
     */
    enableInfiniteScroll: ComponentOptions.buildBooleanOption({ defaultValue: false }),

    /**
     * If {@link ResultList.options.enableInfiniteScroll} is `true`, specifies the number of additional results to fetch
     * when the user scrolls down to the bottom of the {@link ResultList.options.infiniteScrollContainer}.
     *
     * Default value is `10`. Minimum value is `1`.
     */
    infiniteScrollPageSize: ComponentOptions.buildNumberOption({ defaultValue: 10, min: 1, depend: 'enableInfiniteScroll' }),

    /**
     * If {@link ResultList.options.enableInfiniteScroll} is `true`, specifies the element that triggers the fetching of
     * additional results when the end user scrolls down to its bottom.
     *
     * By default, the framework uses the first vertically scrollable parent element it finds, starting from the
     * ResultList element itself. A vertically scrollable element is an element whose CSS `overflow-y` attribute is
     * `scroll`.
     *
     * This implies that if the framework can find no scrollable parent, it uses the window itself as a scrollable
     * container.
     */
    infiniteScrollContainer: ComponentOptions.buildChildHtmlElementOption({ depend: 'enableInfiniteScroll', defaultFunction: (element) => ComponentOptions.findParentScrolling(element) }),

    /**
     * If {@link ResultList.options.enableInfiniteScroll} is `true`, specifies whether to display the
     * {@link ResultList.options.waitAnimation} while fetching additional results.
     *
     * Default value is `true`.
     */
    enableInfiniteScrollWaitingAnimation: ComponentOptions.buildBooleanOption({ depend: 'enableInfiniteScroll', defaultValue: true }),
    mobileScrollContainer: ComponentOptions.buildSelectorOption({ defaultFunction: () => <HTMLElement>document.querySelector('.coveo-results-column') }),

    /**
     * Specifies a list of fields to include in the query.
     *
     * Specifying a list of values for this option ensures that the Search API does not send fields that are unnecessary
     * for the UI to function.
     *
     * See also {@link ResultList.options.autoSelectFieldsToInclude}.
     *
     * Default value is `undefined`.
     */
    fieldsToInclude: ComponentOptions.buildFieldsOption({ includeInResults: true }),

    /**
     * Specifies whether the ResultList should scan its template and discover which fields it needs to render all
     * results.
     *
     * Setting this option to `true` ensures that the Search API does not send fields that are unnecessary for the UI to
     * function.
     *
     * See also {@link ResultList.options.fieldsToInclude}.
     *
     * Default value is `false`.
     *
     * **Note:**
     * > Many interfaces created with the Interface Editor explicitly set this option to `true`.
     */
    autoSelectFieldsToInclude: ComponentOptions.buildBooleanOption({ defaultValue: false }),

    /**
     * Specifies the layout to use for displaying the results within this ResultList. Specifying a value for this option
     * automatically populates a {@link ResultLayout} component with a switcher for the layout.
     *
     * For example, if there are two {@link ResultList} components in the page, one with its
     * {@link ResultList.options.layout} set to `list` and the other with the same option set to `card`, then the
     * ResultLayout component will render two buttons respectively titled **List** and **Card**.
     *
     * See the {@link ValidLayout} type for the list of possible values.
     *
     * Default value is `list`.
     */
    layout: ComponentOptions.buildStringOption({
      defaultValue: 'list',
      required: true,
    })
  };

  public static resultCurrentlyBeingRendered: IQueryResult = null;
  public currentlyDisplayedResults: IQueryResult[] = [];
  private fetchingMoreResults: Promise<IQueryResults>;
  private reachedTheEndOfResults = false;

  /**
   * Creates a new ResultList component. Binds various event related to queries (e.g., on querySuccess ->
   * renderResults). Binds scroll event if {@link ResultList.options.enableInfiniteScroll} is `true`.
   * @param element The HTMLElement on which to instantiate the component.
   * @param options The options for the ResultList component.
   * @param bindings The bindings that the component requires to function normally. If not set, these will be
   * automatically resolved (with a slower execution time).
   * @param elementClassId The class that this component should instantiate. Components that extend the base ResultList
   * use this. Default value is `CoveoResultList`.
   */
  constructor(public element: HTMLElement, public options?: IResultListOptions, public bindings?: IComponentBindings, elementClassId: string = ResultList.ID) {
    super(element, elementClassId, bindings);
    this.options = ComponentOptions.initComponentOptions(element, ResultList, options);


    Assert.exists(element);
    Assert.exists(this.options);
    Assert.exists(this.options.resultContainer);
    Assert.exists(this.options.resultTemplate);
    Assert.exists(this.options.waitAnimationContainer);
    Assert.exists(this.options.infiniteScrollContainer);

    this.showOrHideElementsDependingOnState(false, false);


    this.bind.onRootElement<INewQueryEventArgs>(QueryEvents.newQuery, (args: INewQueryEventArgs) => this.handleNewQuery());
    this.bind.onRootElement<IBuildingQueryEventArgs>(QueryEvents.buildingQuery, (args: IBuildingQueryEventArgs) => this.handleBuildingQuery(args));
    this.bind.onRootElement<IQuerySuccessEventArgs>(QueryEvents.querySuccess, (args: IQuerySuccessEventArgs) => this.handleQuerySuccess(args));
    this.bind.onRootElement<IDuringQueryEventArgs>(QueryEvents.duringQuery, (args: IDuringQueryEventArgs) => this.handleDuringQuery());
    this.bind.onRootElement<IQueryErrorEventArgs>(QueryEvents.queryError, (args: IQueryErrorEventArgs) => this.handleQueryError());
    $$(this.root).on(ResultListEvents.changeLayout, (e: Event, args: IChangeLayoutEventArgs) => this.handleChangeLayout(args));

    if (this.options.enableInfiniteScroll) {
      this.handlePageChanged();
      this.bind.on(<HTMLElement>this.options.infiniteScrollContainer, 'scroll', (e: Event) => this.handleScrollOfResultList());
    }
    this.bind.onQueryState(MODEL_EVENTS.CHANGE_ONE, QUERY_STATE_ATTRIBUTES.FIRST, () => this.handlePageChanged());

    $$(this.options.resultContainer).addClass('coveo-result-list-container');
    if (this.searchInterface.isNewDesign()) {
      this.setupTemplatesVersusLayouts();
      $$(this.root).on(ResultLayoutEvents.populateResultLayout, (e, args) => args.layouts.push(this.options.layout));
    }
  }

  private setupTemplatesVersusLayouts() {
    let layoutClassToAdd = `coveo-${this.options.layout}-layout-container`;
    $$(this.options.resultContainer).addClass(layoutClassToAdd);

    // A TemplateList is the scenario where the result template are directly embedded inside the ResultList
    // This is the typical scenario when a page gets created by the interface editor, for example.
    // In that case, we try to stick closely that what is actually configured inside the page, and do no "special magic".
    // Stick to the "hardcoded" configuration present in the page.
    // We only add the correct layout options if it has not been set manually.
    if (this.options.resultTemplate instanceof TemplateList) {
      _.each((<TemplateList>this.options.resultTemplate).templates, (tmpl: Template) => {
        if (!tmpl.layout) {
          tmpl.layout = <ValidLayout>this.options.layout;
        }
      });
    } else if (this.options.resultTemplate instanceof DefaultResultTemplate && this.options.layout == 'list') {
      ResponsiveDefaultResultTemplate.init(this.root, this, this.options);
    }
  }

  /**
   * Empties the current result list content and appends the given array of HTMLElement.
   *
   * Can append to existing elements in the result list, or replace them.
   *
   * Triggers the `newResultsDisplayed` and `newResultDisplayed` events.
   * @param resultsElement
   * @param append
   */
  public renderResults(resultsElement: HTMLElement[], append = false) {
    if (!append) {
      this.options.resultContainer.innerHTML = '';
    }
    _.each(resultsElement, (resultElement) => {
      this.options.resultContainer.appendChild(resultElement);
      this.triggerNewResultDisplayed(Component.getResult(resultElement), resultElement);
    });
    if (this.options.layout == 'card') {
      // Used to prevent last card from spanning the grid's whole width
      _.times(3, () => this.options.resultContainer.appendChild($$('div').el));
    }
    this.triggerNewResultsDisplayed();
  }

  /**
   * Builds and returns an array of HTMLElement with the given result set.
   * @param results the result set to build an array of HTMLElement from.
   */
  public buildResults(results: IQueryResults): HTMLElement[] {
    let res: HTMLElement[] = [];
    _.each(results.results, (result: IQueryResult) => {
      let resultElement = this.buildResult(result);
      if (resultElement != null) {
        res.push(resultElement);
      }
    });
    ResultList.resultCurrentlyBeingRendered = null;
    return res;
  }

  /**
   * Builds and returns an HTMLElement for the given result.
   * @param result the result to build an HTMLElement from.
   * @returns {HTMLElement}
   */
  public buildResult(result: IQueryResult): HTMLElement {
    Assert.exists(result);
    QueryUtils.setStateObjectOnQueryResult(this.queryStateModel.get(), result);
    QueryUtils.setSearchInterfaceObjectOnQueryResult(this.searchInterface, result);
    ResultList.resultCurrentlyBeingRendered = result;
    let resultElement = this.options.resultTemplate.instantiateToElement(result, {
      wrapInDiv: true,
      checkCondition: true,
      currentLayout: <ValidLayout>this.options.layout,
      responsiveComponents: this.searchInterface.responsiveComponents
    });
    if (resultElement != null) {
      Component.bindResultToElement(resultElement, result);
      $$(resultElement).addClass('');
    }
    this.autoCreateComponentsInsideResult(resultElement, result);
    return resultElement;
  }

  /**
   * Executes a query to fetch new results. After the query returns, renders the new results.
   *
   * Asserts that there are more results to display by verifying whether the last query has returned as many results as
   * requested.
   *
   * Asserts that the ResultList is not currently fetching results.
   * @param count The number of results to fetch and display.
   */
  public displayMoreResults(count: number) {
    Assert.isLargerOrEqualsThan(1, count);

    if (this.isCurrentlyFetchingMoreResults()) {
      this.logger.warn('Ignoring request to display more results since we\'re already doing so');
      return;
    }
    if (!this.hasPotentiallyMoreResultsToDisplay()) {
      this.logger.warn('Ignoring request to display more results since we know there aren\'t more to display');
      return;
    }

    if (this.options.enableInfiniteScrollWaitingAnimation) {
      this.showWaitingAnimationForInfiniteScrolling();
    }

    this.fetchingMoreResults = this.queryController.fetchMore(count);
    this.fetchingMoreResults.then((data: IQueryResults) => {
      Assert.exists(data);
      this.usageAnalytics.logCustomEvent<IAnalyticsNoMeta>(analyticsActionCauseList.pagerScrolling, {}, this.element);
      let results = data.results;
      this.reachedTheEndOfResults = count > data.results.length;
      this.renderResults(this.buildResults(data), true);
      _.each(results, (result) => {
        this.currentlyDisplayedResults.push(result);
      });
      this.triggerNewResultsDisplayed();
    });

    this.fetchingMoreResults.then(() => {
      this.hideWaitingAnimationForInfiniteScrolling();
      this.fetchingMoreResults = undefined;
      Defer.defer(() => this.handleScrollOfResultList());
    });
  }

  /**
   * Gets the list of currently displayed result.
   * @returns {IQueryResult[]}
   */
  public getDisplayedResults(): IQueryResult[] {
    return this.currentlyDisplayedResults;
  }

  /**
   * Gets the list of currently displayed result HTMLElement.
   * @returns {HTMLElement[]}
   */
  public getDisplayedResultsElements(): HTMLElement[] {
    return $$(this.options.resultContainer).findAll('.CoveoResult');
  }

  public enable() {
    super.enable();
    $$(this.element).removeClass('coveo-hidden');
  }
  public disable() {
    super.disable();
    $$(this.element).addClass('coveo-hidden');
  }

  protected autoCreateComponentsInsideResult(element: HTMLElement, result: IQueryResult) {
    Assert.exists(element);

    let initOptions = this.searchInterface.options.originalOptionsObject;
    let resultComponentBindings: IResultsComponentBindings = _.extend({}, this.getBindings(), {
      resultElement: element
    });
    let initParameters: IInitializationParameters = {
      options: initOptions,
      bindings: resultComponentBindings,
      result: result
    };
    Initialization.automaticallyCreateComponentsInside(element, initParameters);
  }

  protected triggerNewResultDisplayed(result: IQueryResult, resultElement: HTMLElement) {
    let args: IDisplayedNewResultEventArgs = {
      result: result,
      item: resultElement
    };
    $$(this.element).trigger(ResultListEvents.newResultDisplayed, args);
  }

  protected triggerNewResultsDisplayed() {
    $$(this.element).trigger(ResultListEvents.newResultsDisplayed, {});
  }

  private handleDuringQuery() {
    this.logger.trace('Emptying the result container');
    this.cancelFetchingMoreResultsIfNeeded();
    this.showWaitingAnimation();
    this.showOrHideElementsDependingOnState(false, false);
  }

  private handleQueryError() {
    this.hideWaitingAnimation();
    $$(this.options.resultContainer).empty();
    this.currentlyDisplayedResults = [];
  }

  private handleQuerySuccess(data: IQuerySuccessEventArgs) {
    Assert.exists(data);
    Assert.exists(data.results);
    let results = data.results;
    this.logger.trace('Received query results from new query', results);
    this.hideWaitingAnimation();
    ResultList.resultCurrentlyBeingRendered = undefined;
    this.currentlyDisplayedResults = [];
    this.renderResults(this.buildResults(data.results));
    this.currentlyDisplayedResults = results.results;
    this.reachedTheEndOfResults = false;
    this.showOrHideElementsDependingOnState(true, this.currentlyDisplayedResults.length != 0);

    if (DeviceUtils.isMobileDevice() && this.options.mobileScrollContainer != undefined) {
      this.options.mobileScrollContainer.scrollTop = 0;
    }

    if (this.options.enableInfiniteScroll && results.results.length == data.queryBuilder.numberOfResults) {
      // This will check right away if we need to add more results to make the scroll container full & scrolling.
      this.scrollBackToTop();
      this.handleScrollOfResultList();
    }
  }

  private handleScrollOfResultList() {
    if (this.isCurrentlyFetchingMoreResults() || !this.options.enableInfiniteScroll) {
      return;
    }
    if (this.isScrollingOfResultListAlmostAtTheBottom() && this.hasPotentiallyMoreResultsToDisplay()) {
      this.displayMoreResults(this.options.infiniteScrollPageSize);
    }
  }

  private handlePageChanged() {
    this.bind.onRootElement(QueryEvents.deferredQuerySuccess, () => {
      setTimeout(() => {
        this.scrollBackToTop();
      }, 0);
    });
  }

  private scrollBackToTop() {
    if (this.options.infiniteScrollContainer instanceof Window) {
      let win = <Window>this.options.infiniteScrollContainer;
      win.scrollTo(0, 0);
    } else {
      let el = <HTMLElement>this.options.infiniteScrollContainer;
      el.scrollTop = 0;
    }
  }

  private handleNewQuery() {
    $$(this.element).removeClass('coveo-hidden');
    ResultList.resultCurrentlyBeingRendered = undefined;
  }

  private handleBuildingQuery(args: IBuildingQueryEventArgs) {
    if (this.options.fieldsToInclude != null) {
      // remove the @
      args.queryBuilder.addFieldsToInclude(_.map(this.options.fieldsToInclude, (field) => field.substr(1)));
    }
    if (this.options.autoSelectFieldsToInclude) {
      args.queryBuilder.addRequiredFields(this.getAutoSelectedFieldsToInclude());
      args.queryBuilder.includeRequiredFields = true;
    }
  }

  private handleChangeLayout(args: IChangeLayoutEventArgs) {
    if (args.layout === this.options.layout) {
      this.enable();
      this.options.resultTemplate.layout = <ValidLayout>this.options.layout;
      if (args.results) {
        Defer.defer(() => {
          this.renderResults(this.buildResults(args.results));
        });
      }
    } else {
      this.disable();
    }
  }

  private getAutoSelectedFieldsToInclude() {
    return _.chain(this.options.resultTemplate.getFields())
      .concat(this.getMinimalFieldsToInclude())
      .compact()
      .unique()
      .value();
  }

  private isCurrentlyFetchingMoreResults(): boolean {
    return Utils.exists(this.fetchingMoreResults);
  }

  private getMinimalFieldsToInclude() {
    // these fields are needed for analytics click event
    return ['author', 'language', 'urihash', 'objecttype', 'collection', 'source', 'language', 'uniqueid'];
  }

  private isScrollingOfResultListAlmostAtTheBottom(): boolean {
    // this is in a try catch because the unit test fail otherwise (Window does not exist for phantom js in the console)
    let isWindow;
    try {
      isWindow = this.options.infiniteScrollContainer instanceof Window;
    } catch (e) {
      isWindow = false;
    }
    return isWindow ? this.isScrollAtBottomForWindowElement() : this.isScrollAtBottomForHtmlElement();
  }

  private isScrollAtBottomForWindowElement() {
    let win = new Win(window);
    let windowHeight = win.height();
    let scrollTop = win.scrollY();
    let bodyHeight = new Doc(document).height();
    return bodyHeight - (windowHeight + scrollTop) < windowHeight / 2;
  }

  private isScrollAtBottomForHtmlElement() {
    let el = <HTMLElement>this.options.infiniteScrollContainer;
    let elementHeight = el.clientHeight;
    let scrollHeight = el.scrollHeight;
    let bottomPosition = el.scrollTop + elementHeight;
    return (scrollHeight - bottomPosition) < elementHeight / 2;
  }

  public hasPotentiallyMoreResultsToDisplay(): boolean {
    return this.currentlyDisplayedResults.length > 0 && !this.reachedTheEndOfResults;
  }

  private cancelFetchingMoreResultsIfNeeded() {
    if (this.isCurrentlyFetchingMoreResults()) {
      this.logger.trace('Cancelling fetching more results');
      Promise.reject(this.fetchingMoreResults);
      this.fetchingMoreResults = undefined;
    }
  }

  private showOrHideElementsDependingOnState(hasQuery: boolean, hasResults: boolean) {
    let showIfQuery = $$(this.element).findAll('.coveo-show-if-query');
    let showIfNoQuery = $$(this.element).findAll('.coveo-show-if-no-query');
    let showIfResults = $$(this.element).findAll('.coveo-show-if-results');
    let showIfNoResults = $$(this.element).findAll('.coveo-show-if-no-results');

    _.each(showIfQuery, (s: HTMLElement) => {
      $$(s).toggle(hasQuery);
    });
    _.each(showIfNoQuery, (s: HTMLElement) => {
      $$(s).toggle(!hasQuery);
    });
    _.each(showIfResults, (s: HTMLElement) => {
      $$(s).toggle(hasQuery && hasResults);
    });
    _.each(showIfNoResults, (s: HTMLElement) => {
      $$(s).toggle(hasQuery && !hasResults);
    });
  }

  private showWaitingAnimation() {
    switch (this.options.waitAnimation.toLowerCase()) {
      case 'fade':
        $$(this.options.waitAnimationContainer).addClass('coveo-fade-out');
        break;
      case 'spinner':
        _.each(this.options.resultContainer.children, (child: HTMLElement) => {
          $$(child).hide();
        });
        if ($$(this.options.waitAnimationContainer).find('.coveo-wait-animation') == undefined) {
          this.options.waitAnimationContainer.appendChild(DomUtils.getBasicLoadingAnimation());
        }
        break;
    }
  }

  private hideWaitingAnimation() {
    switch (this.options.waitAnimation.toLowerCase()) {
      case 'fade':
        $$(this.options.waitAnimationContainer).removeClass('coveo-fade-out');
        break;
      case 'spinner':
        let spinner = $$(this.options.waitAnimationContainer).find('.coveo-loading-spinner');
        if (spinner) {
          $$(spinner).detach();
        }
        break;
    }
  }

  private showWaitingAnimationForInfiniteScrolling() {
    this.options.waitAnimationContainer.appendChild(DomUtils.getLoadingSpinner());
  }

  private hideWaitingAnimationForInfiniteScrolling() {
    let spinner = $$(this.options.waitAnimationContainer).find('.coveo-loading-spinner');
    if (spinner) {
      $$(spinner).detach();
    }
  }

  private static getDefaultTemplate(e: HTMLElement): Template {
    let component = <ResultList>Component.get(e);
    if (Coveo['Recommendation'] && component.searchInterface instanceof Coveo['Recommendation']) {
      return new DefaultRecommendationTemplate();
    }
    return new DefaultResultTemplate();
  }
}


Initialization.registerAutoCreateComponent(ResultList);<|MERGE_RESOLUTION|>--- conflicted
+++ resolved
@@ -22,13 +22,9 @@
 import { DomUtils } from '../../utils/DomUtils';
 import { DefaultRecommendationTemplate } from '../Templates/DefaultRecommendationTemplate';
 import { ValidLayout } from '../ResultLayout/ResultLayout';
-<<<<<<< HEAD
-import * as _ from 'underscore';
-=======
 import { TemplateList } from '../Templates/TemplateList';
 import { ResponsiveDefaultResultTemplate } from '../ResponsiveComponents/ResponsiveDefaultResultTemplate';
-import _ = require('underscore');
->>>>>>> 9681141e
+import * as _ from 'underscore';
 
 export interface IResultListOptions {
   resultContainer?: HTMLElement;
