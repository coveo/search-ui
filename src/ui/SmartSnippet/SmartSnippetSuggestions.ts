--- conflicted
+++ resolved
@@ -88,17 +88,14 @@
     const innerCSS = this.getInnerCSS();
     const answers = questionAnswers.map(
       questionAnswer =>
-<<<<<<< HEAD
         new SmartSnippetCollapsibleSuggestion(
           questionAnswer,
+          this.getBindings(),
           Utils.isNullOrUndefined(innerCSS)
             ? getDefaultSnippetStyle(SmartSnippetCollapsibleSuggestionClassNames.RAW_CONTENT_CLASSNAME)
             : innerCSS,
           this.getCorrespondingResult(questionAnswer)
         )
-=======
-        new SmartSnippetCollapsibleSuggestion(questionAnswer, this.getBindings(), innerCSS, this.getCorrespondingResult(questionAnswer))
->>>>>>> fa5033cd
     );
     const container = $$(
       'ul',
