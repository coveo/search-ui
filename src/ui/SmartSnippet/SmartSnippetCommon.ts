--- conflicted
+++ resolved
@@ -1,10 +1,7 @@
-<<<<<<< HEAD
+import { sanitize } from 'dompurify';
+import { IQuestionAnswerResponse, IRelatedQuestionAnswerResponse } from '../../rest/QuestionAnswerResponse';
 import { Dom } from '../../utils/Dom';
 import { bindAnalyticsToLink } from '../ResultLink/ResultLinkCommon';
-=======
-import { sanitize } from 'dompurify';
-import { IQuestionAnswerResponse, IRelatedQuestionAnswerResponse } from '../../rest/QuestionAnswerResponse';
->>>>>>> 766b46a9
 
 export const getDefaultSnippetStyle = (contentClassName: string) => `
   body {
@@ -20,7 +17,15 @@
   }
 `;
 
-<<<<<<< HEAD
+export function getSanitizedAnswerSnippet(questionAnswer: IQuestionAnswerResponse | IRelatedQuestionAnswerResponse) {
+  return (
+    questionAnswer.answerSnippet &&
+    sanitize(questionAnswer.answerSnippet, {
+      USE_PROFILES: { html: true }
+    })
+  );
+}
+
 export const transformSnippetLinks = (
   renderedSnippetParent: HTMLElement,
   alwaysOpenInNewWindow: boolean,
@@ -30,14 +35,4 @@
     bindAnalyticsToLink(link, () => logAnalytics(link));
     link.target = alwaysOpenInNewWindow ? '_blank' : '_top';
   });
-};
-=======
-export function getSanitizedAnswerSnippet(questionAnswer: IQuestionAnswerResponse | IRelatedQuestionAnswerResponse) {
-  return (
-    questionAnswer.answerSnippet &&
-    sanitize(questionAnswer.answerSnippet, {
-      USE_PROFILES: { html: true }
-    })
-  );
-}
->>>>>>> 766b46a9
+};