import { ModalBox as ModalBoxModule } from '../../ExternalModulesShim';
import { exportGlobally } from '../../GlobalExports';
import { Component } from '../Base/Component';
import { IComponentBindings } from '../Base/ComponentBindings';
import { QueryEvents, Initialization, $$ } from '../../Core';
import { IQuerySuccessEventArgs } from '../../events/QueryEvents';
import { IQuestionAnswerResponse } from '../../rest/QuestionAnswerResponse';
import 'styling/_SmartSnippet';
import { find } from 'underscore';
import { IQueryResult } from '../../rest/QueryResult';
import { UserFeedbackBanner } from './UserFeedbackBanner';
<<<<<<< HEAD
import { analyticsActionCauseList, IAnalyticsNoMeta } from '../Analytics/AnalyticsActionListMeta';
=======
import {
  analyticsActionCauseList,
  IAnalyticsNoMeta,
  IAnalyticsSmartSnippetContentLinkMeta,
  IAnalyticsSmartSnippetFeedbackMeta,
  AnalyticsSmartSnippetFeedbackReason
} from '../Analytics/AnalyticsActionListMeta';
>>>>>>> f19bc88c
import { HeightLimiter } from './HeightLimiter';
import { ExplanationModal, IExplanation } from './ExplanationModal';
import { l } from '../../strings/Strings';

interface ISmartSnippetExplaination {
  analytics: AnalyticsSmartSnippetFeedbackReason;
  localeKey: string;
  hasDetails?: boolean;
}

const explanations: ISmartSnippetExplaination[] = [
  {
    analytics: AnalyticsSmartSnippetFeedbackReason.DoesNotAnswer,
    localeKey: 'UsefulnessFeedbackDoesNotAnswer'
  },
  {
    analytics: AnalyticsSmartSnippetFeedbackReason.PartiallyAnswers,
    localeKey: 'UsefulnessFeedbackPartiallyAnswers'
  },
  {
    analytics: AnalyticsSmartSnippetFeedbackReason.WasNotAQuestion,
    localeKey: 'UsefulnessFeedbackWasNotAQuestion'
  },
  {
    analytics: AnalyticsSmartSnippetFeedbackReason.Other,
    localeKey: 'Other',
    hasDetails: true
  }
];

const BASE_CLASSNAME = 'coveo-smart-snippet';
const ANSWER_CONTAINER_CLASSNAME = `${BASE_CLASSNAME}-answer`;
const HAS_ANSWER_CLASSNAME = `${BASE_CLASSNAME}-has-answer`;
const SHADOW_CLASSNAME = `${BASE_CLASSNAME}-content`;
const CONTENT_CLASSNAME = `${BASE_CLASSNAME}-content-wrapper`;
const SOURCE_CLASSNAME = `${BASE_CLASSNAME}-source`;
const SOURCE_TITLE_CLASSNAME = `${SOURCE_CLASSNAME}-title`;
const SOURCE_URL_CLASSNAME = `${SOURCE_CLASSNAME}-url`;

export const SmartSnippetClassNames = {
  ANSWER_CONTAINER_CLASSNAME,
  HAS_ANSWER_CLASSNAME,
  SHADOW_CLASSNAME,
  CONTENT_CLASSNAME,
  SOURCE_CLASSNAME,
  SOURCE_TITLE_CLASSNAME,
  SOURCE_URL_CLASSNAME
};

export interface ISmartSnippetOptions {}

export class SmartSnippet extends Component {
  static ID = 'SmartSnippet';

  static options: ISmartSnippetOptions = {};

  static doExport = () => {
    exportGlobally({
      SmartSnippet
    });
  };

  private lastRenderedResult: IQueryResult;
  private shadowContainer: HTMLElement;
  private sourceContainer: HTMLElement;
  private snippetContainer: HTMLElement;
  private heightLimiter: HeightLimiter;
  private explanationModal: ExplanationModal;
  private feedbackBanner: UserFeedbackBanner;

  constructor(
    public element: HTMLElement,
    public options?: ISmartSnippetOptions,
    bindings?: IComponentBindings,
    private ModalBox = ModalBoxModule
  ) {
    super(element, SmartSnippet.ID, bindings);
    this.bind.onRootElement(QueryEvents.querySuccess, (data: IQuerySuccessEventArgs) => this.handleQuerySuccess(data));
  }

  private get style() {
    return $$(this.element)
      .children()
      .filter(element => element instanceof HTMLScriptElement && element.type.toLowerCase() === 'text/css')
      .map(element => element.innerHTML)
      .join('\n');
  }

  private set hasAnswer(hasAnswer: boolean) {
    this.element.classList.toggle(HAS_ANSWER_CLASSNAME, hasAnswer);
  }

  public createDom() {
    this.element.appendChild(this.buildAnswerContainer());
    this.feedbackBanner = new UserFeedbackBanner(
      isUseful => (isUseful ? this.sendLikeSmartSnippetAnalytics() : this.sendDislikeSmartSnippetAnalytics()),
      () => this.openExplanationModal()
    );
    this.element.appendChild(this.feedbackBanner.build());
    this.explanationModal = new ExplanationModal({
      explanations: explanations.map(
        explanation =>
          <IExplanation>{
            label: l(explanation.localeKey),
            onSelect: () => this.sendExplanationAnalytics(explanation.analytics, this.explanationModal.details),
            hasDetails: explanation.hasDetails
          }
      ),
      onClosed: () => this.sendCloseFeedbackModalAnalytics(),
      ownerElement: this.searchInterface.options.modalContainer,
      modalBoxModule: this.ModalBox
    });
  }

  private buildAnswerContainer() {
    return $$(
      'div',
      {
        className: ANSWER_CONTAINER_CLASSNAME
      },
      this.buildShadow(),
      this.buildHeightLimiter(),
      this.buildSourceContainer()
    ).el;
  }

  private buildShadow() {
    this.shadowContainer = $$('div', { className: SHADOW_CLASSNAME }).el;
    const shadow = this.shadowContainer.attachShadow({ mode: 'open' });
    shadow.appendChild((this.snippetContainer = $$('section', { className: CONTENT_CLASSNAME }).el));
    const style = this.buildStyle();
    if (style) {
      shadow.appendChild(style);
    }
    return this.shadowContainer;
  }

  private buildHeightLimiter() {
    return (this.heightLimiter = new HeightLimiter(
      this.shadowContainer,
      400,
      isExpanded => (isExpanded ? this.sendExpandSmartSnippetAnalytics() : this.sendCollapseSmartSnippetAnalytics())
    )).toggleButton;
  }

  private buildSourceContainer() {
    return (this.sourceContainer = $$('div', { className: SOURCE_CLASSNAME }).el);
  }

  private buildStyle() {
    const style = this.style;
    if (!style) {
      return;
    }
    const styleTag = document.createElement('style');
    styleTag.innerHTML = style;
    return styleTag;
  }

  /**
   * @warning This method only works for the demo. In practice, the source of the answer will not always be part of the results.
   */
  private getCorrespondingResult(questionAnswer: IQuestionAnswerResponse) {
    return find(
      this.queryController.getLastResults().results,
      result => result.raw[questionAnswer.documentId.contentIdKey] === questionAnswer.documentId.contentIdValue
    );
  }

  private handleQuerySuccess(data: IQuerySuccessEventArgs) {
    const { questionAnswer } = data.results;
    if (!questionAnswer) {
      this.hasAnswer = false;
      return;
    }
    this.hasAnswer = true;
    this.render(questionAnswer);
  }

  private render(questionAnswer: IQuestionAnswerResponse) {
    this.ensureDom();
    this.renderSnippet(questionAnswer.answerSnippet);
    const lastRenderedResult = this.getCorrespondingResult(questionAnswer);
    if (lastRenderedResult) {
      this.renderSource(lastRenderedResult);
    }
    this.heightLimiter.onScrollHeightChanged();
  }

  private renderSnippet(content: string) {
    this.snippetContainer.innerHTML = content;
  }

  private renderSource(source: IQueryResult) {
    $$(this.sourceContainer).empty();
    this.sourceContainer.appendChild(this.renderSourceUrl(source.clickUri));
    this.sourceContainer.appendChild(this.renderSourceTitle(source.title, source.clickUri));
  }

  private renderSourceTitle(title: string, clickUri: string) {
    return this.renderLink(title, clickUri, SOURCE_TITLE_CLASSNAME);
  }

  private renderSourceUrl(url: string) {
    return this.renderLink(url, url, SOURCE_URL_CLASSNAME);
  }

  private renderLink(text: string, href: string, className: string) {
    const element = $$('a', { className, href }).el as HTMLAnchorElement;
    element.innerText = text;
    this.enableAnalyticsOnLink(element, () => this.sendOpenSourceAnalytics());
    return element;
  }

  private enableAnalyticsOnLink(link: HTMLAnchorElement, sendAnalytics: () => Promise<any>) {
    link.addEventListener('click', e => {
      e.preventDefault();
      this.openLink(link.href, e.ctrlKey, sendAnalytics);
    });
  }

  private openLink(href: string, newTab: boolean, sendAnalytics: () => Promise<any>) {
    sendAnalytics();
    if (newTab) {
      window.open(href);
    } else {
      window.location.href = href;
    }
  }

  private openExplanationModal() {
    this.sendOpenFeedbackModalAnalytics();
    this.explanationModal.open(this.feedbackBanner.explainWhy);
  }

  private sendLikeSmartSnippetAnalytics() {
    return this.usageAnalytics.logCustomEvent<IAnalyticsNoMeta>(
      analyticsActionCauseList.likeSmartSnippet,
      {},
      this.element,
      this.lastRenderedResult
    );
  }

  private sendDislikeSmartSnippetAnalytics() {
    return this.usageAnalytics.logCustomEvent<IAnalyticsNoMeta>(
      analyticsActionCauseList.dislikeSmartSnippet,
      {},
      this.element,
      this.lastRenderedResult
    );
  }

  private sendExpandSmartSnippetAnalytics() {
    return this.usageAnalytics.logCustomEvent<IAnalyticsNoMeta>(
      analyticsActionCauseList.expandSmartSnippet,
      {},
      this.element,
      this.lastRenderedResult
    );
  }

  private sendCollapseSmartSnippetAnalytics() {
    return this.usageAnalytics.logCustomEvent<IAnalyticsNoMeta>(
      analyticsActionCauseList.collapseSmartSnippet,
      {},
      this.element,
      this.lastRenderedResult
    );
  }

  private sendOpenSourceAnalytics() {
    return this.usageAnalytics.logCustomEvent<IAnalyticsNoMeta>(
      analyticsActionCauseList.openSmartSnippetSource,
      {},
      this.element,
      this.lastRenderedResult
    );
  }
<<<<<<< HEAD
=======

  private sendOpenContentLinkAnalytics(link: HTMLAnchorElement) {
    return this.usageAnalytics.logCustomEvent<IAnalyticsSmartSnippetContentLinkMeta>(
      analyticsActionCauseList.openLinkInSmartSnippetContent,
      {
        target: link.getAttribute('href'),
        outerHTML: link.outerHTML
      },
      this.element,
      this.lastRenderedResult
    );
  }

  private sendOpenFeedbackModalAnalytics() {
    return this.usageAnalytics.logCustomEvent<IAnalyticsNoMeta>(
      analyticsActionCauseList.openSmartSnippetFeedbackModal,
      {},
      this.element,
      this.lastRenderedResult
    );
  }

  private sendCloseFeedbackModalAnalytics() {
    return this.usageAnalytics.logCustomEvent<IAnalyticsNoMeta>(
      analyticsActionCauseList.closeSmartSnippetFeedbackModal,
      {},
      this.element,
      this.lastRenderedResult
    );
  }

  private sendExplanationAnalytics(reason: AnalyticsSmartSnippetFeedbackReason, details?: string) {
    return this.usageAnalytics.logCustomEvent<IAnalyticsSmartSnippetFeedbackMeta>(
      analyticsActionCauseList.sendSmartSnippetExplanation,
      {
        reason,
        details
      },
      this.element,
      this.lastRenderedResult
    );
  }
>>>>>>> f19bc88c
}
Initialization.registerAutoCreateComponent(SmartSnippet);<|MERGE_RESOLUTION|>--- conflicted
+++ resolved
@@ -9,9 +9,6 @@
 import { find } from 'underscore';
 import { IQueryResult } from '../../rest/QueryResult';
 import { UserFeedbackBanner } from './UserFeedbackBanner';
-<<<<<<< HEAD
-import { analyticsActionCauseList, IAnalyticsNoMeta } from '../Analytics/AnalyticsActionListMeta';
-=======
 import {
   analyticsActionCauseList,
   IAnalyticsNoMeta,
@@ -19,7 +16,6 @@
   IAnalyticsSmartSnippetFeedbackMeta,
   AnalyticsSmartSnippetFeedbackReason
 } from '../Analytics/AnalyticsActionListMeta';
->>>>>>> f19bc88c
 import { HeightLimiter } from './HeightLimiter';
 import { ExplanationModal, IExplanation } from './ExplanationModal';
 import { l } from '../../strings/Strings';
@@ -299,8 +295,6 @@
       this.lastRenderedResult
     );
   }
-<<<<<<< HEAD
-=======
 
   private sendOpenContentLinkAnalytics(link: HTMLAnchorElement) {
     return this.usageAnalytics.logCustomEvent<IAnalyticsSmartSnippetContentLinkMeta>(
@@ -343,6 +337,5 @@
       this.lastRenderedResult
     );
   }
->>>>>>> f19bc88c
 }
 Initialization.registerAutoCreateComponent(SmartSnippet);