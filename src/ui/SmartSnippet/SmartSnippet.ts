--- conflicted
+++ resolved
@@ -145,15 +145,10 @@
      * **Examples:**
      *
      * ```html
-<<<<<<< HEAD
      * <div class='CoveoSmartSnippet' data-use-i-frame='true'></div>
      * ```
      *
      * Default value is `true`.
-=======
-     * <div class='CoveoSmartSnippet' data-without-frame='true'></div>
-     * ```
->>>>>>> 65b898a0
      */
     useIFrame: ComponentOptions.buildBooleanOption({ defaultValue: true })
   };
