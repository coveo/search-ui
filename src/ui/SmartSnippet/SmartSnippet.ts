import { ModalBox as ModalBoxModule } from '../../ExternalModulesShim';
import { exportGlobally } from '../../GlobalExports';
import { Component } from '../Base/Component';
import { IComponentBindings } from '../Base/ComponentBindings';
import { QueryEvents, Initialization, $$ } from '../../Core';
import { IQuerySuccessEventArgs } from '../../events/QueryEvents';
import { IQuestionAnswerResponse } from '../../rest/QuestionAnswerResponse';
import 'styling/_SmartSnippet';
import { find } from 'underscore';
import { IQueryResult } from '../../rest/QueryResult';
import { UserFeedbackBanner } from './UserFeedbackBanner';
import {
  analyticsActionCauseList,
  IAnalyticsNoMeta,
  IAnalyticsSmartSnippetFeedbackMeta,
  AnalyticsSmartSnippetFeedbackReason
} from '../Analytics/AnalyticsActionListMeta';
import { HeightLimiter } from './HeightLimiter';
import { ExplanationModal, IReason } from './ExplanationModal';
import { l } from '../../strings/Strings';
import { attachShadow } from '../../misc/AttachShadowPolyfill';
import { Utils } from '../../utils/Utils';
<<<<<<< HEAD
import { getDefaultSnippetStyle } from './SmartSnippetCommon';
=======
import { ResultLink } from '../ResultLink/ResultLink';
>>>>>>> fa5033cd

interface ISmartSnippetReason {
  analytics: AnalyticsSmartSnippetFeedbackReason;
  localeKey: string;
  hasDetails?: boolean;
}

const reasons: ISmartSnippetReason[] = [
  {
    analytics: AnalyticsSmartSnippetFeedbackReason.DoesNotAnswer,
    localeKey: 'UsefulnessFeedbackDoesNotAnswer'
  },
  {
    analytics: AnalyticsSmartSnippetFeedbackReason.PartiallyAnswers,
    localeKey: 'UsefulnessFeedbackPartiallyAnswers'
  },
  {
    analytics: AnalyticsSmartSnippetFeedbackReason.WasNotAQuestion,
    localeKey: 'UsefulnessFeedbackWasNotAQuestion'
  },
  {
    analytics: AnalyticsSmartSnippetFeedbackReason.Other,
    localeKey: 'Other',
    hasDetails: true
  }
];

const BASE_CLASSNAME = 'coveo-smart-snippet';
const QUESTION_CLASSNAME = `${BASE_CLASSNAME}-question`;
const ANSWER_CONTAINER_CLASSNAME = `${BASE_CLASSNAME}-answer`;
const HAS_ANSWER_CLASSNAME = `${BASE_CLASSNAME}-has-answer`;
const SHADOW_CLASSNAME = `${BASE_CLASSNAME}-content`;
const CONTENT_CLASSNAME = `${BASE_CLASSNAME}-content-wrapper`;
const SOURCE_CLASSNAME = `${BASE_CLASSNAME}-source`;
const SOURCE_TITLE_CLASSNAME = `${SOURCE_CLASSNAME}-title`;
const SOURCE_URL_CLASSNAME = `${SOURCE_CLASSNAME}-url`;

export const SmartSnippetClassNames = {
  QUESTION_CLASSNAME,
  ANSWER_CONTAINER_CLASSNAME,
  HAS_ANSWER_CLASSNAME,
  SHADOW_CLASSNAME,
  CONTENT_CLASSNAME,
  SOURCE_CLASSNAME,
  SOURCE_TITLE_CLASSNAME,
  SOURCE_URL_CLASSNAME
};

export class SmartSnippet extends Component {
  static ID = 'SmartSnippet';

  static doExport = () => {
    exportGlobally({
      SmartSnippet
    });
  };

  private lastRenderedResult: IQueryResult;
  private questionContainer: HTMLElement;
  private shadowContainer: HTMLElement;
  private sourceContainer: HTMLElement;
  private snippetContainer: HTMLElement;
  private heightLimiter: HeightLimiter;
  private explanationModal: ExplanationModal;
  private feedbackBanner: UserFeedbackBanner;
  private shadowLoading: Promise<HTMLElement>;

  constructor(public element: HTMLElement, public options?: {}, bindings?: IComponentBindings, private ModalBox = ModalBoxModule) {
    super(element, SmartSnippet.ID, bindings);
    this.bind.onRootElement(QueryEvents.deferredQuerySuccess, (data: IQuerySuccessEventArgs) => this.handleQuerySuccess(data));
  }

  private get style() {
    const styles = $$(this.element)
      .children()
      .filter(element => element instanceof HTMLScriptElement && element.type.toLowerCase() === 'text/css')
      .map(element => element.innerHTML);
    return styles.length ? styles.join('\n') : null;
  }

  private set hasAnswer(hasAnswer: boolean) {
    $$(this.element).toggleClass(HAS_ANSWER_CLASSNAME, hasAnswer);
  }

  public createDom() {
    this.element.appendChild(this.buildAnswerContainer());
    this.feedbackBanner = new UserFeedbackBanner(
      isUseful => (isUseful ? this.sendLikeSmartSnippetAnalytics() : this.sendDislikeSmartSnippetAnalytics()),
      () => this.openExplanationModal()
    );
    this.element.appendChild(this.feedbackBanner.build());
    this.explanationModal = new ExplanationModal({
      reasons: reasons.map(
        reason =>
          <IReason>{
            label: l(reason.localeKey),
            id: reason.analytics.replace(/_/g, '-'),
            onSelect: () => this.sendExplanationAnalytics(reason.analytics, this.explanationModal.details),
            hasDetails: reason.hasDetails
          }
      ),
      onClosed: () => this.sendCloseFeedbackModalAnalytics(),
      ownerElement: this.searchInterface.options.modalContainer,
      modalBoxModule: this.ModalBox
    });
  }

  private buildAnswerContainer() {
    return $$(
      'div',
      {
        className: ANSWER_CONTAINER_CLASSNAME
      },
      this.buildQuestion(),
      this.buildShadow(),
      this.buildHeightLimiter(),
      this.buildSourceContainer()
    ).el;
  }

  private buildQuestion() {
    return (this.questionContainer = $$('div', { className: QUESTION_CLASSNAME }).el);
  }

  private buildShadow() {
    this.shadowContainer = $$('div', { className: SHADOW_CLASSNAME }).el;
    this.snippetContainer = $$('section', { className: CONTENT_CLASSNAME }).el;
    this.shadowLoading = attachShadow(this.shadowContainer, { mode: 'open', title: l('AnswerSnippet') }).then(shadow => {
      shadow.appendChild(this.snippetContainer);
      const style = this.buildStyle();
      shadow.appendChild(style);
      return shadow;
    });
    return this.shadowContainer;
  }

  private buildHeightLimiter() {
    return (this.heightLimiter = new HeightLimiter(this.shadowContainer, this.snippetContainer, 400, isExpanded =>
      isExpanded ? this.sendExpandSmartSnippetAnalytics() : this.sendCollapseSmartSnippetAnalytics()
    )).toggleButton;
  }

  private buildSourceContainer() {
    return (this.sourceContainer = $$('div', { className: SOURCE_CLASSNAME }).el);
  }

  private buildStyle() {
    const style = Utils.isNullOrUndefined(this.style) ? getDefaultSnippetStyle(CONTENT_CLASSNAME) : this.style;
    const styleTag = document.createElement('style');
    styleTag.innerHTML = style;
    return styleTag;
  }

  /**
   * @warning This method only works for the demo. In practice, the source of the answer will not always be part of the results.
   */
  private getCorrespondingResult(questionAnswer: IQuestionAnswerResponse) {
    return find(
      this.queryController.getLastResults().results,
      result => result.raw[questionAnswer.documentId.contentIdKey] === questionAnswer.documentId.contentIdValue
    );
  }

  private async handleQuerySuccess(data: IQuerySuccessEventArgs) {
    const { questionAnswer } = data.results;
    if (!this.containsQuestionAnswer(questionAnswer)) {
      this.hasAnswer = false;
      return;
    }
    this.hasAnswer = true;
    await this.render(questionAnswer);
  }

  private containsQuestionAnswer(questionAnswer: IQuestionAnswerResponse) {
    return questionAnswer && questionAnswer.question && questionAnswer.answerSnippet;
  }

  private async render(questionAnswer: IQuestionAnswerResponse) {
    this.ensureDom();
    this.questionContainer.innerText = questionAnswer.question;
    this.renderSnippet(questionAnswer.answerSnippet);
    const lastRenderedResult = this.getCorrespondingResult(questionAnswer);
    if (lastRenderedResult) {
      this.renderSource(lastRenderedResult);
    }
    await this.shadowLoading;
    await Utils.resolveAfter(0); // `scrollHeight` isn't instantly detected, or at-least not on IE11.
    this.heightLimiter.onContentHeightChanged();
  }

  private renderSnippet(content: string) {
    this.snippetContainer.innerHTML = content;
  }

  private renderSource(source: IQueryResult) {
    $$(this.sourceContainer).empty();
    this.sourceContainer.appendChild(this.renderSourceUrl(source));
    this.sourceContainer.appendChild(this.renderSourceTitle(source));
  }

  private renderSourceTitle(source: IQueryResult) {
    return this.buildLink(source, source.title, SOURCE_TITLE_CLASSNAME);
  }

  private renderSourceUrl(source: IQueryResult) {
    return this.buildLink(source, source.clickUri, SOURCE_URL_CLASSNAME);
  }

  private buildLink(source: IQueryResult, text: string, className: string) {
    const element = $$('a', { className: `CoveoResultLink ${className}` }).el as HTMLAnchorElement;
    element.innerText = text;
    new ResultLink(element, {}, { ...this.getBindings(), resultElement: this.element }, source);
    return element;
  }

  private openExplanationModal() {
    this.sendOpenFeedbackModalAnalytics();
    this.explanationModal.open(this.feedbackBanner.explainWhy);
  }

  private sendLikeSmartSnippetAnalytics() {
    return this.usageAnalytics.logCustomEvent<IAnalyticsNoMeta>(
      analyticsActionCauseList.likeSmartSnippet,
      {},
      this.element,
      this.lastRenderedResult
    );
  }

  private sendDislikeSmartSnippetAnalytics() {
    return this.usageAnalytics.logCustomEvent<IAnalyticsNoMeta>(
      analyticsActionCauseList.dislikeSmartSnippet,
      {},
      this.element,
      this.lastRenderedResult
    );
  }

  private sendExpandSmartSnippetAnalytics() {
    return this.usageAnalytics.logCustomEvent<IAnalyticsNoMeta>(
      analyticsActionCauseList.expandSmartSnippet,
      {},
      this.element,
      this.lastRenderedResult
    );
  }

  private sendCollapseSmartSnippetAnalytics() {
    return this.usageAnalytics.logCustomEvent<IAnalyticsNoMeta>(
      analyticsActionCauseList.collapseSmartSnippet,
      {},
      this.element,
      this.lastRenderedResult
    );
  }

  private sendOpenFeedbackModalAnalytics() {
    return this.usageAnalytics.logCustomEvent<IAnalyticsNoMeta>(
      analyticsActionCauseList.openSmartSnippetFeedbackModal,
      {},
      this.element,
      this.lastRenderedResult
    );
  }

  private sendCloseFeedbackModalAnalytics() {
    return this.usageAnalytics.logCustomEvent<IAnalyticsNoMeta>(
      analyticsActionCauseList.closeSmartSnippetFeedbackModal,
      {},
      this.element,
      this.lastRenderedResult
    );
  }

  private sendExplanationAnalytics(reason: AnalyticsSmartSnippetFeedbackReason, details?: string) {
    return this.usageAnalytics.logCustomEvent<IAnalyticsSmartSnippetFeedbackMeta>(
      analyticsActionCauseList.sendSmartSnippetReason,
      {
        reason,
        details
      },
      this.element,
      this.lastRenderedResult
    );
  }
}
Initialization.registerAutoCreateComponent(SmartSnippet);<|MERGE_RESOLUTION|>--- conflicted
+++ resolved
@@ -20,11 +20,8 @@
 import { l } from '../../strings/Strings';
 import { attachShadow } from '../../misc/AttachShadowPolyfill';
 import { Utils } from '../../utils/Utils';
-<<<<<<< HEAD
 import { getDefaultSnippetStyle } from './SmartSnippetCommon';
-=======
 import { ResultLink } from '../ResultLink/ResultLink';
->>>>>>> fa5033cd
 
 interface ISmartSnippetReason {
   analytics: AnalyticsSmartSnippetFeedbackReason;
