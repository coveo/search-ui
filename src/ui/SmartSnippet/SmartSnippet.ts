import { ModalBox as ModalBoxModule } from '../../ExternalModulesShim';
import { exportGlobally } from '../../GlobalExports';
import { Component } from '../Base/Component';
import { IComponentBindings } from '../Base/ComponentBindings';
import { QueryEvents, Initialization, $$ } from '../../Core';
import { IQuerySuccessEventArgs } from '../../events/QueryEvents';
import { IQuestionAnswerResponse } from '../../rest/QuestionAnswerResponse';
import 'styling/_SmartSnippet';
import { find, map, flatten, compact } from 'underscore';
import { IQueryResult } from '../../rest/QueryResult';
import { UserFeedbackBanner } from './UserFeedbackBanner';
import {
  analyticsActionCauseList,
  IAnalyticsNoMeta,
  IAnalyticsSmartSnippetFeedbackMeta,
  AnalyticsSmartSnippetFeedbackReason,
  IAnalyticsSmartSnippetOpenSourceMeta,
  IAnalyticsSmartSnippetOpenSnippetInlineLinkMeta
} from '../Analytics/AnalyticsActionListMeta';
import { HeightLimiter } from './HeightLimiter';
import { ExplanationModal, IReason } from './ExplanationModal';
import { l } from '../../strings/Strings';
import { attachShadow } from '../../misc/AttachShadowPolyfill';
import { Utils } from '../../utils/Utils';
import { ComponentOptions } from '../Base/ComponentOptions';
<<<<<<< HEAD
import { transformSnippetLinks, getDefaultSnippetStyle } from './SmartSnippetCommon';
=======
import { getDefaultSnippetStyle, getSanitizedAnswerSnippet } from './SmartSnippetCommon';
>>>>>>> 766b46a9
import { ResultLink } from '../ResultLink/ResultLink';
import { IFieldOption } from '../Base/IComponentOptions';

interface ISmartSnippetReason {
  analytics: AnalyticsSmartSnippetFeedbackReason;
  localeKey: string;
  hasDetails?: boolean;
}

const reasons: ISmartSnippetReason[] = [
  {
    analytics: AnalyticsSmartSnippetFeedbackReason.DoesNotAnswer,
    localeKey: 'UsefulnessFeedbackDoesNotAnswer'
  },
  {
    analytics: AnalyticsSmartSnippetFeedbackReason.PartiallyAnswers,
    localeKey: 'UsefulnessFeedbackPartiallyAnswers'
  },
  {
    analytics: AnalyticsSmartSnippetFeedbackReason.WasNotAQuestion,
    localeKey: 'UsefulnessFeedbackWasNotAQuestion'
  },
  {
    analytics: AnalyticsSmartSnippetFeedbackReason.Other,
    localeKey: 'Other',
    hasDetails: true
  }
];

const BASE_CLASSNAME = 'coveo-smart-snippet';
const QUESTION_CLASSNAME = `${BASE_CLASSNAME}-question`;
const ANSWER_CONTAINER_CLASSNAME = `${BASE_CLASSNAME}-answer`;
const HAS_ANSWER_CLASSNAME = `${BASE_CLASSNAME}-has-answer`;
const SHADOW_CLASSNAME = `${BASE_CLASSNAME}-content`;
const CONTENT_CLASSNAME = `${BASE_CLASSNAME}-content-wrapper`;
const SOURCE_CLASSNAME = `${BASE_CLASSNAME}-source`;
const SOURCE_TITLE_CLASSNAME = `${SOURCE_CLASSNAME}-title`;
const SOURCE_URL_CLASSNAME = `${SOURCE_CLASSNAME}-url`;

export const SmartSnippetClassNames = {
  QUESTION_CLASSNAME,
  ANSWER_CONTAINER_CLASSNAME,
  HAS_ANSWER_CLASSNAME,
  SHADOW_CLASSNAME,
  CONTENT_CLASSNAME,
  SOURCE_CLASSNAME,
  SOURCE_TITLE_CLASSNAME,
  SOURCE_URL_CLASSNAME
};

export interface ISmartSnippetOptions {
  maximumSnippetHeight: number;
  titleField: IFieldOption;
  hrefTemplate?: string;
  alwaysOpenInNewWindow?: boolean;
  useIFrame?: boolean;
}
/**
 * The SmartSnippet component displays the excerpt of a document that would be most likely to answer a particular query.
 *
 * This excerpt can be visually customized using inline styling.
 */
export class SmartSnippet extends Component {
  static ID = 'SmartSnippet';

  static doExport = () => {
    exportGlobally({
      SmartSnippet
    });
  };

  /**
   * The options for the SmartSnippet
   * @componentOptions
   */
  static options: ISmartSnippetOptions = {
    /**
     * The maximum height an answer can have in pixels.
     * Any part of an answer exceeding this height will be hidden by default and expendable via a "show more" button.
     * Default value is `250`.
     */
    maximumSnippetHeight: ComponentOptions.buildNumberOption({ defaultValue: 250, min: 0 }),

    /**
     * The field to display for the title.
     */
    titleField: ComponentOptions.buildFieldOption({ defaultValue: '@title' }),

    /**
     * Specifies a template literal from which to generate the title and URI's `href` attribute value (see
     * [Template literals](https://developer.mozilla.org/en/docs/Web/JavaScript/Reference/Template_literals)).
     *
     * This option overrides the [`field`]{@link SmartSnippet.options.uriField} option value.
     *
     * The template literal can reference any number of fields from the parent result. It can also reference global
     * scope properties.
     *
     * **Examples:**
     *
     * - The following markup generates an `href` value such as `http://uri.com?id=itemTitle`:
     *
     * ```html
     * <a class='CoveoSmartSnippet' data-href-template='${clickUri}?id=${raw.title}'></a>
     * ```
     *
     * - The following markup generates an `href` value such as `localhost/fooBar`:
     *
     * ```html
     * <a class='CoveoSmartSnippet' data-href-template='${window.location.hostname}/{Foo.Bar}'></a>
     * ```
     *
     * Default value is `undefined`.
     */
    hrefTemplate: ComponentOptions.buildStringOption(),

    /**
     * Specifies whether the component should open its links in a new window instead of opening them in the current
     * context.
     *
     * Default value is `false`.
     */
    alwaysOpenInNewWindow: ComponentOptions.buildBooleanOption({ defaultValue: false }),

    /**
     * Specify if the SmartSnippet should be displayed inside an iframe or not.
     *
     * Use this option in specific cases where your environment has limitations around iframe usage.
     *
     * **Examples:**
     *
     * ```html
     * <div class='CoveoSmartSnippet' data-use-i-frame='true'></div>
     * ```
     *
     * Default value is `true`.
     */
    useIFrame: ComponentOptions.buildBooleanOption({ defaultValue: true })
  };

  private lastRenderedResult: IQueryResult = null;
  private searchUid: string;
  private questionContainer: HTMLElement;
  private shadowContainer: HTMLElement;
  private sourceContainer: HTMLElement;
  private snippetContainer: HTMLElement;
  private heightLimiter: HeightLimiter;
  private explanationModal: ExplanationModal;
  private feedbackBanner: UserFeedbackBanner;
  private shadowLoading: Promise<HTMLElement>;

  constructor(
    public element: HTMLElement,
    public options?: ISmartSnippetOptions,
    bindings?: IComponentBindings,
    private ModalBox = ModalBoxModule
  ) {
    super(element, SmartSnippet.ID, bindings);
    this.options = ComponentOptions.initComponentOptions(element, SmartSnippet, options);
    this.bind.onRootElement(QueryEvents.deferredQuerySuccess, (data: IQuerySuccessEventArgs) => this.handleQuerySuccess(data));
  }

  public get loading() {
    return this.shadowLoading;
  }

  private get style() {
    const styles = $$(this.element)
      .children()
      .filter(element => element instanceof HTMLScriptElement && element.type.toLowerCase() === 'text/css')
      .map(element => element.innerHTML);
    return styles.length ? styles.join('\n') : null;
  }

  private set hasAnswer(hasAnswer: boolean) {
    $$(this.element).toggleClass(HAS_ANSWER_CLASSNAME, hasAnswer);
  }

  public createDom() {
    this.element.appendChild(this.buildAnswerContainer());
    this.feedbackBanner = new UserFeedbackBanner(
      isUseful => (isUseful ? this.sendLikeSmartSnippetAnalytics() : this.sendDislikeSmartSnippetAnalytics()),
      () => this.openExplanationModal()
    );
    this.element.appendChild(this.feedbackBanner.build());
    this.explanationModal = new ExplanationModal({
      reasons: reasons.map(
        reason =>
          <IReason>{
            label: l(reason.localeKey),
            id: reason.analytics.replace(/_/g, '-'),
            onSelect: () => this.sendExplanationAnalytics(reason.analytics, this.explanationModal.details),
            hasDetails: reason.hasDetails
          }
      ),
      onClosed: () => this.sendCloseFeedbackModalAnalytics(),
      ownerElement: this.searchInterface.options.modalContainer,
      modalBoxModule: this.ModalBox
    });
  }

  private buildAnswerContainer() {
    return $$(
      'div',
      {
        className: ANSWER_CONTAINER_CLASSNAME
      },
      this.buildQuestion(),
      this.buildShadow(),
      this.buildHeightLimiter(),
      this.buildSourceContainer()
    ).el;
  }

  private buildQuestion() {
    return (this.questionContainer = $$('div', { className: QUESTION_CLASSNAME }).el);
  }

  private buildShadow() {
    this.shadowContainer = $$('div', { className: SHADOW_CLASSNAME }).el;
    this.snippetContainer = $$('section', { className: CONTENT_CLASSNAME }).el;
    this.shadowLoading = attachShadow(this.shadowContainer, {
      mode: 'open',
      title: l('AnswerSnippet'),
      onSizeChanged: () => this.handleAnswerSizeChanged(),
      useIFrame: this.options.useIFrame
    }).then(shadow => {
      shadow.appendChild(this.snippetContainer);
      const style = this.buildStyle();
      shadow.appendChild(style);
      return shadow;
    });
    return this.shadowContainer;
  }

  private buildHeightLimiter() {
    return (this.heightLimiter = new HeightLimiter(
      this.shadowContainer,
      this.shadowContainer.childNodes.item(0) as HTMLElement,
      this.options.maximumSnippetHeight,
      isExpanded => (isExpanded ? this.sendExpandSmartSnippetAnalytics() : this.sendCollapseSmartSnippetAnalytics())
    )).toggleButton;
  }

  private buildSourceContainer() {
    return (this.sourceContainer = $$('div', { className: SOURCE_CLASSNAME }).el);
  }

  private buildStyle() {
    const style = Utils.isNullOrUndefined(this.style) ? getDefaultSnippetStyle(CONTENT_CLASSNAME) : this.style;
    const styleTag = document.createElement('style');
    styleTag.innerHTML = style;
    return styleTag;
  }

  private handleAnswerSizeChanged() {
    this.heightLimiter.onContentHeightChanged();
  }

  /**
   * @warning This method only works for the demo. In practice, the source of the answer will not always be part of the results.
   */
  private getCorrespondingResult(questionAnswer: IQuestionAnswerResponse) {
    const lastResults = this.queryController.getLastResults().results;
    const childResults = flatten(map(lastResults, lastResult => lastResult.childResults)) as IQueryResult[];
    const attachments = flatten(map(lastResults, lastResult => lastResult.attachments)) as IQueryResult[];

    return find(
      compact(lastResults.concat(childResults, attachments)),
      result => result.raw[questionAnswer.documentId.contentIdKey] === questionAnswer.documentId.contentIdValue
    );
  }

  private async handleQuerySuccess(data: IQuerySuccessEventArgs) {
    const { questionAnswer } = data.results;
    if (!this.containsQuestionAnswer(questionAnswer)) {
      this.hasAnswer = false;
      return;
    }
    this.hasAnswer = true;
    this.searchUid = data.results.searchUid;
    await this.render(questionAnswer);
  }

  private containsQuestionAnswer(questionAnswer: IQuestionAnswerResponse) {
    return questionAnswer && questionAnswer.question && questionAnswer.answerSnippet;
  }

  private async render(questionAnswer: IQuestionAnswerResponse) {
    this.ensureDom();
    this.feedbackBanner.reset();
    this.questionContainer.innerText = questionAnswer.question;
    this.renderSnippet(questionAnswer);
    this.lastRenderedResult = this.getCorrespondingResult(questionAnswer);
    if (this.lastRenderedResult) {
      this.renderSource();
    } else {
      this.lastRenderedResult = null;
    }
  }

<<<<<<< HEAD
  private renderSnippet(content: string) {
    this.snippetContainer.innerHTML = content;
    transformSnippetLinks(this.snippetContainer, this.options.alwaysOpenInNewWindow, link => this.sendClickSnippetLinkAnalytics(link));
=======
  private renderSnippet(questionAnswer: IQuestionAnswerResponse) {
    this.snippetContainer.innerHTML = getSanitizedAnswerSnippet(questionAnswer);
>>>>>>> 766b46a9
  }

  private renderSource() {
    const container = $$(this.sourceContainer);
    container.empty();
    container.append(this.renderSourceUrl().el);
    container.append(this.renderSourceTitle().el);
  }

  private renderSourceTitle() {
    const link = this.buildLink(SOURCE_TITLE_CLASSNAME);
    link.text(Utils.getFieldValue(this.lastRenderedResult, <string>this.options.titleField));
    return link;
  }

  private renderSourceUrl() {
    const link = this.buildLink(SOURCE_URL_CLASSNAME);
    link.text((link.el as HTMLAnchorElement).href);
    return link;
  }

  private buildLink(className: string) {
    const element = $$('a', { className: 'CoveoResultLink' });
    element.addClass(className);
    new ResultLink(
      element.el,
      {
        hrefTemplate: this.options.hrefTemplate,
        logAnalytics: href => this.sendClickSourceAnalytics(element.el, href),
        alwaysOpenInNewWindow: this.options.alwaysOpenInNewWindow
      },
      { ...this.getBindings(), resultElement: this.element },
      this.lastRenderedResult
    );
    return element;
  }

  private openExplanationModal() {
    this.sendOpenFeedbackModalAnalytics();
    this.explanationModal.open(this.feedbackBanner.explainWhy);
  }

  private sendLikeSmartSnippetAnalytics() {
    return this.usageAnalytics.logCustomEvent<IAnalyticsNoMeta>(
      analyticsActionCauseList.likeSmartSnippet,
      { searchQueryUid: this.searchUid },
      this.element
    );
  }

  private sendDislikeSmartSnippetAnalytics() {
    return this.usageAnalytics.logCustomEvent<IAnalyticsNoMeta>(
      analyticsActionCauseList.dislikeSmartSnippet,
      { searchQueryUid: this.searchUid },
      this.element
    );
  }

  private sendExpandSmartSnippetAnalytics() {
    return this.usageAnalytics.logCustomEvent<IAnalyticsNoMeta>(
      analyticsActionCauseList.expandSmartSnippet,
      { searchQueryUid: this.searchUid },
      this.element
    );
  }

  private sendCollapseSmartSnippetAnalytics() {
    return this.usageAnalytics.logCustomEvent<IAnalyticsNoMeta>(
      analyticsActionCauseList.collapseSmartSnippet,
      { searchQueryUid: this.searchUid },
      this.element
    );
  }

  private sendOpenFeedbackModalAnalytics() {
    return this.usageAnalytics.logCustomEvent<IAnalyticsNoMeta>(
      analyticsActionCauseList.openSmartSnippetFeedbackModal,
      { searchQueryUid: this.searchUid },
      this.element
    );
  }

  private sendCloseFeedbackModalAnalytics() {
    return this.usageAnalytics.logCustomEvent<IAnalyticsNoMeta>(
      analyticsActionCauseList.closeSmartSnippetFeedbackModal,
      { searchQueryUid: this.searchUid },
      this.element
    );
  }

  private sendExplanationAnalytics(reason: AnalyticsSmartSnippetFeedbackReason, details?: string) {
    return this.usageAnalytics.logCustomEvent<IAnalyticsSmartSnippetFeedbackMeta>(
      analyticsActionCauseList.sendSmartSnippetReason,
      {
        searchQueryUid: this.searchUid,
        reason,
        details
      },
      this.element
    );
  }

  private sendClickSourceAnalytics(element: HTMLElement, href: string) {
    return this.usageAnalytics.logClickEvent<IAnalyticsSmartSnippetOpenSourceMeta>(
      analyticsActionCauseList.openSmartSnippetSource,
      {
        searchQueryUid: this.searchUid,
        documentTitle: this.lastRenderedResult.title,
        author: Utils.getFieldValue(this.lastRenderedResult, 'author'),
        documentURL: href
      },
      this.lastRenderedResult,
      element
    );
  }

  private sendClickSnippetLinkAnalytics(link: HTMLAnchorElement) {
    return this.usageAnalytics.logClickEvent<IAnalyticsSmartSnippetOpenSnippetInlineLinkMeta>(
      analyticsActionCauseList.openSmartSnippetInlineLink,
      {
        searchQueryUid: this.searchUid,
        linkText: link.innerText,
        linkURL: link.href
      },
      this.lastRenderedResult,
      link
    );
  }
}
Initialization.registerAutoCreateComponent(SmartSnippet);<|MERGE_RESOLUTION|>--- conflicted
+++ resolved
@@ -23,11 +23,7 @@
 import { attachShadow } from '../../misc/AttachShadowPolyfill';
 import { Utils } from '../../utils/Utils';
 import { ComponentOptions } from '../Base/ComponentOptions';
-<<<<<<< HEAD
-import { transformSnippetLinks, getDefaultSnippetStyle } from './SmartSnippetCommon';
-=======
-import { getDefaultSnippetStyle, getSanitizedAnswerSnippet } from './SmartSnippetCommon';
->>>>>>> 766b46a9
+import { transformSnippetLinks, getDefaultSnippetStyle, getSanitizedAnswerSnippet } from './SmartSnippetCommon';
 import { ResultLink } from '../ResultLink/ResultLink';
 import { IFieldOption } from '../Base/IComponentOptions';
 
@@ -328,14 +324,9 @@
     }
   }
 
-<<<<<<< HEAD
-  private renderSnippet(content: string) {
-    this.snippetContainer.innerHTML = content;
-    transformSnippetLinks(this.snippetContainer, this.options.alwaysOpenInNewWindow, link => this.sendClickSnippetLinkAnalytics(link));
-=======
   private renderSnippet(questionAnswer: IQuestionAnswerResponse) {
     this.snippetContainer.innerHTML = getSanitizedAnswerSnippet(questionAnswer);
->>>>>>> 766b46a9
+    transformSnippetLinks(this.snippetContainer, this.options.alwaysOpenInNewWindow, link => this.sendClickSnippetLinkAnalytics(link));
   }
 
   private renderSource() {
