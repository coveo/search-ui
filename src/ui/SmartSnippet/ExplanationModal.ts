--- conflicted
+++ resolved
@@ -102,12 +102,8 @@
   private buildSendButton() {
     const button = $$('button', { className: SEND_BUTTON_CLASSNAME }, l('Send'));
     button.on('click', () => {
-<<<<<<< HEAD
-      this.selectedExplanation.onSelect();
+      this.selectedReason.onSelect();
       this.isOpen = false;
-=======
-      this.selectedReason.onSelect();
->>>>>>> 0be76a01
       this.modal.close();
     });
     return button.el;
