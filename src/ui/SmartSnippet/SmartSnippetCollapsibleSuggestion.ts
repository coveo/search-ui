import { IRelatedQuestionAnswerResponse } from '../../rest/QuestionAnswerResponse';
import { uniqueId } from 'underscore';
import { AccessibleButton } from '../../utils/AccessibleButton';
import { SVGIcons } from '../../utils/SVGIcons';
import { attachShadow } from '../../misc/AttachShadowPolyfill';
import { $$, Dom } from '../../utils/Dom';
import { l } from '../../strings/Strings';
import { IQueryResult } from '../../rest/QueryResult';
import { IAnalyticsClient } from '../Analytics/AnalyticsClient';
import { analyticsActionCauseList, IAnalyticsSmartSnippetSuggestionMeta } from '../Analytics/AnalyticsActionListMeta';
import { ResultLink } from '../ResultLink/ResultLink';
import { IComponentBindings } from '../Base/ComponentBindings';

const QUESTION_CLASSNAME = `coveo-smart-snippet-suggestions-question`;
const QUESTION_TITLE_CLASSNAME = `${QUESTION_CLASSNAME}-title`;
const QUESTION_TITLE_LABEL_CLASSNAME = `${QUESTION_TITLE_CLASSNAME}-label`;
const QUESTION_TITLE_CHECKBOX_CLASSNAME = `${QUESTION_TITLE_CLASSNAME}-checkbox`;
const QUESTION_SNIPPET_CLASSNAME = `${QUESTION_CLASSNAME}-snippet`;
const QUESTION_SNIPPET_HIDDEN_CLASSNAME = `${QUESTION_SNIPPET_CLASSNAME}-hidden`;
const SHADOW_CLASSNAME = `${QUESTION_SNIPPET_CLASSNAME}-content`;
const RAW_CONTENT_CLASSNAME = `${SHADOW_CLASSNAME}-raw`;
const SOURCE_CLASSNAME = `${QUESTION_CLASSNAME}-source`;
const SOURCE_TITLE_CLASSNAME = `${SOURCE_CLASSNAME}-title`;
const SOURCE_URL_CLASSNAME = `${SOURCE_CLASSNAME}-url`;

export const SmartSnippetCollapsibleSuggestionClassNames = {
  QUESTION_CLASSNAME,
  QUESTION_TITLE_CLASSNAME,
  QUESTION_TITLE_LABEL_CLASSNAME,
  QUESTION_TITLE_CHECKBOX_CLASSNAME,
  QUESTION_SNIPPET_CLASSNAME,
  QUESTION_SNIPPET_HIDDEN_CLASSNAME,
  SHADOW_CLASSNAME,
  RAW_CONTENT_CLASSNAME,
  SOURCE_CLASSNAME,
  SOURCE_TITLE_CLASSNAME,
  SOURCE_URL_CLASSNAME
};

export class SmartSnippetCollapsibleSuggestion {
  private readonly labelId = uniqueId(QUESTION_TITLE_LABEL_CLASSNAME);
  private readonly snippetId = uniqueId(QUESTION_SNIPPET_CLASSNAME);
  private readonly checkboxId = uniqueId(QUESTION_TITLE_CHECKBOX_CLASSNAME);
  private contentLoaded: Promise<void>;
  private collapsibleContainer: Dom;
  private checkbox: Dom;
  private expanded = false;

  constructor(
<<<<<<< HEAD
    private readonly usageAnalytics: IAnalyticsClient,
    private readonly questionAnswer: IPartialQuestionAnswerResponse,
    private readonly bindings: IComponentBindings,
=======
    private readonly questionAnswer: IRelatedQuestionAnswerResponse,
>>>>>>> a8d7f1d0
    private readonly innerCSS?: string,
    private readonly source?: IQueryResult
  ) {}

  public get loading() {
    return this.contentLoaded;
  }

  public build() {
    const collapsibleContainer = this.buildCollapsibleContainer(
      this.questionAnswer.answerSnippet,
      this.questionAnswer.question,
      this.innerCSS && this.buildStyle(this.innerCSS)
    );
    const title = this.buildTitle(this.questionAnswer.question);
    this.updateExpanded();
    return $$(
      'li',
      {
        className: QUESTION_CLASSNAME,
        ariaLabelledby: this.labelId
      },
      title,
      collapsibleContainer
    ).el as HTMLLIElement;
  }

  private buildStyle(innerCSS: string) {
    const styleTag = document.createElement('style');
    styleTag.innerHTML = innerCSS;
    return styleTag;
  }

  private buildTitle(question: string) {
    const checkbox = this.buildCheckbox(question);
    const label = $$('span', { className: QUESTION_TITLE_LABEL_CLASSNAME, id: this.labelId });
    label.text(question);
    const title = $$('span', { className: QUESTION_TITLE_CLASSNAME }, label, checkbox);
    title.on('click', () => this.toggle());
    return title;
  }

  private buildCheckbox(question: string) {
    this.checkbox = $$('div', {
      role: 'button',
      tabindex: 0,
      ariaControls: this.snippetId,
      className: QUESTION_TITLE_CHECKBOX_CLASSNAME,
      id: this.checkboxId
    });
    new AccessibleButton()
      .withElement(this.checkbox)
      .withLabel(l('ExpandQuestionAnswer', question))
      .withEnterKeyboardAction(() => this.toggle())
      .build();
    return this.checkbox;
  }

  private buildCollapsibleContainer(innerHTML: string, title: string, style?: HTMLStyleElement) {
    const shadowContainer = $$('div', { className: SHADOW_CLASSNAME });
    this.collapsibleContainer = $$('div', { className: QUESTION_SNIPPET_CLASSNAME, id: this.snippetId }, shadowContainer);
    this.contentLoaded = attachShadow(shadowContainer.el, { mode: 'open', title: l('AnswerSpecificSnippet', title) }).then(shadowRoot => {
      shadowRoot.appendChild(this.buildAnswerSnippetContent(innerHTML, style).el);
    });
    if (this.source) {
      this.collapsibleContainer.append(this.buildSourceUrl());
      this.collapsibleContainer.append(this.buildSourceTitle());
    }
    return this.collapsibleContainer;
  }

  private buildAnswerSnippetContent(innerHTML: string, style?: HTMLStyleElement) {
    const snippet = $$('div', { className: RAW_CONTENT_CLASSNAME }, innerHTML);
    const container = $$('div', {}, snippet);
    if (style) {
      container.append(style);
    }
    return container;
  }

  private buildSourceTitle() {
    return this.buildLink(this.source.title, SOURCE_TITLE_CLASSNAME);
  }

  private buildSourceUrl() {
    return this.buildLink(this.source.clickUri, SOURCE_URL_CLASSNAME);
  }

  private buildLink(text: string, className: string) {
    const element = $$('a', { className: `CoveoResultLink ${className}` }).el as HTMLAnchorElement;
    element.innerText = text;
    new ResultLink(element, {}, { ...this.bindings, resultElement: this.collapsibleContainer.el }, this.source);
    return element;
  }

  private toggle() {
    this.expanded = !this.expanded;
    this.updateExpanded();
    if (this.expanded) {
      this.sendExpandAnalytics();
    } else {
      this.sendCollapseAnalytics();
    }
  }

  private updateExpanded() {
    this.checkbox.setAttribute('aria-expanded', this.expanded.toString());
    this.checkbox.setHtml(this.expanded ? SVGIcons.icons.arrowUp : SVGIcons.icons.arrowDown);
    this.collapsibleContainer.setAttribute('tabindex', `${this.expanded ? 0 : -1}`);
    this.collapsibleContainer.setAttribute('aria-hidden', (!this.expanded).toString());
    this.collapsibleContainer.toggleClass(QUESTION_SNIPPET_HIDDEN_CLASSNAME, !this.expanded);
  }

  private sendExpandAnalytics() {
    return this.usageAnalytics.logCustomEvent<IAnalyticsSmartSnippetSuggestionMeta>(
      analyticsActionCauseList.expandSmartSnippetSuggestion,
      {
        documentId: this.questionAnswer.documentId
      },
      this.checkbox.el
    );
  }

  private sendCollapseAnalytics() {
    return this.usageAnalytics.logCustomEvent<IAnalyticsSmartSnippetSuggestionMeta>(
      analyticsActionCauseList.collapseSmartSnippetSuggestion,
      {
        documentId: this.questionAnswer.documentId
      },
      this.checkbox.el
    );
  }
}<|MERGE_RESOLUTION|>--- conflicted
+++ resolved
@@ -47,13 +47,9 @@
   private expanded = false;
 
   constructor(
-<<<<<<< HEAD
     private readonly usageAnalytics: IAnalyticsClient,
-    private readonly questionAnswer: IPartialQuestionAnswerResponse,
+    private readonly questionAnswer: IRelatedQuestionAnswerResponse,
     private readonly bindings: IComponentBindings,
-=======
-    private readonly questionAnswer: IRelatedQuestionAnswerResponse,
->>>>>>> a8d7f1d0
     private readonly innerCSS?: string,
     private readonly source?: IQueryResult
   ) {}
