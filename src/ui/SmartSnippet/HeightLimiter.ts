import { $$ } from '../../utils/Dom';
import { SVGIcons } from '../../utils/SVGIcons';
import { l } from '../../strings/Strings';

const BASE_CLASSNAME = 'coveo-height-limiter';
const CONTAINER_ACTIVE_CLASSNAME = `${BASE_CLASSNAME}-container-active`;
const CONTAINER_EXPANDED_CLASSNAME = `${BASE_CLASSNAME}-container-expanded`;
const BUTTON_CLASSNAME = `${BASE_CLASSNAME}-button`;
const BUTTON_LABEL_CLASSNAME = `${BUTTON_CLASSNAME}-label`;
const BUTTON_ICON_CLASSNAME = `${BUTTON_CLASSNAME}-icon`;
const BUTTON_ACTIVE_CLASSNAME = `${BUTTON_CLASSNAME}-active`;

export const HeightLimiterClassNames = {
  CONTAINER_ACTIVE_CLASSNAME,
  CONTAINER_EXPANDED_CLASSNAME,
  BUTTON_CLASSNAME,
  BUTTON_LABEL_CLASSNAME,
  BUTTON_ICON_CLASSNAME,
  BUTTON_ACTIVE_CLASSNAME
};

export class HeightLimiter {
  private isExpanded = false;
  private button: HTMLElement;
  private buttonLabel: HTMLElement;
  private buttonIcon: HTMLElement;

  public get toggleButton() {
    return this.button;
  }

  private set height(height: number) {
    this.containerElement.style.height = `${height}px`;
  }

  private get contentHeight() {
    return this.contentElement.clientHeight;
  }

  constructor(
    private containerElement: HTMLElement,
    private contentElement: HTMLElement,
    private heightLimit: number,
    private onToggle?: (isExpanded: boolean) => void
  ) {
    this.buildButton();
    this.updateActiveAppearance();
  }

  public onContentHeightChanged() {
    this.updateActiveAppearance();
  }

  private buildButton() {
    this.button = $$(
      'button',
      { className: BUTTON_CLASSNAME },
      (this.buttonLabel = $$('span', { className: BUTTON_LABEL_CLASSNAME }).el),
      (this.buttonIcon = $$('span', { className: BUTTON_ICON_CLASSNAME }).el)
    ).el;
    this.button.addEventListener('click', () => this.toggle());
    this.updateButton();
    return this.button;
  }

  private updateActiveAppearance() {
<<<<<<< HEAD
    const shouldBeActive = this.scrollHeight > this.heightLimit;
    $$(this.element).toggleClass(CONTAINER_ACTIVE_CLASSNAME, shouldBeActive);
    $$(this.button).toggleClass(BUTTON_ACTIVE_CLASSNAME, shouldBeActive);
=======
    const shouldBeActive = this.contentHeight > this.heightLimit;
    this.containerElement.classList.toggle(CONTAINER_ACTIVE_CLASSNAME, shouldBeActive);
    this.button.classList.toggle(BUTTON_ACTIVE_CLASSNAME, shouldBeActive);
>>>>>>> f502b96a
    if (shouldBeActive) {
      this.updateExpandedAppearance();
    } else {
      this.isExpanded = false;
      this.updateExpandedAppearance();
      this.containerElement.style.height = '';
    }
  }

  private updateButton() {
    this.buttonLabel.innerText = this.isExpanded ? l('ShowLess') : l('ShowMore');
    this.buttonIcon.innerHTML = this.isExpanded ? SVGIcons.icons.arrowUp : SVGIcons.icons.arrowDown;
  }

  private updateExpandedAppearance() {
    this.updateButton();
<<<<<<< HEAD
    $$(this.element).toggleClass(CONTAINER_EXPANDED_CLASSNAME, this.isExpanded);
    this.height = this.isExpanded ? this.scrollHeight : this.heightLimit;
=======
    this.containerElement.classList.toggle(CONTAINER_EXPANDED_CLASSNAME, this.isExpanded);
    this.height = this.isExpanded ? this.contentElement.clientHeight : this.heightLimit;
>>>>>>> f502b96a
  }

  private toggle() {
    this.isExpanded = !this.isExpanded;
    this.updateExpandedAppearance();
    if (this.onToggle) {
      this.onToggle(this.isExpanded);
    }
  }
}<|MERGE_RESOLUTION|>--- conflicted
+++ resolved
@@ -64,15 +64,9 @@
   }
 
   private updateActiveAppearance() {
-<<<<<<< HEAD
-    const shouldBeActive = this.scrollHeight > this.heightLimit;
-    $$(this.element).toggleClass(CONTAINER_ACTIVE_CLASSNAME, shouldBeActive);
+    const shouldBeActive = this.contentHeight > this.heightLimit;
+    $$(this.containerElement).toggleClass(CONTAINER_ACTIVE_CLASSNAME, shouldBeActive);
     $$(this.button).toggleClass(BUTTON_ACTIVE_CLASSNAME, shouldBeActive);
-=======
-    const shouldBeActive = this.contentHeight > this.heightLimit;
-    this.containerElement.classList.toggle(CONTAINER_ACTIVE_CLASSNAME, shouldBeActive);
-    this.button.classList.toggle(BUTTON_ACTIVE_CLASSNAME, shouldBeActive);
->>>>>>> f502b96a
     if (shouldBeActive) {
       this.updateExpandedAppearance();
     } else {
@@ -89,13 +83,8 @@
 
   private updateExpandedAppearance() {
     this.updateButton();
-<<<<<<< HEAD
-    $$(this.element).toggleClass(CONTAINER_EXPANDED_CLASSNAME, this.isExpanded);
-    this.height = this.isExpanded ? this.scrollHeight : this.heightLimit;
-=======
-    this.containerElement.classList.toggle(CONTAINER_EXPANDED_CLASSNAME, this.isExpanded);
+    $$(this.containerElement).toggleClass(CONTAINER_EXPANDED_CLASSNAME, this.isExpanded);
     this.height = this.isExpanded ? this.contentElement.clientHeight : this.heightLimit;
->>>>>>> f502b96a
   }
 
   private toggle() {
