import {Assert} from '../../misc/Assert';
import {$$} from '../../utils/Dom';
import {Logger} from '../../misc/Logger';

declare var Coveo;

export interface IComponentHtmlElement extends HTMLElement {
  CoveoBoundComponents?: BaseComponent[];
}

/**
 * Every component in the framework ultimately inherits from this base component class.
 */
export class BaseComponent {
  /**
   * Allows component to log in the dev console.
   */
  public logger: Logger;
  /**
   * A disabled component will not participate in the query, or listen to {@link ComponentEvents}.
   * @type {boolean}
   */
  public disabled = false;
  /**
   * The static ID that each component need to be identified.<br/>
   * For example, SearchButton -> static ID : SearchButton -> className : CoveoSearchButton
   */
  static ID: string;

  constructor(public element: HTMLElement, public type: string) {
    Assert.exists(element);
    Assert.isNonEmptyString(type);
    this.logger = new Logger(this);
    BaseComponent.bindComponentToElement(element, this);
  }

  /**
   * Return the debug info about this component.
   * @returns {any}
   */
  public debugInfo() {
    var info: any = {};
    info[this['constructor']['ID']] = this;
    return info;
  }

  /**
   * Disable the component.
   * Normally this means that the component will not execute handlers for the framework events (query events, for example).
   * Component are enabled by default on creation.
   */
  public disable() {
    this.disabled = true;
  }

  /**
   * Enable the component.
   * Normally this means that the component will execute handlers for the framework events (query events, for example).
   * Components are enabled by default on creation.
   */
  public enable() {
    this.disabled = false;
  }

<<<<<<< HEAD

  private initDebugInfo() {
    $$(this.element).on('doubleclick', function (e: MouseEvent) {
      if (e.altKey) {
        var debugInfo = this.debugInfo();
        if (debugInfo != null) {
          $$(this.root).trigger(DebugEvents.showDebugPanel, this.debugInfo());
        }
      }
    });
  }

=======
>>>>>>> 4b3055de
  static bindComponentToElement(element: HTMLElement, component: BaseComponent) {
    Assert.exists(element);
    Assert.exists(component);
    Assert.isNonEmptyString(component.type);
    element[BaseComponent.computeCssClassNameForType(component.type)] = component;
    $$(element).addClass(BaseComponent.computeCssClassNameForType(component.type));
    BaseComponent.getBoundComponentsForElement(element).push(component);
  }

  static computeCssClassName(componentClass: any): string {
    return componentClass['className'] ? componentClass['className'] : componentClass['className'] = BaseComponent.computeCssClassNameForType(componentClass['ID']);
  }

  static computeCssClassNameForType(type: string): string {
    Assert.isNonEmptyString(type);
    return 'Coveo' + type;
  }

  static computeSelectorForType(type: string): string {
    Assert.isNonEmptyString(type);
    return '.' + BaseComponent.computeCssClassNameForType(type);
  }

  static getBoundComponentsForElement(element: IComponentHtmlElement): BaseComponent[] {
    Assert.exists(element);

    if (element.CoveoBoundComponents == null) {
      element.CoveoBoundComponents = [];
    }
    return element.CoveoBoundComponents;
  }

  static getComponentRef(component: string): any {
    return Coveo[component];
  }

}<|MERGE_RESOLUTION|>--- conflicted
+++ resolved
@@ -62,21 +62,6 @@
     this.disabled = false;
   }
 
-<<<<<<< HEAD
-
-  private initDebugInfo() {
-    $$(this.element).on('doubleclick', function (e: MouseEvent) {
-      if (e.altKey) {
-        var debugInfo = this.debugInfo();
-        if (debugInfo != null) {
-          $$(this.root).trigger(DebugEvents.showDebugPanel, this.debugInfo());
-        }
-      }
-    });
-  }
-
-=======
->>>>>>> 4b3055de
   static bindComponentToElement(element: HTMLElement, component: BaseComponent) {
     Assert.exists(element);
     Assert.exists(component);
