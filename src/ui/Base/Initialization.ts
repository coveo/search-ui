import { IQueryResult } from '../../rest/QueryResult';
import { Logger } from '../../misc/Logger';
import { IComponentDefinition, Component } from '../Base/Component';
import { IComponentBindings } from '../Base/ComponentBindings';
import { Utils } from '../../utils/Utils';
import { Assert } from '../../misc/Assert';
import { $$ } from '../../utils/Dom';
import { InitializationEvents } from '../../events/InitializationEvents';
import { SearchInterface, StandaloneSearchInterface } from '../SearchInterface/SearchInterface';
import { QueryController } from '../../controllers/QueryController';
import { HashUtils } from '../../utils/HashUtils';
import { QueryStateModel } from '../../models/QueryStateModel';
import { ComponentStateModel } from '../../models/ComponentStateModel';
import { ComponentOptionsModel } from '../../models/ComponentOptionsModel';
import { IAnalyticsNoMeta, analyticsActionCauseList } from '../Analytics/AnalyticsActionListMeta';
import { JQueryUtils } from '../../utils/JQueryutils';
import { IJQuery } from './CoveoJQuery';
import * as _ from 'underscore';
import { IStringMap } from '../../rest/GenericParam';
import { Promise } from 'es6-promise';
declare const require: any;

/**
 * Represent the initialization parameters required to init a new component.
 */
export interface IInitializationParameters {
  options: any;
  result?: IQueryResult;
  bindings: IComponentBindings;
}

/**
 * The main purpose of this class is to initialize the framework (a.k.a the code executed when calling `Coveo.init`).<br/>
 * It's also in charge or registering the available components, as well as the method that we expost to the global Coveo scope.<br/>
 * For example, the `Coveo.executeQuery` function will be registed in this class by the {@link QueryController}.
 */
export class Initialization {
  private static logger = new Logger('Initialization');
  // List of string of every component registered. Does not mean their implementation are loaded (could be lazy loaded)
  private static registeredComponents: String[] = [];
  // Map of every component with their implementation (eagerly loaded)
  private static eagerlyLoadedComponents: IStringMap<IComponentDefinition> = {};
  // Map of every component to a promise that resolve with their implementation (lazily loaded)
  private static lazyLoadedComponents: IStringMap<() => Promise<IComponentDefinition>> = {};
  // List of every fields that are needed by components when doing a query (the fieldsToInclude property in the query)
  // Since results components are lazy loaded after the first query (when doing the rendering) we need to register the needed fields before their implementation are loaded in the page.
  private static fieldsNeededForQuery: string[] = [];
  // List of every fields that are needed by components when doing a query (the fieldsToInclude property in the query), linked to the component that needs them
  // It is a bit different from `fieldsNeededForQuery` because we can, in some scenarios, optimize to only get fields for components that are actually in the page
  private static fieldsNeededForQueryByComponent: IStringMap<string[]> = {};
  private static namedMethods: { [s: string]: any; } = {};

  /**
   * Register a new set of options for a given element.<br/>
   * When the element is eventually initialized as a component, those options will be used / merged to create the final option set to use for this component.<br/>
   * Note that this function should not normally be called directly, but instead using the global `Coveo.options` function
   * @param element
   * @param options
   */
  public static registerDefaultOptions(element: HTMLElement, options: {}): void {
    let existing = element['CoveoDefaultOptions'] || {};
    let updated = Utils.extendDeep(existing, options);
    element['CoveoDefaultOptions'] = updated;
  }

  public static resolveDefaultOptions(element: HTMLElement, options: {}): {} {
    let optionsForThisElement = element['CoveoDefaultOptions'];

    let optionsSoFar: {};
    if (Utils.exists(optionsForThisElement)) {
      optionsSoFar = Utils.extendDeep(optionsForThisElement, options);
    } else {
      optionsSoFar = options;
    }

    if (element.parentElement) {
      return Initialization.resolveDefaultOptions(element.parentElement, optionsSoFar);
    } else {
      return optionsSoFar;
    }
  }

  /**
   * Register a new Component to be recognized by the framework.
   * This essentially mean that when we call `Coveo.init`, the Initialization class will scan the DOM for known component (which have registed themselves with this call) and create a new component on each element.
   *
   * This is meant to register the component to be loaded "eagerly" (Immediately available when the UI scripts are included)
   * @param componentClass
   */
  public static registerAutoCreateComponent(componentClass: IComponentDefinition): void {
    Assert.exists(componentClass);
    Assert.exists(componentClass.ID);
    Assert.doesNotExists(Initialization.namedMethods[componentClass.ID]);

    if (!_.contains(Initialization.registeredComponents, componentClass.ID)) {
      Initialization.registeredComponents.push(componentClass.ID);
    }

    if (Initialization.eagerlyLoadedComponents[componentClass.ID] == null) {
      Initialization.eagerlyLoadedComponents[componentClass.ID] = componentClass;
    }

    if (Initialization.lazyLoadedComponents[componentClass.ID] == null) {
      Initialization.lazyLoadedComponents[componentClass.ID] = () => {
        return new Promise((resolve, reject) => {
          resolve(componentClass);
        });
      };
    }
  }

  /**
   * Register a new Component to be recognized by the framework.
   * This essentially mean that when we call `Coveo.init`, the Initialization class will scan the DOM for known component (which have registed themselves with this call) and create a new component on each element.
   *
   * This is meant to register the component to be loaded "lazily" (Not immediately available when the UI scripts are included).
   *
   * This means using webpack to provided a way to load a given chunk on demand.
   * @param id
   * @param load
   */
  public static registerLazyComponent(id: string, load: () => Promise<IComponentDefinition>): void {
    if (Initialization.lazyLoadedComponents[id] == null) {
      Assert.exists(load);
      if (!_.contains(Initialization.registeredComponents, id)) {
        Initialization.registeredComponents.push(id);
      }
      Initialization.lazyLoadedComponents[id] = load;
    } else {
      this.logger.warn('Component being registered twice', id);
    }
  }

  public static registerComponentField(componentId: string, field: string) {
    if (!_.contains(Initialization.fieldsNeededForQuery, field)) {
      Initialization.fieldsNeededForQuery.push(field);
    }
  }

  public static registerComponentFields(componentId: string, fields: string[]) {
    Initialization.fieldsNeededForQuery = Utils.concatWithoutDuplicate(Initialization.fieldsNeededForQuery, fields);

    // Register with both name (eg : Facet and CoveoFacet) to reduce possible confusion.
    // The id concept for component is fuzzy for a lot of people (include the Coveo prefix or not)
    let registerById = (id) => {
      if (Initialization.fieldsNeededForQueryByComponent[id] == null) {
        Initialization.fieldsNeededForQueryByComponent[id] = fields;
      } else {
        Initialization.fieldsNeededForQueryByComponent[id] = Utils.concatWithoutDuplicate(Initialization.fieldsNeededForQueryByComponent[id], fields);
      }
    };

    registerById(componentId);
    registerById(Component.computeCssClassNameForType(componentId));
  }

  public static getRegisteredFieldsForQuery() {
    return Initialization.fieldsNeededForQuery;
  }

  public static getRegisteredFieldsComponentForQuery(componentId: string): string[] {
    return Initialization.fieldsNeededForQueryByComponent[componentId] || [];
  }

  /**
   * Check if a component is already registed, using it's ID (e.g. : 'Facet').
   * @param componentClassId
   * @returns {boolean}
   */
  public static isComponentClassIdRegistered(componentClassId: string): boolean {
    return Utils.exists(Initialization.eagerlyLoadedComponents[componentClassId]);
  }

  /**
   * Return the list of all known components (the list of ID for each component).
   * @returns {string[]}
   */
  public static getListOfRegisteredComponents() {
    return Initialization.registeredComponents;
  }

  public static getListOfLoadedComponents() {
    return _.keys(Initialization.eagerlyLoadedComponents);
  }

  /**
   * Return the component class definition, using it's ID (e.g. : 'CoveoFacet').
   * @param name
   * @returns {IComponentDefinition}
   * @deprecated
   */
  public static getRegisteredComponent(name: string) {
    return Initialization.eagerlyLoadedComponents[name];
  }

  public static getLazyRegisteredComponent(name: string): Promise<IComponentDefinition> {
    return Initialization.lazyLoadedComponents[name]();
  }

  /**
   * Initialize the framework. Note that this function should not normally be called directly, but instead using a globally registered function (e.g.: Coveo.init), or {@link Initialization.initSearchInterface} or {@link Initialization.initStandaloneSearchInterface} <br/>
   * (e.g. : `Coveo.init` or `Coveo.initSearchbox`).
   * @param element The element on which to initialize the interface.
   * @param options The options for all components (eg: {Searchbox : {enableSearchAsYouType : true}}).
   * @param initSearchInterfaceFunction The function to execute to create the {@link SearchInterface} component. Different init call will create different {@link SearchInterface}.
   */
  public static initializeFramework(element: HTMLElement, options?: any, initSearchInterfaceFunction?: (...args: any[]) => Promise<boolean>) {
    Assert.exists(element);
    let alreadyInitialized = Component.get(element, QueryController, true);
    if (alreadyInitialized) {
      this.logger.error('This DOM element has already been initialized as a search interface, skipping initialization', element);
      return;
    }

    options = Initialization.resolveDefaultOptions(element, options);

    Initialization.performInitFunctionsOption(options, InitializationEvents.beforeInitialization);
    $$(element).trigger(InitializationEvents.beforeInitialization);

    initSearchInterfaceFunction(element, options).then(() => {
      Initialization.initExternalComponents(element, options);

      Initialization.performInitFunctionsOption(options, InitializationEvents.afterComponentsInitialization);
      $$(element).trigger(InitializationEvents.afterComponentsInitialization);

      $$(element).trigger(InitializationEvents.restoreHistoryState);

      Initialization.performInitFunctionsOption(options, InitializationEvents.afterInitialization);
      $$(element).trigger(InitializationEvents.afterInitialization);

      let searchInterface = <SearchInterface>Component.get(element, SearchInterface);


<<<<<<< HEAD
      // Elements that have the coveo-hide-until-loaded class are hidden by default.
      // Now that we're loaded (and before the first query returns), we can remove
      // the class. Also, we add a class that gives the opportunity for an animation
      // to apply at startup, such as a fade-in that comes in by default.
      let elemsHidden = $$(element).findAll('.coveo-hide-until-loaded');
      _.each(elemsHidden, (e: HTMLElement) => {
        $$(e).removeClass('coveo-hide-until-loaded');
        $$(e).addClass('coveo-show-after-loaded');
=======
    if (searchInterface.options.autoTriggerQuery) {
      Initialization.logFirstQueryCause(searchInterface);
      let shouldLogInActionHistory = true;
      // We should not log an action history if the interface is a standalone recommendation component.
      if (Coveo['Recommendation']) {
        shouldLogInActionHistory = !(searchInterface instanceof Coveo['Recommendation']);
      }
      (<QueryController>Component.get(element, QueryController)).executeQuery({
        logInActionsHistory: shouldLogInActionHistory,
        isFirstQuery: true
>>>>>>> 5dcef660
      });

      if (searchInterface.options.autoTriggerQuery) {
        Initialization.logFirstQueryCause(searchInterface);
        (<QueryController>Component.get(element, QueryController)).executeQuery({
          logInActionsHistory: Coveo['Recommendation'] && searchInterface instanceof Coveo['Recommendation'],
          isFirstQuery: true
        });
      }
    });
  }

  /**
   * Create a new standard search interface. This is the function executed when calling `Coveo.init`.
   * @param element
   * @param options
   */
  public static initSearchInterface(element: HTMLElement, options: any = {}) {
    options = Initialization.resolveDefaultOptions(element, options);
    let searchInterface = new SearchInterface(element, options.SearchInterface, options.Analytics);
    searchInterface.options.originalOptionsObject = options;
    let initParameters: IInitializationParameters = { options: options, bindings: searchInterface.getBindings() };
    return Initialization.automaticallyCreateComponentsInside(element, initParameters, ['Recommendation']);
  }

  /**
   * Create a new standalone search interface (standalone search box). This is the function executed when calling `Coveo.initSearchbox`.
   * @param element
   * @param options
   */
  public static initStandaloneSearchInterface(element: HTMLElement, options: any = {}) {
    options = Initialization.resolveDefaultOptions(element, options);

    // Set trigger query on clear to false for standalone search interface automatically
    // Take care of not overriding any options that could have been set by external code.
    if (!options.Querybox) {
      options.Querybox = {};
    }
    if (!options.Omnibox) {
      options.Omnibox = {};
    }
    if (!options.Searchbox) {
      options.Searchbox = {};
    }
    if (!options.Querybox.triggerQueryOnClear || !options.Omnibox.triggerQueryOnClear || !options.Searchbox.triggerOnQueryClear) {
      options.Querybox.triggerQueryOnClear = false;
      options.Omnibox.triggerQueryOnClear = false;
      options.Searchbox.triggerQueryOnClear = false;
    }

    let searchInterface = new StandaloneSearchInterface(element, options.StandaloneSearchInterface, options.Analytics);
    searchInterface.options.originalOptionsObject = options;
    let initParameters: IInitializationParameters = { options: options, bindings: searchInterface.getBindings() };
    return Initialization.automaticallyCreateComponentsInside(element, initParameters);
  }

  /**
   * Create a new recommendation search interface. This is the function executed when calling `Coveo.initRecommendation`.
   * @param element
   * @param options
   */
  public static initRecommendationInterface(element: HTMLElement, options: any = {}) {
    options = Initialization.resolveDefaultOptions(element, options);
    // Since a recommendation interface inherits from a search interface, we need to merge those if passed on init
    let optionsForRecommendation = _.extend({}, options.SearchInterface, options.Recommendation);
    // If there is a main search interface, modify the loading animation for the recommendation interface to a "noop" element
    // We don't want 2 animation overlapping
    if (optionsForRecommendation.mainSearchInterface) {
      optionsForRecommendation.firstLoadingAnimation = $$('span').el;
    }
    let recommendation = new window['Coveo']['Recommendation'](element, optionsForRecommendation, options.Analytics);
    recommendation.options.originalOptionsObject = options;
    let initParameters: IInitializationParameters = { options: options, bindings: recommendation.getBindings() };
    return Initialization.automaticallyCreateComponentsInside(element, initParameters);
  }

  /**
   * Scan the element and all its children for known components. Initialize every known component found.
   * @param element The element for which to scan it's children.
   * @param initParameters Needed parameters to initialize all the children components.
   * @param ignore An optional list of component ID to ignore and skip when scanning for known components.
   */
  public static automaticallyCreateComponentsInside(element: HTMLElement, initParameters: IInitializationParameters, ignore?: string[]): Promise<boolean> {
    Assert.exists(element);

    let codeToExecute: { (): Promise<Component>[] }[] = [];

    let htmlElementsToIgnore: HTMLElement[] = [];
    // Scan for elements to ignore which can be a container component (with other component inside)
    // When a component is ignored, all it's children component should be ignored too.
    // Add them to the array of html elements that should be skipped.
    _.each(ignore, (toIgnore) => {
      let rootToIgnore = $$(element).find(`.${Component.computeCssClassNameForType(toIgnore)}`);
      if (rootToIgnore) {
        let childsElementsToIgnore = $$(rootToIgnore).findAll('*');
        htmlElementsToIgnore = htmlElementsToIgnore.concat(childsElementsToIgnore);
      }
    });

    _.each(Initialization.getListOfRegisteredComponents(), (componentClassId: string) => {
      if (!_.contains(ignore, componentClassId)) {
        let classname = Component.computeCssClassNameForType(`${componentClassId}`);
        let elements = $$(element).findAll('.' + classname);
        // From all the component we found which match the current className, remove those that should be ignored
        elements = _.difference(elements, htmlElementsToIgnore);
        if ($$(element).hasClass(classname) && !_.contains(htmlElementsToIgnore, element)) {
          elements.push(element);
        }
        if (elements.length != 0) {
          // Queue the code that will scan the now resolved selector to after we've
          // finished evaluating all selectors. This ensures that if a component
          // constructor adds child components under his tags, those won't get auto-
          // initialize by this invocation of this method. Components inserting child
          // components are responsible of invoking this method again if they want
          // child components to be auto-initialized.
          //
          // Explanation: If we don't do that, child components for which selector have
          // already been evaluated won't be initialized, whereas those that are next
          // in the list will be.
          codeToExecute.push(Initialization.createFunctionThatInitializesComponentOnElements(elements, componentClassId, initParameters));
        }
      }
    });

    // Now that all selectors are executed, let's really initialize the components.
    return Promise.all(_.map(codeToExecute, (code) => {
      return Promise.all(code()).then(() => true);
    })).then(() => true);
  }

  /**
   * Create a new component on the given element.
   * @param componentClassId The ID of the component to initialize (e.g. : 'CoveoFacet').
   * @param element The HTMLElement on which to initialize.
   * @param initParameters Needed parameters to initialize the component.
   * @returns {Component}
   */
  public static createComponentOfThisClassOnElement(componentClassId: string, element: HTMLElement, initParameters?: IInitializationParameters): Promise<Component> {
    Assert.isNonEmptyString(componentClassId);
    Assert.exists(element);

    return Initialization.getLazyRegisteredComponent(componentClassId).then((lazyLoadedComponent: IComponentDefinition) => {
      Assert.exists(lazyLoadedComponent);

      let bindings: IComponentBindings = {};
      let options = {};
      let result: IQueryResult = undefined;

      if (initParameters != undefined) {
        _.each(<{ [key: string]: any }>initParameters.bindings, (value, key) => {
          bindings[key] = value;
        });
        options = initParameters.options;
        result = initParameters.result;
      }

      Initialization.logger.trace('Creating component of class ' + componentClassId, element, options);
      return new lazyLoadedComponent(element, options, bindings, result);
    });

  }

  /**
   * Register a new globally available method in the Coveo namespace (e.g.: `Coveo.init`).
   * @param methodName The method name to register.
   * @param handler The function to execute when the method is called.
   */
  public static registerNamedMethod(methodName: string, handler: (element: HTMLElement, ...args: any[]) => any) {
    Assert.isNonEmptyString(methodName);
    Assert.doesNotExists(Initialization.eagerlyLoadedComponents[methodName]);
    Assert.doesNotExists(Initialization.namedMethods[methodName]);
    Assert.exists(handler);
    Initialization.namedMethods[methodName] = handler;
  }

  /**
   * Check if the method is already registed.
   * @param methodName
   * @returns {boolean}
   */
  public static isNamedMethodRegistered(methodName: string): boolean {
    return Utils.exists(Initialization.namedMethods[methodName]);
  }

  /**
   * 'Monkey patch' (replace the function with a new one) a given method on a component instance.
   * @param methodName
   * @param element
   * @param handler
   */
  public static monkeyPatchComponentMethod(methodName: string, element: HTMLElement, handler: (...args: any[]) => any) {
    Assert.isNonEmptyString(methodName);
    Assert.exists(handler);

    let componentClass;
    if (methodName.indexOf('.') > 0) {
      let splitArg = methodName.split('.');
      Assert.check(splitArg.length == 2, 'Invalid method name, correct syntax is CoveoComponent.methodName.');
      componentClass = splitArg[0];
      methodName = <string>splitArg[1];
    }

    let boundComponent = Component.get(element, componentClass);
    Assert.exists(boundComponent);
    Assert.exists(boundComponent[methodName]);

    let originalMethodName = '__' + methodName;
    if (!Utils.exists(boundComponent[originalMethodName])) {
      boundComponent[originalMethodName] = boundComponent[methodName];
    }

    boundComponent[methodName] = handler;
  }

  public static initBoxInterface(element: HTMLElement, options: any = {}, type: string = 'Standard', injectMarkup: boolean = true) {
    options = Initialization.resolveDefaultOptions(element, options);
    let fromInitTypeToBoxReference = 'Box';
    if (type != 'Standard') {
      fromInitTypeToBoxReference += 'For' + type;
    }
    return Component.getComponentRef(fromInitTypeToBoxReference).then((boxRef) => {
      new Logger(element).info('Initializing box of type ' + fromInitTypeToBoxReference);
      let injectFunction: () => any = injectMarkup ? boxRef.getInjection : () => {
      };
      let box = new boxRef(element, options[fromInitTypeToBoxReference], options.Analytics, injectFunction, options);
      box.options.originalOptionsObject = options;
      let initParameters: IInitializationParameters = { options: options, bindings: box.getBindings() };
      return Initialization.automaticallyCreateComponentsInside(element, initParameters);
    }).catch(() => {
      return new Promise((resolve, reject) => {
        new Logger(element).error('Trying to initialize box of type : ' + fromInitTypeToBoxReference + ' but not found in code (not compiled)!');
        Assert.fail('Cannot initialize unknown type of box');
        reject(false);
      });
    });
  }

  public static dispatchNamedMethodCall(methodName: string, element: HTMLElement, args: any[]): any {
    Assert.isNonEmptyString(methodName);
    Assert.exists(element);

    let namedMethodHandler: (element: HTMLElement, ...args: any[]) => any = Initialization.namedMethods[methodName];
    Assert.exists(namedMethodHandler);

    Initialization.logger.trace('Dispatching named method call of ' + methodName, element, args);
    if (args.length != 0) {
      return namedMethodHandler.apply(null, [element].concat(args));
    } else {
      return namedMethodHandler.apply(null, [element]);
    }

  }

  public static dispatchNamedMethodCallOrComponentCreation(token: string, element: HTMLElement, args: any[]): any {
    Assert.isNonEmptyString(token);
    Assert.exists(element);

    if (Initialization.isNamedMethodRegistered(token)) {
      return Initialization.dispatchNamedMethodCall(token, element, args);
    } else if (Initialization.isComponentClassIdRegistered(token)) {
      return Initialization.createComponentOfThisClassOnElement(token, element, args[0]);
    } else if (Initialization.isThereASingleComponentBoundToThisElement(element)) {
      return Initialization.dispatchMethodCallOnBoundComponent(token, element, args);
    } else {
      Assert.fail('No method or component named ' + token + ' are registered.');
    }
  }

  public static isSearchFromLink(searchInterface: SearchInterface) {
    return Utils.isNonEmptyString(searchInterface.getBindings().queryStateModel.get('q'));
  }

  private static isThereASingleComponentBoundToThisElement(element: HTMLElement): boolean {
    Assert.exists(element);
    return Utils.exists(Component.get(element));
  }

  private static dispatchMethodCallOnBoundComponent(methodName: string, element: HTMLElement, args: any[]): any {
    Assert.isNonEmptyString(methodName);
    Assert.exists(element);

    let boundComponent = Component.get(element);
    Assert.exists(boundComponent);

    let method = boundComponent[methodName];
    if (Utils.exists(method)) {
      return method.apply(boundComponent, args);
    } else {
      Assert.fail('No method named ' + methodName + ' exist on component ' + boundComponent.type);
    }
  }


  private static logFirstQueryCause(searchInterface: SearchInterface) {
    let firstQueryCause = HashUtils.getValue('firstQueryCause', HashUtils.getHash());
    if (firstQueryCause != null) {
      let meta = HashUtils.getValue('firstQueryMeta', HashUtils.getHash()) || {};
      searchInterface.usageAnalytics.logSearchEvent<IAnalyticsNoMeta>(analyticsActionCauseList[firstQueryCause], meta);
    } else {
      if (Initialization.isSearchFromLink(searchInterface)) {
        searchInterface.usageAnalytics.logSearchEvent<IAnalyticsNoMeta>(analyticsActionCauseList.searchFromLink, {});
      } else {
        searchInterface.usageAnalytics.logSearchEvent<IAnalyticsNoMeta>(analyticsActionCauseList.interfaceLoad, {});
      }
    }
  }

  private static performInitFunctionsOption(options, event: string) {
    if (Utils.exists(options)) {
      Initialization.performFunctions(options[event]);
    }
  }

  private static performFunctions(option) {
    if (Utils.exists(option)) {
      _.each(option, (func: () => void) => {
        if (typeof func == 'function') {
          func();
        }
      });
    }
  }

  private static initExternalComponents(element: HTMLElement, options?: any) {
    if (options && options['externalComponents']) {
      let searchInterface = <SearchInterface>Component.get(element, SearchInterface);
      let queryStateModel = <QueryStateModel>Component.get(element, QueryStateModel);
      let componentStateModel = <ComponentStateModel>Component.get(element, ComponentStateModel);
      let queryController = <QueryController>Component.get(element, QueryController);
      let componentOptionsModel = <ComponentOptionsModel>Component.get(element, ComponentOptionsModel);
      let usageAnalytics = searchInterface.usageAnalytics;
      Assert.exists(searchInterface);
      Assert.exists(queryStateModel);
      Assert.exists(queryController);
      Assert.exists(componentStateModel);
      Assert.exists(usageAnalytics);
      let initParameters: IInitializationParameters = {
        options: options,
        bindings: {
          searchInterface: searchInterface,
          queryStateModel: queryStateModel,
          queryController: queryController,
          usageAnalytics: usageAnalytics,
          componentStateModel: componentStateModel,
          componentOptionsModel: componentOptionsModel,
          root: element
        }
      };
      _.each(options['externalComponents'], (externalComponent: HTMLElement | IJQuery) => {
        let elementToInstantiate = externalComponent;
        if (Utils.isHtmlElement(elementToInstantiate)) {
          Initialization.automaticallyCreateComponentsInside(<HTMLElement>elementToInstantiate, initParameters);
        } else if (JQueryUtils.isInstanceOfJQuery(elementToInstantiate)) {
          Initialization.automaticallyCreateComponentsInside(<HTMLElement>((<any>elementToInstantiate).get(0)), initParameters);
        }
      });
    }
  }

  private static createFunctionThatInitializesComponentOnElements(elements: Element[], componentClassId: string, initParameters: IInitializationParameters): () => Promise<Component>[] {
    return () => {
      let promises: Promise<Component>[] = [];
      _.each(elements, (matchingElement: HTMLElement) => {

        if (Component.get(matchingElement, componentClassId) == null) {
          // If options were provided, lookup options for this component class and
          // also for the element id. Merge them and pass those to the factory method.
          let optionsToUse = undefined;
          if (Utils.exists(initParameters.options)) {
            let optionsForComponentClass = initParameters.options[componentClassId];
            let optionsForElementId = initParameters.options[matchingElement.id];
            let initOptions = initParameters.options['initOptions'] ? initParameters.options['initOptions'][componentClassId] : {};
            optionsToUse = Utils.extendDeep(optionsForElementId, initOptions);
            optionsToUse = Utils.extendDeep(optionsForComponentClass, optionsToUse);
          }
          let initParamToUse = _.extend({}, initParameters, { options: optionsToUse });
          promises.push(Initialization.createComponentOfThisClassOnElement(componentClassId, matchingElement, initParamToUse));
        }
      });
      return promises;
    };
  }
}<|MERGE_RESOLUTION|>--- conflicted
+++ resolved
@@ -231,7 +231,6 @@
       let searchInterface = <SearchInterface>Component.get(element, SearchInterface);
 
 
-<<<<<<< HEAD
       // Elements that have the coveo-hide-until-loaded class are hidden by default.
       // Now that we're loaded (and before the first query returns), we can remove
       // the class. Also, we add a class that gives the opportunity for an animation
@@ -240,24 +239,17 @@
       _.each(elemsHidden, (e: HTMLElement) => {
         $$(e).removeClass('coveo-hide-until-loaded');
         $$(e).addClass('coveo-show-after-loaded');
-=======
-    if (searchInterface.options.autoTriggerQuery) {
-      Initialization.logFirstQueryCause(searchInterface);
-      let shouldLogInActionHistory = true;
-      // We should not log an action history if the interface is a standalone recommendation component.
-      if (Coveo['Recommendation']) {
-        shouldLogInActionHistory = !(searchInterface instanceof Coveo['Recommendation']);
-      }
-      (<QueryController>Component.get(element, QueryController)).executeQuery({
-        logInActionsHistory: shouldLogInActionHistory,
-        isFirstQuery: true
->>>>>>> 5dcef660
       });
 
       if (searchInterface.options.autoTriggerQuery) {
         Initialization.logFirstQueryCause(searchInterface);
+        let shouldLogInActionHistory = true;
+        // We should not log an action history if the interface is a standalone recommendation component.
+        if (Coveo['Recommendation']) {
+          shouldLogInActionHistory = !(searchInterface instanceof Coveo['Recommendation']);
+        }
         (<QueryController>Component.get(element, QueryController)).executeQuery({
-          logInActionsHistory: Coveo['Recommendation'] && searchInterface instanceof Coveo['Recommendation'],
+          logInActionsHistory: shouldLogInActionHistory,
           isFirstQuery: true
         });
       }
