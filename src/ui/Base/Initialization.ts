import { IQueryResult } from '../../rest/QueryResult';
import { Logger } from '../../misc/Logger';
import { IComponentDefinition, Component } from '../Base/Component';
import { IComponentBindings } from '../Base/ComponentBindings';
import { Utils } from '../../utils/Utils';
import { Assert } from '../../misc/Assert';
import { $$ } from '../../utils/Dom';
import { InitializationEvents } from '../../events/InitializationEvents';
import { SearchInterface, StandaloneSearchInterface } from '../SearchInterface/SearchInterface';
import { QueryController } from '../../controllers/QueryController';
import { HashUtils } from '../../utils/HashUtils';
import { QueryStateModel } from '../../models/QueryStateModel';
import { ComponentStateModel } from '../../models/ComponentStateModel';
import { ComponentOptionsModel } from '../../models/ComponentOptionsModel';
import { IAnalyticsNoMeta, analyticsActionCauseList } from '../Analytics/AnalyticsActionListMeta';
import { JQueryUtils } from '../../utils/JQueryutils';
import { IJQuery } from './CoveoJQuery';
import * as _ from 'underscore';
import { IStringMap } from '../../rest/GenericParam';
import { InitializationPlaceholder } from './InitializationPlaceholder';
import { NoopComponent } from '../NoopComponent/NoopComponent';
declare const require: any;

/**
 * Represent the initialization parameters required to init a new component.
 */
export interface IInitializationParameters {
  options: any;
  result?: IQueryResult;
  bindings: IComponentBindings;
}

export interface IInitResult {
  initResult: Promise<boolean>;
  isLazyInit: boolean;
}

/**
 * The main purpose of this class is to initialize the framework (a.k.a the code executed when calling `Coveo.init`).<br/>
 * It's also in charge or registering the available components, as well as the method that we expost to the global Coveo scope.<br/>
 * For example, the `Coveo.executeQuery` function will be registed in this class by the {@link QueryController}.
 */
export class Initialization {
  // This is the only difference between an "eager" initialization and a "lazy" initialization
  // This function will be set to EagerInitialization.functionGeneratorForComponents or LazyInitialization.functionGeneratorForComponents
  // This is done in Eager.ts or Lazy.ts (the entry point)
  // In eager mode, the generator return an array of function. Each function returns "void" when called. After all the function have been called, all the components are initialized, synchronously.
  // In lazy mode, the generator return an array of function. Each function return an array of Promise when called. When all the promises are resolved, the components are correctly initialized, asynchronously.
  // We need the 2 different mode for a specific reason :
  // In eager mode, when someone calls Coveo.init, this means the initialization is synchronous, and someone can then immediately start interacting with components.
  // In lazy mode, when someone calls Coveo.init, they have to wait for the returned promise to resolve before interacting with components.
  public static componentsFactory: (elements: HTMLElement[], componentClassId: string, initParameters: IInitializationParameters) => { factory: () => Promise<Component>[] | void, isLazyInit: boolean };

  private static logger = new Logger('Initialization');
  public static registeredComponents: String[] = [];
  private static namedMethods: { [s: string]: any; } = {};

  // List of every fields that are needed by components when doing a query (the fieldsToInclude property in the query)
  // Since results components are lazy loaded after the first query (when doing the rendering) we need to register the needed fields before their implementation are loaded in the page.
  private static fieldsNeededForQuery: string[] = [];
  // List of every fields that are needed by components when doing a query (the fieldsToInclude property in the query), linked to the component that needs them
  // It is a bit different from `fieldsNeededForQuery` because we can, in some scenarios, optimize to only get fields for components that are actually in the page
  private static fieldsNeededForQueryByComponent: IStringMap<string[]> = {};


  /**
   * Register a new set of options for a given element.<br/>
   * When the element is eventually initialized as a component, those options will be used / merged to create the final option set to use for this component.<br/>
   * Note that this function should not normally be called directly, but instead using the global `Coveo.options` function
   * @param element
   * @param options
   */
  public static registerDefaultOptions(element: HTMLElement, options: {}): void {
    let existing = element['CoveoDefaultOptions'] || {};
    let updated = Utils.extendDeep(existing, options);
    element['CoveoDefaultOptions'] = updated;
  }

  public static resolveDefaultOptions(element: HTMLElement, options: {}): {} {
    let optionsForThisElement = element['CoveoDefaultOptions'];

    let optionsSoFar: {};
    if (Utils.exists(optionsForThisElement)) {
      optionsSoFar = Utils.extendDeep(optionsForThisElement, options);
    } else {
      optionsSoFar = options;
    }

    if (element.parentElement) {
      return Initialization.resolveDefaultOptions(element.parentElement, optionsSoFar);
    } else {
      return optionsSoFar;
    }
  }

  /**
   * Register a new Component to be recognized by the framework.
   * This essentially mean that when we call `Coveo.init`, the Initialization class will scan the DOM for known component (which have registed themselves with this call) and create a new component on each element.
   *
   * This is meant to register the component to be loaded "eagerly" (Immediately available when the UI scripts are included)
   * @param componentClass
   */
  public static registerAutoCreateComponent(componentClass: IComponentDefinition): void {
    Assert.exists(componentClass);
    Assert.exists(componentClass.ID);
    Assert.doesNotExists(Initialization.namedMethods[componentClass.ID]);

    if (!_.contains(Initialization.registeredComponents, componentClass.ID)) {
      Initialization.registeredComponents.push(componentClass.ID);
    }

    if (EagerInitialization.eagerlyLoadedComponents[componentClass.ID] == null) {
      EagerInitialization.eagerlyLoadedComponents[componentClass.ID] = componentClass;
    }

    if (LazyInitialization.lazyLoadedComponents[componentClass.ID] == null) {
      LazyInitialization.lazyLoadedComponents[componentClass.ID] = () => {
        return new Promise((resolve, reject) => {
          resolve(componentClass);
        });
      };
    }
  }

  /**
   * Set the fields that the component needs to add to the query.
   *
   * This is used when the {@link ResultList.options.autoSelectFieldsToInclude } is set to `true` (which is `true` by default).
   *
   * The framework tries to only include the needed fields from the index, for performance reasons.
   *
   * @param componentId The id for the component (eg: CoveoFacet)
   * @param fields
   */
  public static registerComponentFields(componentId: string, fields: string[]) {
    Initialization.fieldsNeededForQuery = Utils.concatWithoutDuplicate(Initialization.fieldsNeededForQuery, fields);

    // Register with both name (eg : Facet and CoveoFacet) to reduce possible confusion.
    // The id concept for component is fuzzy for a lot of people (include the Coveo prefix or not)
    let registerById = (id) => {
      if (Initialization.fieldsNeededForQueryByComponent[id] == null) {
        Initialization.fieldsNeededForQueryByComponent[id] = fields;
      } else {
        Initialization.fieldsNeededForQueryByComponent[id] = Utils.concatWithoutDuplicate(Initialization.fieldsNeededForQueryByComponent[id], fields);
      }
    };

    registerById(componentId);
    registerById(Component.computeCssClassNameForType(componentId));
  }

  /**
   * Returns all the fields that the framework currently knows should be added to the query.
   *
   * This is used when the {@link ResultList.options.autoSelectFieldsToInclude } is set to `true` (which is `true` by default).
   *
   * The framework tries to only include the needed fields from the index, for performance reasons.
   * @returns {string[]}
   */
  public static getRegisteredFieldsForQuery() {
    return Initialization.fieldsNeededForQuery;
  }

  /**
   * Returns all the fields that the framework currently knows should be added to the query, for a given component.
   *
   * This is used when the {@link ResultList.options.autoSelectFieldsToInclude } is set to `true` (which is `true` by default).
   *
   * The framework tries to only include the needed fields from the index, for performance reasons.
   * @param componentId
   * @returns {string[]|Array}
   */
  public static getRegisteredFieldsComponentForQuery(componentId: string): string[] {
    const basicId = Initialization.fieldsNeededForQueryByComponent[componentId] || [];
    const coveoId = Initialization.fieldsNeededForQueryByComponent[Component.computeCssClassNameForType(componentId)] || [];
    return Utils.concatWithoutDuplicate(basicId, coveoId);
  }

  /**
   * Check if a component is already registered, using it's ID (e.g. : 'Facet').
   * @param componentClassId
   * @returns {boolean}
   */
  public static isComponentClassIdRegistered(componentClassId: string): boolean {
    return _.contains(Initialization.registeredComponents, componentClassId) || _.contains(Initialization.registeredComponents, Component.computeCssClassNameForType(componentClassId));
  }

  /**
   * Return the list of all known components (the list of ID for each component), whether they are actually loaded or not.
   * @returns {string[]}
   */
  public static getListOfRegisteredComponents() {
    return Initialization.registeredComponents;
  }

  /**
   * Return the list of all components that are currently eagerly loaded.
   * @returns {string[]}
   */
  public static getListOfLoadedComponents() {
    return _.keys(EagerInitialization.eagerlyLoadedComponents);
  }

  /**
   * Return the component class definition, using it's ID (e.g. : 'CoveoFacet').
   *
   * This means the component needs to be eagerly loaded.
   *
   * @param name
   * @returns {IComponentDefinition}
   */
  public static getRegisteredComponent(name: string) {
    return EagerInitialization.eagerlyLoadedComponents[name];
  }

  /**
   * Initialize the framework. Note that this function should not normally be called directly, but instead using a globally registered function (e.g.: Coveo.init), or {@link Initialization.initSearchInterface} or {@link Initialization.initStandaloneSearchInterface} <br/>
   * (e.g. : `Coveo.init` or `Coveo.initSearchbox`).
   * @param element The element on which to initialize the interface.
   * @param options The options for all components (eg: {Searchbox : {enableSearchAsYouType : true}}).
   * @param initSearchInterfaceFunction The function to execute to create the {@link SearchInterface} component. Different init call will create different {@link SearchInterface}.
   */
  public static initializeFramework(element: HTMLElement, options: any, initSearchInterfaceFunction: (...args: any[]) => IInitResult): Promise<{ elem: HTMLElement }> {
    Assert.exists(element);
    let alreadyInitialized = Component.get(element, QueryController, true);
    if (alreadyInitialized) {
      this.logger.error('This DOM element has already been initialized as a search interface, skipping initialization', element);
      return new Promise((resolve, reject) => {
        resolve({ elem: element });
      });
    }

    new InitializationPlaceholder(element);

    options = Initialization.resolveDefaultOptions(element, options);

    Initialization.performInitFunctionsOption(options, InitializationEvents.beforeInitialization);
    $$(element).trigger(InitializationEvents.beforeInitialization);

    const toExecuteOnceSearchInterfaceIsInitialized = () => {
      Initialization.initExternalComponents(element, options);

      Initialization.performInitFunctionsOption(options, InitializationEvents.afterComponentsInitialization);
      $$(element).trigger(InitializationEvents.afterComponentsInitialization);

      $$(element).trigger(InitializationEvents.restoreHistoryState);

      Initialization.performInitFunctionsOption(options, InitializationEvents.afterInitialization);
      $$(element).trigger(InitializationEvents.afterInitialization);

      let searchInterface = <SearchInterface>Component.get(element, SearchInterface);
      if (searchInterface.options.autoTriggerQuery) {
        Initialization.logFirstQueryCause(searchInterface);
        let shouldLogInActionHistory = true;
        // We should not log an action history if the interface is a standalone recommendation component.
        if (Coveo['Recommendation']) {
          shouldLogInActionHistory = !(searchInterface instanceof Coveo['Recommendation']);
        }
        (<QueryController>Component.get(element, QueryController)).executeQuery({
          logInActionsHistory: shouldLogInActionHistory,
          isFirstQuery: true
        });
      }
    };

    const resultOfSearchInterfaceInitialization = initSearchInterfaceFunction(element, options);

    // We are executing a "lazy" initialization, which returns a Promise
    // eg : CoveoJsSearch.Lazy.js was included in the page
    // this means that we can only execute the function after the promise has resolved
    if (resultOfSearchInterfaceInitialization.isLazyInit) {
      return resultOfSearchInterfaceInitialization.initResult.then(() => {
        toExecuteOnceSearchInterfaceIsInitialized();
        return {
          elem: element
        };
      });
    } else {
      // Else, we are executing an "eager" initialization, which returns void;
      // eg : CoveoJsSearch.js was included in the page
      // this mean that this function gets executed immediately
      toExecuteOnceSearchInterfaceIsInitialized();
      return new Promise((resolve, reject) => {
        resolve({ elem: element });
      });

    }
  }

  /**
   * Create a new standard search interface. This is the function executed when calling `Coveo.init`.
   * @param element
   * @param options
   * @returns {IInitResult}
   */
  public static initSearchInterface(element: HTMLElement, options: any = {}): IInitResult {
    options = Initialization.resolveDefaultOptions(element, options);
    let searchInterface = new SearchInterface(element, options.SearchInterface, options.Analytics);
    searchInterface.options.originalOptionsObject = options;
    let initParameters: IInitializationParameters = { options: options, bindings: searchInterface.getBindings() };
    return Initialization.automaticallyCreateComponentsInside(element, initParameters, ['Recommendation']);
  }

  /**
   * Create a new standalone search interface (standalone search box). This is the function executed when calling `Coveo.initSearchbox`.
   * @param element
   * @param options
   * @returns {IInitResult}
   */
  public static initStandaloneSearchInterface(element: HTMLElement, options: any = {}): IInitResult {
    options = Initialization.resolveDefaultOptions(element, options);

    // Set trigger query on clear to false for standalone search interface automatically
    // Take care of not overriding any options that could have been set by external code.
    if (!options.Querybox) {
      options.Querybox = {};
    }
    if (!options.Omnibox) {
      options.Omnibox = {};
    }
    if (!options.Searchbox) {
      options.Searchbox = {};
    }
    if (!options.Querybox.triggerQueryOnClear || !options.Omnibox.triggerQueryOnClear || !options.Searchbox.triggerOnQueryClear) {
      options.Querybox.triggerQueryOnClear = false;
      options.Omnibox.triggerQueryOnClear = false;
      options.Searchbox.triggerQueryOnClear = false;
    }

    let searchInterface = new StandaloneSearchInterface(element, options.StandaloneSearchInterface, options.Analytics);
    searchInterface.options.originalOptionsObject = options;
    let initParameters: IInitializationParameters = { options: options, bindings: searchInterface.getBindings() };
    return Initialization.automaticallyCreateComponentsInside(element, initParameters);
  }

  /**
   * Create a new recommendation search interface. This is the function executed when calling `Coveo.initRecommendation`.
   * @param element
   * @param options
   * @returns {IInitResult}
   */
  public static initRecommendationInterface(element: HTMLElement, options: any = {}): IInitResult {
    options = Initialization.resolveDefaultOptions(element, options);
    // Since a recommendation interface inherits from a search interface, we need to merge those if passed on init
    let optionsForRecommendation = _.extend({}, options.SearchInterface, options.Recommendation);
    // If there is a main search interface, modify the loading animation for the recommendation interface to a "noop" element
    // We don't want 2 animation overlapping
    if (optionsForRecommendation.mainSearchInterface) {
      optionsForRecommendation.firstLoadingAnimation = $$('span').el;
    }
    let recommendation = new window['Coveo']['Recommendation'](element, optionsForRecommendation, options.Analytics);
    recommendation.options.originalOptionsObject = options;
    let initParameters: IInitializationParameters = { options: options, bindings: recommendation.getBindings() };
    return Initialization.automaticallyCreateComponentsInside(element, initParameters);
  }

  /**
   * Scan the element and all its children for known components. Initialize every known component found.
   * @param element
   * @param initParameters
   * @param ignore
   * @returns {IInitResult}
   */
  public static automaticallyCreateComponentsInside(element: HTMLElement, initParameters: IInitializationParameters, ignore?: string[]): IInitResult {
    Assert.exists(element);

    let codeToExecute: { (): Promise<Component>[] | void }[] = [];

    let htmlElementsToIgnore: HTMLElement[] = [];

    // Scan for elements to ignore which can be a container component (with other component inside)
    // When a component is ignored, all it's children component should be ignored too.
    // Add them to the array of html elements that should be skipped.
    _.each(ignore, (toIgnore) => {
      let rootToIgnore = $$(element).find(`.${Component.computeCssClassNameForType(toIgnore)}`);
      if (rootToIgnore) {
        let childsElementsToIgnore = $$(rootToIgnore).findAll('*');
        htmlElementsToIgnore = htmlElementsToIgnore.concat(childsElementsToIgnore);
      }
    });

    let isLazyInit;

    _.each(Initialization.getListOfRegisteredComponents(), (componentClassId: string) => {
      if (!_.contains(ignore, componentClassId)) {
        let classname = Component.computeCssClassNameForType(`${componentClassId}`);
        let elements = $$(element).findAll('.' + classname);
        // From all the component we found which match the current className, remove those that should be ignored
        elements = _.difference(elements, htmlElementsToIgnore);
        if ($$(element).hasClass(classname) && !_.contains(htmlElementsToIgnore, element)) {
          elements.push(element);
        }
        if (elements.length != 0) {
          const resultsOfFactory = this.componentsFactory(elements, componentClassId, initParameters);
          isLazyInit = resultsOfFactory.isLazyInit;
          codeToExecute.push(resultsOfFactory.factory);
        }
      }
    });

    if (isLazyInit) {
      return {
        initResult: Promise.all(_.map(codeToExecute, (code) => {
          const resultsOfFactory = code();
          if (_.isArray(resultsOfFactory)) {
            return Promise.all(resultsOfFactory).then(() => true);
          } else {
            return Promise.resolve(true);
          }
        })).then(() => true),
        isLazyInit: true
      };
    } else {
      _.each(codeToExecute, (code) => code());
      return {
        initResult: Promise.resolve(true),
        isLazyInit: false
      };
    }
  }

  /**
   * Register a new globally available method in the Coveo namespace (e.g.: `Coveo.init`).
   * @param methodName The method name to register.
   * @param handler The function to execute when the method is called.
   */
  public static registerNamedMethod(methodName: string, handler: (...args: any[]) => any) {
    Assert.isNonEmptyString(methodName);
    Assert.doesNotExists(EagerInitialization.eagerlyLoadedComponents[methodName]);
    Assert.doesNotExists(Initialization.namedMethods[methodName]);
    Assert.exists(handler);
    Initialization.namedMethods[methodName] = handler;
  }

  /**
   * Check if the method is already registed.
   * @param methodName
   * @returns {boolean}
   */
  public static isNamedMethodRegistered(methodName: string): boolean {
    return Utils.exists(Initialization.namedMethods[methodName]);
  }

  /**
   * 'Monkey patch' (replace the function with a new one) a given method on a component instance.
   * @param methodName
   * @param element
   * @param handler
   */
  public static monkeyPatchComponentMethod(methodName: string, element: HTMLElement, handler: (...args: any[]) => any) {
    Assert.isNonEmptyString(methodName);
    Assert.exists(handler);

    let componentClass;
    if (methodName.indexOf('.') > 0) {
      let splitArg = methodName.split('.');
      Assert.check(splitArg.length == 2, 'Invalid method name, correct syntax is CoveoComponent.methodName.');
      componentClass = splitArg[0];
      methodName = <string>splitArg[1];
    }

    let boundComponent = Component.get(element, componentClass);
    Assert.exists(boundComponent);
    Assert.exists(boundComponent[methodName]);

    let originalMethodName = '__' + methodName;
    if (!Utils.exists(boundComponent[originalMethodName])) {
      boundComponent[originalMethodName] = boundComponent[methodName];
    }

    boundComponent[methodName] = handler;
  }

  public static initBoxInterface(element: HTMLElement, options: any = {}, type: string = 'Standard', injectMarkup: boolean = true): IInitResult {
    options = Initialization.resolveDefaultOptions(element, options);
    let fromInitTypeToBoxReference = 'Box';
    if (type != 'Standard') {
      fromInitTypeToBoxReference += 'For' + type;
    }
    const boxRef = Component.getComponentRef(fromInitTypeToBoxReference);
    if (boxRef) {
      new Logger(element).info('Initializing box of type ' + fromInitTypeToBoxReference);
      let injectFunction: () => any = injectMarkup ? boxRef.getInjection : () => {
      };
      let box = new boxRef(element, options[fromInitTypeToBoxReference], options.Analytics, injectFunction, options);
      box.options.originalOptionsObject = options;
      let initParameters: IInitializationParameters = { options: options, bindings: box.getBindings() };
      return Initialization.automaticallyCreateComponentsInside(element, initParameters);
    } else {
      return {
        initResult: new Promise((resolve, reject) => {
          new Logger(element).error('Trying to initialize box of type : ' + fromInitTypeToBoxReference + ' but not found in code (not compiled)!');
          Assert.fail('Cannot initialize unknown type of box');
          reject(false);
        }),
        isLazyInit: false
      };
    }
  }

  public static dispatchNamedMethodCall(methodName: string, element: HTMLElement, args: any[]): any {
    Assert.isNonEmptyString(methodName);
    Assert.exists(element);

    let namedMethodHandler: (element: HTMLElement, ...args: any[]) => any = Initialization.namedMethods[methodName];
    Assert.exists(namedMethodHandler);

    Initialization.logger.trace('Dispatching named method call of ' + methodName, element, args);
    if (args.length != 0) {
      return namedMethodHandler.apply(null, [element].concat(args));
    } else {
      return namedMethodHandler.apply(null, [element]);
    }

  }

  public static dispatchNamedMethodCallOrComponentCreation(token: string, element: HTMLElement, args: any[]): any {
    Assert.isNonEmptyString(token);
    Assert.exists(element);

    if (Initialization.isNamedMethodRegistered(token)) {
      return Initialization.dispatchNamedMethodCall(token, element, args);
    } else if (Initialization.isThereASingleComponentBoundToThisElement(element)) {
      return Initialization.dispatchMethodCallOnBoundComponent(token, element, args);
    } else {
      Assert.fail('No method or component named ' + token + ' are registered.');
    }
  }

  public static isSearchFromLink(searchInterface: SearchInterface) {
    return Utils.isNonEmptyString(searchInterface.getBindings().queryStateModel.get('q'));
  }

  private static isThereASingleComponentBoundToThisElement(element: HTMLElement): boolean {
    Assert.exists(element);
    return Utils.exists(Component.get(element));
  }

  private static dispatchMethodCallOnBoundComponent(methodName: string, element: HTMLElement, args: any[]): any {
    Assert.isNonEmptyString(methodName);
    Assert.exists(element);

    let boundComponent = Component.get(element);
    Assert.exists(boundComponent);

    let method = boundComponent[methodName];
    if (Utils.exists(method)) {
      return method.apply(boundComponent, args);
    } else {
      Assert.fail('No method named ' + methodName + ' exist on component ' + boundComponent.type);
    }
  }


  private static logFirstQueryCause(searchInterface: SearchInterface) {
    let firstQueryCause = HashUtils.getValue('firstQueryCause', HashUtils.getHash());
    if (firstQueryCause != null) {
      let meta = HashUtils.getValue('firstQueryMeta', HashUtils.getHash()) || {};
      searchInterface.usageAnalytics.logSearchEvent<IAnalyticsNoMeta>(analyticsActionCauseList[firstQueryCause], meta);
    } else {
      if (Initialization.isSearchFromLink(searchInterface)) {
        searchInterface.usageAnalytics.logSearchEvent<IAnalyticsNoMeta>(analyticsActionCauseList.searchFromLink, {});
      } else {
        searchInterface.usageAnalytics.logSearchEvent<IAnalyticsNoMeta>(analyticsActionCauseList.interfaceLoad, {});
      }
    }
  }

  private static performInitFunctionsOption(options, event: string) {
    if (Utils.exists(options)) {
      Initialization.performFunctions(options[event]);
    }
  }

  private static performFunctions(option) {
    if (Utils.exists(option)) {
      _.each(option, (func: () => void) => {
        if (typeof func == 'function') {
          func();
        }
      });
    }
  }

  private static initExternalComponents(element: HTMLElement, options?: any) {
    if (options && options['externalComponents']) {
      let searchInterface = <SearchInterface>Component.get(element, SearchInterface);
      let queryStateModel = <QueryStateModel>Component.get(element, QueryStateModel);
      let componentStateModel = <ComponentStateModel>Component.get(element, ComponentStateModel);
      let queryController = <QueryController>Component.get(element, QueryController);
      let componentOptionsModel = <ComponentOptionsModel>Component.get(element, ComponentOptionsModel);
      let usageAnalytics = searchInterface.usageAnalytics;
      Assert.exists(searchInterface);
      Assert.exists(queryStateModel);
      Assert.exists(queryController);
      Assert.exists(componentStateModel);
      Assert.exists(usageAnalytics);
      let initParameters: IInitializationParameters = {
        options: options,
        bindings: {
          searchInterface: searchInterface,
          queryStateModel: queryStateModel,
          queryController: queryController,
          usageAnalytics: usageAnalytics,
          componentStateModel: componentStateModel,
          componentOptionsModel: componentOptionsModel,
          root: element
        }
      };
      _.each(options['externalComponents'], (externalComponent: HTMLElement | IJQuery) => {
        let elementToInstantiate = externalComponent;
        if (Utils.isHtmlElement(elementToInstantiate)) {
          return Initialization.automaticallyCreateComponentsInside(<HTMLElement>elementToInstantiate, initParameters);
        } else if (JQueryUtils.isInstanceOfJQuery(elementToInstantiate)) {
          return Initialization.automaticallyCreateComponentsInside(<HTMLElement>((<any>elementToInstantiate).get(0)), initParameters);
        }
      });
    }
  }
}

export class LazyInitialization {
  private static logger = new Logger('LazyInitialization');

  // Map of every component to a promise that resolve with their implementation (lazily loaded)
  public static lazyLoadedComponents: IStringMap<() => Promise<IComponentDefinition>> = {};
  public static lazyLoadedModule: IStringMap<() => Promise<any>> = {};

  public static getLazyRegisteredComponent(name: string): Promise<IComponentDefinition> {
    return LazyInitialization.lazyLoadedComponents[name]();
  }

  public static getLazyRegisteredModule(name: string): Promise<any> {
    return LazyInitialization.lazyLoadedModule[name]();
  }

  public static registerLazyComponent(id: string, load: () => Promise<IComponentDefinition>): void {
    if (LazyInitialization.lazyLoadedComponents[id] == null) {
      Assert.exists(load);
      if (!_.contains(Initialization.registeredComponents, id)) {
        Initialization.registeredComponents.push(id);
      }
      LazyInitialization.lazyLoadedComponents[id] = load;
    } else {
      this.logger.warn('Component being registered twice', id);
    }
  }

<<<<<<< HEAD
  public static registerLazyModule(id: string, load: () => Promise<any>): void {
    if (LazyInitialization.lazyLoadedModule[id] == null) {
      Assert.exists(load);
      LazyInitialization.lazyLoadedModule[id] = load;
    } else {
      this.logger.warn('Component being registered twice', id);
    }
=======
  public static buildErrorCallback(chunkName: string) {
    return () => LazyInitialization.logger.error(`Cannot load chunk for ${chunkName}. You may need to configure the paths of the ressources using Coveo.configureRessourceRoot. Current path is ${__webpack_public_path__}.`);
>>>>>>> 9094fb5e
  }

  public static componentsFactory(elements: Element[], componentClassId: string, initParameters: IInitializationParameters): { factory: () => Promise<Component>[], isLazyInit: boolean } {
    const factory = () => {
      let promises: Promise<Component>[] = [];
      _.each(elements, (matchingElement: HTMLElement) => {

        if (Component.get(matchingElement, componentClassId) == null) {
          // If options were provided, lookup options for this component class and
          // also for the element id. Merge them and pass those to the factory method.
          let optionsToUse = undefined;
          if (Utils.exists(initParameters.options)) {
            let optionsForComponentClass = initParameters.options[componentClassId];
            let optionsForElementId = initParameters.options[matchingElement.id];
            let initOptions = initParameters.options['initOptions'] ? initParameters.options['initOptions'][componentClassId] : {};
            optionsToUse = Utils.extendDeep(optionsForElementId, initOptions);
            optionsToUse = Utils.extendDeep(optionsForComponentClass, optionsToUse);
          }
          let initParamToUse = _.extend({}, initParameters, { options: optionsToUse });

          promises.push(LazyInitialization.createComponentOfThisClassOnElement(componentClassId, matchingElement, initParamToUse));
        }
      });
      return promises;
    };

    return {
      factory: factory,
      isLazyInit: true
    };
  }

  private static createComponentOfThisClassOnElement(componentClassId: string, element: HTMLElement, initParameters?: IInitializationParameters): Promise<Component> {
    Assert.isNonEmptyString(componentClassId);
    Assert.exists(element);

    return LazyInitialization.getLazyRegisteredComponent(componentClassId).then((lazyLoadedComponent: IComponentDefinition) => {
      Assert.exists(lazyLoadedComponent);

      let bindings: IComponentBindings = {};
      let options = {};
      let result: IQueryResult = undefined;

      if (initParameters != undefined) {
        _.each(<{ [key: string]: any }>initParameters.bindings, (value, key) => {
          bindings[key] = value;
        });
        options = initParameters.options;
        result = initParameters.result;
      }

      LazyInitialization.logger.trace('Creating component of class ' + componentClassId, element, options);
      return new lazyLoadedComponent(element, options, bindings, result);
    });
  }
}

export class EagerInitialization {
  private static logger = new Logger('EagerInitialization');

  // Map of every component with their implementation (eagerly loaded)
  public static eagerlyLoadedComponents: IStringMap<IComponentDefinition> = {};

  public static componentsFactory(elements: Element[], componentClassId: string, initParameters: IInitializationParameters): { factory: () => void, isLazyInit: boolean } {
    const factory = () => {
      _.each(elements, (matchingElement: HTMLElement) => {
        if (Component.get(matchingElement, componentClassId) == null) {
          // If options were provided, lookup options for this component class and
          // also for the element id. Merge them and pass those to the factory method.
          let optionsToUse = undefined;
          if (Utils.exists(initParameters.options)) {
            let optionsForComponentClass = initParameters.options[componentClassId];
            let optionsForElementId = initParameters.options[matchingElement.id];
            let initOptions = initParameters.options['initOptions'] ? initParameters.options['initOptions'][componentClassId] : {};
            optionsToUse = Utils.extendDeep(optionsForElementId, initOptions);
            optionsToUse = Utils.extendDeep(optionsForComponentClass, optionsToUse);
          }
          let initParamToUse = _.extend({}, initParameters, { options: optionsToUse });
          EagerInitialization.createComponentOfThisClassOnElement(componentClassId, matchingElement, initParamToUse);
        }
      });
    };

    return {
      factory: factory,
      isLazyInit: false
    };
  }

  private static createComponentOfThisClassOnElement(componentClassId: string, element: HTMLElement, initParameters?: IInitializationParameters): Component {
    Assert.isNonEmptyString(componentClassId);
    Assert.exists(element);

    let eagerlyLoadedComponent: IComponentDefinition = Initialization.getRegisteredComponent(componentClassId);
    let bindings: IComponentBindings = {};
    let options = {};
    let result: IQueryResult = undefined;

    if (initParameters != undefined) {
      _.each(<{ [key: string]: any }>initParameters.bindings, (value, key) => {
        bindings[key] = value;
      });
      options = initParameters.options;
      result = initParameters.result;
    }

    EagerInitialization.logger.trace('Creating component of class ' + componentClassId, element, options);
    return new eagerlyLoadedComponent(element, options, bindings, result);
  }
}<|MERGE_RESOLUTION|>--- conflicted
+++ resolved
@@ -646,18 +646,17 @@
     }
   }
 
-<<<<<<< HEAD
+  public static buildErrorCallback(chunkName: string) {
+    return () => LazyInitialization.logger.error(`Cannot load chunk for ${chunkName}. You may need to configure the paths of the ressources using Coveo.configureRessourceRoot. Current path is ${__webpack_public_path__}.`);
+  }
+
   public static registerLazyModule(id: string, load: () => Promise<any>): void {
     if (LazyInitialization.lazyLoadedModule[id] == null) {
       Assert.exists(load);
+    } else {
       LazyInitialization.lazyLoadedModule[id] = load;
-    } else {
       this.logger.warn('Component being registered twice', id);
     }
-=======
-  public static buildErrorCallback(chunkName: string) {
-    return () => LazyInitialization.logger.error(`Cannot load chunk for ${chunkName}. You may need to configure the paths of the ressources using Coveo.configureRessourceRoot. Current path is ${__webpack_public_path__}.`);
->>>>>>> 9094fb5e
   }
 
   public static componentsFactory(elements: Element[], componentClassId: string, initParameters: IInitializationParameters): { factory: () => Promise<Component>[], isLazyInit: boolean } {
