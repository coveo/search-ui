--- conflicted
+++ resolved
@@ -18,11 +18,8 @@
 import { SearchInterface, StandaloneSearchInterface } from '../SearchInterface/SearchInterface';
 import { IJQuery } from './CoveoJQuery';
 import { InitializationHelper } from './InitializationHelper';
-<<<<<<< HEAD
 import { get, state } from './RegisteredNamedMethods';
-=======
 import { IResultsComponentBindings } from './ResultsComponentBindings';
->>>>>>> 3fb14fc7
 
 /**
  * Represent the initialization parameters required to init a new component.
