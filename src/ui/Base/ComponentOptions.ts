import {IFieldDescription} from '../../rest/FieldDescription';
import {IComponentDefinition} from './Component';
import {Assert} from '../../misc/Assert';
import {Template} from '../Templates/Template';
import {$$} from '../../utils/Dom';
import {LazyTemplate} from '../Templates/LazyTemplate';
import {TemplateCache} from '../Templates/TemplateCache';
import {TemplateList} from '../Templates/TemplateList';
import {UnderscoreTemplate} from '../Templates/UnderscoreTemplate';
import {HtmlTemplate} from '../Templates/HtmlTemplate';
import {Utils} from '../../utils/Utils';
import _ = require('underscore');

export interface IComponentOptionsLoadOption<T> {
  (element: HTMLElement, name: string, option: IComponentOptionsOption<T>): T
}

export interface IComponentOptionsPostProcessing<T> {
  (value: T, options: any): T
}

export interface IComponentOptionsOption<T> extends IComponentOptions<T> {
  type?: ComponentOptionsType;
  load?: IComponentOptionsLoadOption<T>;
}

export interface IComponentOptions<T> {
  defaultValue?: T;
  defaultFunction?: (element: HTMLElement) => T;
  required?: boolean;
  postProcessing?: IComponentOptionsPostProcessing<T>;
  attrName?: string;
  alias?: string;
  section?: string;
  depend?: string;
  priority?: number;
}

export interface IComponentOptionsNumberOption extends IComponentOptionsOption<number>, IComponentOptionsNumberOptionArgs {
}
export interface IComponentOptionsNumberOptionArgs extends IComponentOptions<number> {
  min?: number;
  max?: number;
  float?: boolean;
}

export interface IComponentOptionsListOption extends IComponentOptionsOption<string[]>, IComponentOptionsListOptionArgs {
}
export interface IComponentOptionsListOptionArgs extends IComponentOptions<string[]> {
  separator?: RegExp;
  values?: any;
}

export interface IComponentOptionsChildHtmlElementOption extends IComponentOptionsOption<HTMLElement>, IComponentOptionsChildHtmlElementOptionArgs {
}
export interface IComponentOptionsChildHtmlElementOptionArgs extends IComponentOptions<HTMLElement> {
  selectorAttr?: string;
  childSelector?: string;
}

export interface IComponentOptionsTemplateOption extends IComponentOptionsOption<Template>, IComponentOptionsTemplateOptionArgs {
}
export interface IComponentOptionsTemplateOptionArgs extends IComponentOptions<Template> {
  selectorAttr?: string;
  childSelector?: string;
  idAttr?: string;
  // CAREFULL WITH LAZY: This disable the option to use init option for this option
  lazy?: boolean;
}

export interface IComponentOptionsFieldOption extends IComponentOptionsOption<string>, IComponentOptionsFieldOptionArgs {
}
export interface IComponentOptionsFieldOptionArgs extends IComponentOptions<string> {
  groupByField?: boolean;
  includeInResults?: boolean;
  sortByField?: boolean;
  splitGroupByField?: boolean;
  match?: (field: IFieldDescription) => boolean;
}

export interface IComponentOptionsFieldsOption extends IComponentOptionsOption<string[]>, IComponentOptionsFieldsOptionArgs {
}
export interface IComponentOptionsFieldsOptionArgs extends IComponentOptions<string[]> {
  groupByField?: boolean;
  includeInResults?: boolean;
  sortByField?: boolean;
  splitGroupByField?: boolean;
  match?: (field: IFieldDescription) => boolean;
}

export interface IComponentOptionsObjectOption extends IComponentOptionsOption<{ [key: string]: any }>, IComponentOptionsObjectOptionArgs {
}
export interface IComponentOptionsObjectOptionArgs extends IComponentOptions<{ [key: string]: any }> {
  subOptions: { [key: string]: IComponentOptionsOption<any> };
}

export enum ComponentOptionsType {
  BOOLEAN,
  NUMBER,
  STRING,
  LOCALIZED_STRING,
  LIST,
  SELECTOR,
  CHILD_HTML_ELEMENT,
  TEMPLATE,
  FIELD,
  FIELDS,
  ICON,
  OBJECT,
  QUERY,
  HELPER,
  LONG_STRING,
  JSON,
  JAVASCRIPT,
  NONE
}

const camelCaseToHyphenRegex = /([A-Z])|\W+(\w)/g;
const fieldsSeperator = /\s*,\s*/;
const localizer = /([a-zA-Z\-]+)\s*:\s*(([^,]|,\s*(?!([a-zA-Z\-]+)\s*:))+)/g;

export class ComponentOptions {
  static buildBooleanOption(optionArgs?: IComponentOptions<boolean>): boolean {
    return ComponentOptions.buildOption<boolean>(ComponentOptionsType.BOOLEAN, ComponentOptions.loadBooleanOption, optionArgs);
  }

  static buildNumberOption(optionArgs?: IComponentOptionsNumberOptionArgs): number {
    return ComponentOptions.buildOption<number>(ComponentOptionsType.NUMBER, ComponentOptions.loadNumberOption, optionArgs);
  }

  static buildStringOption(optionArgs?: IComponentOptions<string>): string {
    return ComponentOptions.buildOption<string>(ComponentOptionsType.STRING, ComponentOptions.loadStringOption, optionArgs);
  }

  static buildIconOption(optionArgs?: IComponentOptions<string>): string {
    return ComponentOptions.buildOption<string>(ComponentOptionsType.ICON, ComponentOptions.loadStringOption, optionArgs);
  }

  static buildHelperOption(optionArgs?: IComponentOptions<string>): string {
    return ComponentOptions.buildOption<string>(ComponentOptionsType.HELPER, ComponentOptions.loadStringOption, optionArgs);
  }

  static buildJsonOption(optionArgs?: IComponentOptions<string>): string {
    return ComponentOptions.buildOption<string>(ComponentOptionsType.JSON, ComponentOptions.loadStringOption, optionArgs);
  }

  static buildLocalizedStringOption(optionArgs?: IComponentOptions<string>): string {
    return ComponentOptions.buildOption<string>(ComponentOptionsType.LOCALIZED_STRING, ComponentOptions.loadLocalizedStringOption, optionArgs);
  }

  static buildFieldOption(optionArgs?: IComponentOptionsFieldOptionArgs): string {
    return ComponentOptions.buildOption<string>(ComponentOptionsType.FIELD, ComponentOptions.loadFieldOption, optionArgs);
  }

  static buildFieldsOption(optionArgs?: IComponentOptionsFieldsOptionArgs): string[] {
    return ComponentOptions.buildOption<string[]>(ComponentOptionsType.FIELDS, ComponentOptions.loadFieldsOption, optionArgs);
  }

  static buildListOption(optionArgs?: IComponentOptionsListOptionArgs): string[] {
    return ComponentOptions.buildOption<string[]>(ComponentOptionsType.LIST, ComponentOptions.loadListOption, optionArgs);
  }

  static buildSelectorOption(optionArgs?: IComponentOptions<HTMLElement>): HTMLElement {
    return ComponentOptions.buildOption<HTMLElement>(ComponentOptionsType.SELECTOR, ComponentOptions.loadSelectorOption, optionArgs);
  }

  static buildChildHtmlElementOption(optionArgs?: IComponentOptionsChildHtmlElementOptionArgs): HTMLElement {
    return ComponentOptions.buildOption<HTMLElement>(ComponentOptionsType.CHILD_HTML_ELEMENT, ComponentOptions.loadChildHtmlElementOption, optionArgs);
  }

  static buildTemplateOption(optionArgs?: IComponentOptionsTemplateOptionArgs): Template {
    return ComponentOptions.buildOption<Template>(ComponentOptionsType.TEMPLATE, ComponentOptions.loadTemplateOption, optionArgs);
  }

  static buildCustomOption<T>(converter: (value: string) => T, optionArgs?: IComponentOptions<T>): T {
    let loadOption: IComponentOptionsLoadOption<T> = (element: HTMLElement, name: string, option: IComponentOptionsOption<T>) => {
      let stringvalue = ComponentOptions.loadStringOption(element, name, option);
      return converter(stringvalue);
    }
    return ComponentOptions.buildOption<T>(ComponentOptionsType.STRING, loadOption, optionArgs);
  }

  static buildCustomListOption<T>(converter: (value: string[]) => T, optionArgs?: IComponentOptionsListOptionArgs): T {
    let loadOption: IComponentOptionsLoadOption<T> = (element: HTMLElement, name: string, option: any) => {
      let stringvalue = ComponentOptions.loadListOption(element, name, option);
      return converter(stringvalue);
    }
    return ComponentOptions.buildOption<any>(ComponentOptionsType.LIST, loadOption, optionArgs);
  }

  static buildObjectOption(optionArgs?: IComponentOptionsObjectOptionArgs): any {
    let loadOption: IComponentOptionsLoadOption<{
      [key: string]: any
    }> = (element: HTMLElement, name: string, option: IComponentOptionsOption<any>) => {
      let keys = _.keys(optionArgs.subOptions);
      let scopedOptions: {
        [name: string]: IComponentOptionsOption<any>
      } = {};
      let scopedValues: {
        [name: string]: any
      } = {};
      for (let i = 0; i < keys.length; i++) {
        let key = keys[i];
        let scopedkey = ComponentOptions.mergeCamelCase(name, key);
        scopedOptions[scopedkey] = optionArgs.subOptions[key];
      }
      ComponentOptions.initOptions(element, scopedOptions, scopedValues);
      let resultValues: {
        [name: string]: any
      } = {};
      let resultFound = false;
      for (let i = 0; i < keys.length; i++) {
        let key = keys[i];
        let scopedkey = ComponentOptions.mergeCamelCase(name, key);
        if (scopedValues[scopedkey] != null) {
          resultValues[key] = scopedValues[scopedkey];
          resultFound = true;
        }
      }
      return resultFound ? resultValues : null;
    }
    return ComponentOptions.buildOption<{
      [key: string]: any
    }>(ComponentOptionsType.OBJECT, loadOption, optionArgs);
  }

  static buildOption<T>(type: ComponentOptionsType, load: IComponentOptionsLoadOption<T>, optionArg: IComponentOptions<T> = {}): T {
    let option: IComponentOptionsOption<T> = <any>optionArg;
    option.type = type;
    option.load = load;
    return <any>option;
  }

  static attrNameFromName(name: string, optionArgs?: IComponentOptions<any>) {
    if (optionArgs && optionArgs.attrName) {
      return optionArgs.attrName;
    }
    return 'data-' + ComponentOptions.camelCaseToHyphen(name);
  }

  static camelCaseToHyphen(name: string) {
    return name.replace(camelCaseToHyphenRegex, '-$1$2').toLowerCase();
  }

  static mergeCamelCase(parent: string, name: string) {
    return parent + name.substr(0, 1).toUpperCase() + name.substr(1)
  }

  static initComponentOptions(element: HTMLElement, component: any, values?: any) {
    return ComponentOptions.initOptions(element, component.options, values);
  }

  static initOptions(element: HTMLElement, options: {
    [name: string]: IComponentOptionsOption<any>
  }, values?: any) {
    if (values == null) {
      values = {};
    }
    let names: string[] = _.keys(options);
    for (let i = 0; i < names.length; i++) {
      let name = names[i];
      let optionDefinition = options[name];
      let attrName = optionDefinition.attrName = optionDefinition.attrName || ComponentOptions.attrNameFromName(name, optionDefinition);
      let value: any;
      let loadFromAttribute = optionDefinition.load;
      if (values[name] != undefined) {
        value = values[name];
      } else if (loadFromAttribute != null) {
        value = loadFromAttribute(element, name, optionDefinition);
      }
      if (value == null && values[name] == undefined) {
        if (optionDefinition.defaultValue != null) {
          if (optionDefinition.type == ComponentOptionsType.LIST) {
            value = _.extend([], optionDefinition.defaultValue);
          } else if (optionDefinition.type == ComponentOptionsType.OBJECT) {
            value = _.extend({}, optionDefinition.defaultValue);
          } else {
            value = optionDefinition.defaultValue;
          }
        } else if (optionDefinition.defaultFunction != null) {
          value = optionDefinition.defaultFunction(element);
        }
      }
      if (value != null) {
        if (optionDefinition.type == ComponentOptionsType.OBJECT && values[name] != null) {
          values[name] = _.extend(values[name], value);
        } else {
          values[name] = value;
        }
      }
    }
    for (let i = 0; i < names.length; i++) {
      let name = names[i];
      let optionDefinition = options[name];
      if (optionDefinition.postProcessing) {
        values[name] = optionDefinition.postProcessing(values[name], values);
      }
    }
    return values;
  }

<<<<<<< HEAD
  static loadStringOption(element: HTMLElement, name: string, option: IComponentOptionsOption<any>): string {
    return element.getAttribute(ComponentOptions.attrNameFromName(name, option));
=======
  static loadStringOption(element: HTMLElement, name: string, option: IOption<any>): string {
    return element.getAttribute(ComponentOptions.attrNameFromName(name, option)) || ComponentOptions.getAttributeFromAlias(element, option);
>>>>>>> 51d14ee9
  }

  static loadFieldOption(element: HTMLElement, name: string, option: IComponentOptionsOption<any>): string {
    let field = ComponentOptions.loadStringOption(element, name, option);
    Assert.check(!Utils.isNonEmptyString(field) || Utils.isCoveoField(field), field + ' is not a valid field');
    return field;
  }

  static loadFieldsOption(element: HTMLElement, name: string, option: IComponentOptionsOption<any>): string[] {
    let fieldsAttr = ComponentOptions.loadStringOption(element, name, option);
    if (fieldsAttr == null) {
      return null;
    }
    let fields = fieldsAttr.split(fieldsSeperator);
    _.each(fields, (field: string) => {
      Assert.check(Utils.isCoveoField(field), field + ' is not a valid field');
    });
    return fields;
  }

  static loadLocalizedStringOption(element: HTMLElement, name: string, option: IComponentOptionsOption<any>): string {
    let attributeValue = ComponentOptions.loadStringOption(element, name, option);
    let locale: string = String['locale'] || String['defaultLocale'];
    if (locale != null && attributeValue != null) {
      let localeParts = locale.toLowerCase().split('-');
      let locales = _.map(localeParts, (part, i) => localeParts.slice(0, i + 1).join('-'));
      let localizers = attributeValue.match(localizer);
      if (localizers != null) {
        for (let i = 0; i < localizers.length; i++) {
          let groups = localizer.exec(localizers[i]);
          if (groups != null) {
            let lang = groups[1].toLowerCase();
            if (_.contains(locales, lang)) {
              return groups[2].replace(/^\s+|\s+$/g, '');
            }
          }
        }
      }
      return attributeValue != null ? attributeValue.toLocaleString() : null;
    }
    return attributeValue;
  }

  static loadNumberOption(element: HTMLElement, name: string, option: IComponentOptionsNumberOption): number {
    let attributeValue = ComponentOptions.loadStringOption(element, name, option);
    if (attributeValue == null) {
      return null;
    }
    let numberValue = option.float === true ? Utils.parseFloatIfNotUndefined(attributeValue) : Utils.parseIntIfNotUndefined(attributeValue);
    if (option.min != null && option.min > numberValue) {
      numberValue = option.min;
    }
    if (option.max != null && option.max < numberValue) {
      numberValue = option.max;
    }
    return numberValue;
  }

  static loadBooleanOption(element: HTMLElement, name: string, option: IComponentOptionsOption<any>): boolean {
    return Utils.parseBooleanIfNotUndefined(ComponentOptions.loadStringOption(element, name, option));
  }

  static loadListOption(element: HTMLElement, name: string, option: IComponentOptionsListOption): string[] {
    let separator = option.separator || /\s*,\s*/;
    let attributeValue = ComponentOptions.loadStringOption(element, name, option);
    return Utils.isNonEmptyString(attributeValue) ? attributeValue.split(separator) : null;
  }

  static loadEnumOption(element: HTMLElement, name: string, option: IComponentOptionsOption<any>, _enum: any): number {
    let enumAsString = ComponentOptions.loadStringOption(element, name, option);
    return enumAsString != null ? _enum[enumAsString] : null;
  }

  static loadSelectorOption(element: HTMLElement, name: string, option: IComponentOptionsOption<any>): HTMLElement {
    let attributeValue = ComponentOptions.loadStringOption(element, name, option)
    return Utils.isNonEmptyString(attributeValue) ? <HTMLElement>document.querySelector(attributeValue) : null;
  }

  static loadChildHtmlElementOption(element: HTMLElement, name: string, option: IComponentOptionsChildHtmlElementOption): HTMLElement {
    let htmlElement: HTMLElement;
    // Attribute: selector
    let selectorAttr = option.selectorAttr || ComponentOptions.attrNameFromName(name, option) + '-selector';
    let selector = element.getAttribute(selectorAttr) || ComponentOptions.getAttributeFromAlias(element, option);
    if (selector != null) {
      htmlElement = <HTMLElement>document.body.querySelector(selector);
    }
    // Child
    if (htmlElement == null) {
      let childSelector = option.childSelector;
      if (childSelector == null) {
        childSelector = '.' + name;
      }
      htmlElement = ComponentOptions.loadChildHtmlElementFromSelector(element, childSelector);
    }
    return htmlElement;
  }

  static loadChildHtmlElementFromSelector(element: HTMLElement, selector: string): HTMLElement {
    Assert.isNonEmptyString(selector);
    if ($$(element).is(selector)) {
      return element;
    }
    return <HTMLElement>$$(element).find(selector);
  }

  static loadChildrenHtmlElementFromSelector(element: HTMLElement, selector: string): HTMLElement[] {
    Assert.isNonEmptyString(selector);
    return $$(element).findAll(selector);
  }

  static loadTemplateOption(element: HTMLElement, name: string, option: IComponentOptionsTemplateOption): Template {
    if (option.lazy) {
      return new LazyTemplate(element, name, option);
    }

    let template: Template;

    // Attribute: template selector
    let selectorAttr = option.selectorAttr || ComponentOptions.attrNameFromName(name, option) + '-selector';
    let selector = element.getAttribute(selectorAttr) || ComponentOptions.getAttributeFromAlias(element, option);
    if (selector != null) {
      let templateElement = <HTMLElement>document.querySelector(selector);
      if (templateElement != null) {
        template = ComponentOptions.createResultTemplateFromElement(templateElement);
      }
    }
    // Attribute: template id
    if (template == null) {
      let idAttr = option.idAttr || ComponentOptions.attrNameFromName(name, option) + '-id';
      let id = element.getAttribute(idAttr) || ComponentOptions.getAttributeFromAlias(element, option);
      if (id != null) {
        template = ComponentOptions.loadResultTemplateFromId(id);
      }
    }
    // Child
    if (template == null) {
      let childSelector = option.childSelector;
      if (childSelector == null) {
        childSelector = '.' + name.replace(/([A-Z])/g, '-$1').toLowerCase();
      }
      template = ComponentOptions.loadChildrenResultTemplateFromSelector(element, childSelector);
    }
    return template;
  }

  static loadResultTemplateFromId(templateId: string): Template {
    return Utils.isNonEmptyString(templateId) ? TemplateCache.getTemplate(templateId) : null;
  }

  static loadChildrenResultTemplateFromSelector(element: HTMLElement, selector: string): Template {
    let foundElements = ComponentOptions.loadChildrenHtmlElementFromSelector(element, selector);
    if (foundElements.length > 0) {
      return new TemplateList(_.compact(_.map(foundElements, (element) => ComponentOptions.createResultTemplateFromElement(element))));
    }
    return null;
  }

  static findParentScrolling(element: HTMLElement): HTMLElement {
    while (<Node>element != document && element != null) {
      if (ComponentOptions.isElementScrollable(element)) {
        if (element.tagName == 'body') {
          return element;
        }
        return <any>window;
      }
      element = element.parentElement;
    }
    return <any>window;
  }

  static isElementScrollable(element: HTMLElement) {
    return $$(element).css('overflow-y') == 'scroll';
  }

  static getAttributeFromAlias(element: HTMLElement, option: IOption<any>) {
    if (option.alias) {
      return element.getAttribute(ComponentOptions.attrNameFromName(option.alias));
    }
  }

  static createResultTemplateFromElement(element: HTMLElement): Template {
    Assert.exists(element);
    let type = element.getAttribute('type');
    let mimeTypes = 'You must specify the type of template. Valid values are :' +
      ' ' + UnderscoreTemplate.mimeTypes.toString() +
      ' ' + HtmlTemplate.mimeTypes.toString()
    Assert.check(Utils.isNonEmptyString(type), mimeTypes);

    if (_.indexOf(UnderscoreTemplate.mimeTypes, type) != -1) {
      return UnderscoreTemplate.create(element);
    } else if (_.indexOf(HtmlTemplate.mimeTypes, type) != -1) {
      return new HtmlTemplate(element);
    } else {
      Assert.fail('Cannot guess template type from attribute: ' + type + '. Valid values are ' + mimeTypes);
      return undefined;
    }
  }
}<|MERGE_RESOLUTION|>--- conflicted
+++ resolved
@@ -299,13 +299,8 @@
     return values;
   }
 
-<<<<<<< HEAD
-  static loadStringOption(element: HTMLElement, name: string, option: IComponentOptionsOption<any>): string {
-    return element.getAttribute(ComponentOptions.attrNameFromName(name, option));
-=======
   static loadStringOption(element: HTMLElement, name: string, option: IOption<any>): string {
     return element.getAttribute(ComponentOptions.attrNameFromName(name, option)) || ComponentOptions.getAttributeFromAlias(element, option);
->>>>>>> 51d14ee9
   }
 
   static loadFieldOption(element: HTMLElement, name: string, option: IComponentOptionsOption<any>): string {
