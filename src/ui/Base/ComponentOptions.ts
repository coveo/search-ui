import {IFieldDescription} from '../../rest/FieldDescription';
import {IComponentDefinition} from './Component';
import {Assert} from '../../misc/Assert';
import {Template} from '../Templates/Template';
import {$$} from '../../utils/Dom';
import {LazyTemplate} from '../Templates/LazyTemplate';
import {TemplateCache} from '../Templates/TemplateCache';
import {TemplateList} from '../Templates/TemplateList';
import {UnderscoreTemplate} from '../Templates/UnderscoreTemplate';
import {HtmlTemplate} from '../Templates/HtmlTemplate';
import {Utils} from '../../utils/Utils';
import _ = require('underscore');

export interface LoadOption<T> {
  (element: HTMLElement, name: string, option: Option<T>): T
}

export interface PostProcessing<T> {
  (value: T, options: any): T
}

export interface Option<T> extends OptionArgs<T> {
  type?: Type;
  load?: LoadOption<T>;
}

export interface OptionArgs<T> {
  defaultValue?: T;
  defaultFunction?: (element: HTMLElement) => T;
  required?: boolean;
  postProcessing?: PostProcessing<T>;
  attrName?: string;
  section?: string;
  depend?: string;
  priority?: number;
}

export interface NumberOption extends Option<number>, NumberOptionArgs {
}
export interface NumberOptionArgs extends OptionArgs<number> {
  min?: number;
  max?: number;
  float?: boolean;
}

export interface ListOption extends Option<string[]>, ListOptionArgs {
}
export interface ListOptionArgs extends OptionArgs<string[]> {
  separator?: RegExp;
  values?: any;
}

export interface ChildHtmlElementOption extends Option<HTMLElement>, ChildHtmlElementOptionArgs {
}
export interface ChildHtmlElementOptionArgs extends OptionArgs<HTMLElement> {
  selectorAttr?: string;
  childSelector?: string;
}

export interface TemplateOption extends Option<Template>, TemplateOptionArgs {
}
export interface TemplateOptionArgs extends OptionArgs<Template> {
  selectorAttr?: string;
  childSelector?: string;
  idAttr?: string;
  // CAREFULL WITH LAZY: This disable the option to use init option for this option
  lazy?: boolean;
}

export interface FieldOption extends Option<string>, FieldOptionArgs {
}
export interface FieldOptionArgs extends OptionArgs<string> {
  groupByField?: boolean;
  includeInResults?: boolean;
  sortByField?: boolean;
  splitGroupByField?: boolean;
  match?: (field: IFieldDescription) => boolean;
}

export interface FieldsOption extends Option<string[]>, FieldsOptionArgs {
}
export interface FieldsOptionArgs extends OptionArgs<string[]> {
  groupByField?: boolean;
  includeInResults?: boolean;
  sortByField?: boolean;
  splitGroupByField?: boolean;
  match?: (field: IFieldDescription) => boolean;
}

export interface ObjectOption extends Option<{ [key: string]: any }>, ObjectOptionArgs {
}
export interface ObjectOptionArgs extends OptionArgs<{ [key: string]: any }> {
  subOptions: { [key: string]: Option<any> };
}

export enum Type {
  BOOLEAN,
  NUMBER,
  STRING,
  LOCALIZED_STRING,
  LIST,
  SELECTOR,
  CHILD_HTML_ELEMENT,
  TEMPLATE,
  FIELD,
  FIELDS,
  ICON,
  OBJECT,
  QUERY,
  HELPER,
  LONG_STRING,
  JSON,
  JAVASCRIPT,
  NONE
}

const camelCaseToHyphenRegex = /([A-Z])|\W+(\w)/g;
const fieldsSeperator = /\s*,\s*/;
const localizer = /([a-zA-Z\-]+)\s*:\s*(([^,]|,\s*(?!([a-zA-Z\-]+)\s*:))+)/g;

export class ComponentOptions {
  static buildBooleanOption(optionArgs?: OptionArgs<boolean>): boolean {
    return ComponentOptions.buildOption<boolean>(Type.BOOLEAN, ComponentOptions.loadBooleanOption, optionArgs);
  }

  static buildNumberOption(optionArgs?: NumberOptionArgs): number {
    return ComponentOptions.buildOption<number>(Type.NUMBER, ComponentOptions.loadNumberOption, optionArgs);
  }

  static buildStringOption(optionArgs?: OptionArgs<string>): string {
    return ComponentOptions.buildOption<string>(Type.STRING, ComponentOptions.loadStringOption, optionArgs);
  }

  static buildIconOption(optionArgs?: OptionArgs<string>): string {
    return ComponentOptions.buildOption<string>(Type.ICON, ComponentOptions.loadStringOption, optionArgs);
  }

  static buildHelperOption(optionArgs?: OptionArgs<string>): string {
    return ComponentOptions.buildOption<string>(Type.HELPER, ComponentOptions.loadStringOption, optionArgs);
  }

  static buildJsonOption(optionArgs?: OptionArgs<string>): string {
    return ComponentOptions.buildOption<string>(Type.JSON, ComponentOptions.loadStringOption, optionArgs);
  }

  static buildLocalizedStringOption(optionArgs?: OptionArgs<string>): string {
    return ComponentOptions.buildOption<string>(Type.LOCALIZED_STRING, ComponentOptions.loadLocalizedStringOption, optionArgs);
  }

  static buildFieldOption(optionArgs?: FieldOptionArgs): string {
    return ComponentOptions.buildOption<string>(Type.FIELD, ComponentOptions.loadFieldOption, optionArgs);
  }

  static buildFieldsOption(optionArgs?: FieldsOptionArgs): string[] {
    return ComponentOptions.buildOption<string[]>(Type.FIELDS, ComponentOptions.loadFieldsOption, optionArgs);
  }

  static buildListOption(optionArgs?: ListOptionArgs): string[] {
    return ComponentOptions.buildOption<string[]>(Type.LIST, ComponentOptions.loadListOption, optionArgs);
  }

  static buildSelectorOption(optionArgs?: OptionArgs<HTMLElement>): HTMLElement {
    return ComponentOptions.buildOption<HTMLElement>(Type.SELECTOR, ComponentOptions.loadSelectorOption, optionArgs);
  }

  static buildChildHtmlElementOption(optionArgs?: ChildHtmlElementOptionArgs): HTMLElement {
    return ComponentOptions.buildOption<HTMLElement>(Type.CHILD_HTML_ELEMENT, ComponentOptions.loadChildHtmlElementOption, optionArgs);
  }

  static buildTemplateOption(optionArgs?: TemplateOptionArgs): Template {
    return ComponentOptions.buildOption<Template>(Type.TEMPLATE, ComponentOptions.loadTemplateOption, optionArgs);
  }

  static buildCustomOption<T>(converter: (value: string) => T, optionArgs?: OptionArgs<T>): T {
    let loadOption: LoadOption<T> = (element: HTMLElement, name: string, option: Option<T>) => {
      let stringvalue = ComponentOptions.loadStringOption(element, name, option);
      return converter(stringvalue);
    }
    return ComponentOptions.buildOption<T>(Type.STRING, loadOption, optionArgs);
  }

  static buildCustomListOption<T>(converter: (value: string[]) => T, optionArgs?: ListOptionArgs): T {
    let loadOption: LoadOption<T> = (element: HTMLElement, name: string, option: any) => {
      let stringvalue = ComponentOptions.loadListOption(element, name, option);
      return converter(stringvalue);
    }
    return ComponentOptions.buildOption<any>(Type.LIST, loadOption, optionArgs);
  }

  static buildObjectOption(optionArgs?: ObjectOptionArgs): any {
    let loadOption: LoadOption<{
      [key: string]: any
    }> = (element: HTMLElement, name: string, option: Option<any>) => {
      let keys = _.keys(optionArgs.subOptions);
      let scopedOptions: {
        [name: string]: Option<any>
      } = {};
      let scopedValues: {
        [name: string]: any
      } = {};
      for (let i = 0; i < keys.length; i++) {
        let key = keys[i];
        let scopedkey = ComponentOptions.mergeCamelCase(name, key);
        scopedOptions[scopedkey] = optionArgs.subOptions[key];
      }
      ComponentOptions.initOptions(element, scopedOptions, scopedValues);
      let resultValues: {
        [name: string]: any
      } = {};
      let resultFound = false;
      for (let i = 0; i < keys.length; i++) {
        let key = keys[i];
        let scopedkey = ComponentOptions.mergeCamelCase(name, key);
        if (scopedValues[scopedkey] != null) {
          resultValues[key] = scopedValues[scopedkey];
          resultFound = true;
        }
      }
      return resultFound ? resultValues : null;
    }
    return ComponentOptions.buildOption<{
      [key: string]: any
    }>(Type.OBJECT, loadOption, optionArgs);
  }

  static buildOption<T>(type: Type, load: LoadOption<T>, optionArg: OptionArgs<T> = {}): T {
    let option: Option<T> = <any>optionArg;
    option.type = type;
    option.load = load;
    return <any>option;
  }

  static attrNameFromName(name: string, optionArgs?: OptionArgs<any>) {
    if (optionArgs && optionArgs.attrName) {
      return optionArgs.attrName;
    }
    return 'data-' + ComponentOptions.camelCaseToHyphen(name);
  }

  static camelCaseToHyphen(name: string) {
    return name.replace(camelCaseToHyphenRegex, '-$1$2').toLowerCase();
  }

  static mergeCamelCase(parent: string, name: string) {
    return parent + name.substr(0, 1).toUpperCase() + name.substr(1)
  }

  static initComponentOptions(element: HTMLElement, component: any, values?: any) {
    return ComponentOptions.initOptions(element, component.options, values);
  }

  static initOptions(element: HTMLElement, options: {
    [name: string]: Option<any>
  }, values?: any) {
    if (values == null) {
      values = {};
    }
    let names: string[] = _.keys(options);
    for (let i = 0; i < names.length; i++) {
      let name = names[i];
      let optionDefinition = options[name];
      let attrName = optionDefinition.attrName = optionDefinition.attrName || ComponentOptions.attrNameFromName(name, optionDefinition);
      let value: any;
      let loadFromAttribute = optionDefinition.load;
      if (values[name] != undefined) {
        value = values[name];
      } else if (loadFromAttribute != null) {
        value = loadFromAttribute(element, name, optionDefinition);
      }
      if (value == null && values[name] == undefined) {
        if (optionDefinition.defaultValue != null) {
          if (optionDefinition.type == Type.LIST) {
            value = _.extend([], optionDefinition.defaultValue);
          } else if (optionDefinition.type == Type.OBJECT) {
            value = _.extend({}, optionDefinition.defaultValue);
          } else {
            value = optionDefinition.defaultValue;
          }
        } else if (optionDefinition.defaultFunction != null) {
          value = optionDefinition.defaultFunction(element);
        }
      }
      if (value != null) {
        if (optionDefinition.type == Type.OBJECT && values[name] != null) {
          values[name] = _.extend(values[name], value);
        } else {
          values[name] = value;
        }
      }
    }
    for (let i = 0; i < names.length; i++) {
      let name = names[i];
      let optionDefinition = options[name];
      if (optionDefinition.postProcessing) {
        values[name] = optionDefinition.postProcessing(values[name], values);
      }
    }
    return values;
  }

  static loadStringOption(element: HTMLElement, name: string, option: Option<any>): string {
    return element.getAttribute(ComponentOptions.attrNameFromName(name, option));
  }

  static loadFieldOption(element: HTMLElement, name: string, option: Option<any>): string {
    let field = ComponentOptions.loadStringOption(element, name, option);
    Assert.check(!Utils.isNonEmptyString(field) || Utils.isCoveoField(field), field + ' is not a valid field');
    return field;
  }

  static loadFieldsOption(element: HTMLElement, name: string, option: Option<any>): string[] {
    let fieldsAttr = ComponentOptions.loadStringOption(element, name, option);
    if (fieldsAttr == null) {
      return null;
    }
    let fields = fieldsAttr.split(fieldsSeperator);
    _.each(fields, (field: string) => {
      Assert.check(Utils.isCoveoField(field), field + ' is not a valid field');
    });
    return fields;
  }

  static loadLocalizedStringOption(element: HTMLElement, name: string, option: Option<any>): string {
    let attributeValue = ComponentOptions.loadStringOption(element, name, option);
    let locale: string = String['locale'] || String['defaultLocale'];
    if (locale != null && attributeValue != null) {
      let localeParts = locale.toLowerCase().split('-');
      let locales = _.map(localeParts, (part, i) => localeParts.slice(0, i + 1).join('-'));
      let localizers = attributeValue.match(localizer);
      if (localizers != null) {
        for (let i = 0; i < localizers.length; i++) {
          let groups = localizer.exec(localizers[i]);
          if (groups != null) {
            let lang = groups[1].toLowerCase();
            if (_.contains(locales, lang)) {
              return groups[2].replace(/^\s+|\s+$/g, '');
            }
          }
        }
      }
      return attributeValue != null ? attributeValue.toLocaleString() : null;
    }
    return attributeValue;
  }

  static loadNumberOption(element: HTMLElement, name: string, option: NumberOption): number {
    let attributeValue = ComponentOptions.loadStringOption(element, name, option);
    if (attributeValue == null) {
      return null;
    }
    let numberValue = option.float === true ? Utils.parseFloatIfNotUndefined(attributeValue) : Utils.parseIntIfNotUndefined(attributeValue);
    if (option.min != null && option.min > numberValue) {
      numberValue = option.min;
    }
    if (option.max != null && option.max < numberValue) {
      numberValue = option.max;
    }
    return numberValue;
  }

  static loadBooleanOption(element: HTMLElement, name: string, option: Option<any>): boolean {
    return Utils.parseBooleanIfNotUndefined(ComponentOptions.loadStringOption(element, name, option));
  }

  static loadListOption(element: HTMLElement, name: string, option: ListOption): string[] {
    let separator = option.separator || /\s*,\s*/;
    let attributeValue = ComponentOptions.loadStringOption(element, name, option);
    return Utils.isNonEmptyString(attributeValue) ? attributeValue.split(separator) : null;
  }

  static loadEnumOption(element: HTMLElement, name: string, option: Option<any>, _enum: any): number {
    let enumAsString = ComponentOptions.loadStringOption(element, name, option);
    return enumAsString != null ? _enum[enumAsString] : null;
  }

  static loadSelectorOption(element: HTMLElement, name: string, option: Option<any>): HTMLElement {
    let attributeValue = ComponentOptions.loadStringOption(element, name, option)
    return Utils.isNonEmptyString(attributeValue) ? <HTMLElement>document.querySelector(attributeValue) : null;
  }

  static loadChildHtmlElementOption(element: HTMLElement, name: string, option: ChildHtmlElementOption): HTMLElement {
    let htmlElement: HTMLElement;
    // Attribute: selector
    let selectorAttr = option.selectorAttr || ComponentOptions.attrNameFromName(name, option) + '-selector';
    let selector = element.getAttribute(selectorAttr);
    if (selector != null) {
      htmlElement = <HTMLElement>document.body.querySelector(selector);
    }
    // Child
    if (htmlElement == null) {
      let childSelector = option.childSelector;
      if (childSelector == null) {
        childSelector = '.' + name;
      }
      htmlElement = ComponentOptions.loadChildHtmlElementFromSelector(element, childSelector);
    }
    return htmlElement;
  }

  static loadChildHtmlElementFromSelector(element: HTMLElement, selector: string): HTMLElement {
    Assert.isNonEmptyString(selector);
    if ($$(element).is(selector)) {
      return element;
    }
    return <HTMLElement>$$(element).find(selector);
  }

  static loadChildrenHtmlElementFromSelector(element: HTMLElement, selector: string): HTMLElement[] {
    Assert.isNonEmptyString(selector);
    return $$(element).findAll(selector);
  }

  static loadTemplateOption(element: HTMLElement, name: string, option: TemplateOption): Template {
    if (option.lazy) {
      return new LazyTemplate(element, name, option);
    }

    let template: Template;

    // Attribute: template selector
    let selectorAttr = option.selectorAttr || ComponentOptions.attrNameFromName(name, option) + '-selector';
    let selector = element.getAttribute(selectorAttr);
    if (selector != null) {
      let templateElement = <HTMLElement>document.querySelector(selector);
      if (templateElement != null) {
        template = ComponentOptions.createResultTemplateFromElement(templateElement);
      }
    }
    // Attribute: template id
    if (template == null) {
      let idAttr = option.idAttr || ComponentOptions.attrNameFromName(name, option) + '-id';
      let id = element.getAttribute(idAttr);
      if (id != null) {
        template = ComponentOptions.loadResultTemplateFromId(id);
      }
    }
    // Child
    if (template == null) {
      let childSelector = option.childSelector;
      if (childSelector == null) {
        childSelector = '.' + name.replace(/([A-Z])/g, '-$1').toLowerCase();
      }
      template = ComponentOptions.loadChildrenResultTemplateFromSelector(element, childSelector);
    }
    return template;
  }

  static loadResultTemplateFromId(templateId: string): Template {
    return Utils.isNonEmptyString(templateId) ? TemplateCache.getTemplate(templateId) : null;
  }

  static loadChildrenResultTemplateFromSelector(element: HTMLElement, selector: string): Template {
    let foundElements = ComponentOptions.loadChildrenHtmlElementFromSelector(element, selector);
    if (foundElements.length > 0) {
      return new TemplateList(_.compact(_.map(foundElements, (element) => ComponentOptions.createResultTemplateFromElement(element))));
    }
    return null;
  }

  static findParentScrolling(element: HTMLElement): HTMLElement {
    while (<Node>element != document && element != null) {
      if (ComponentOptions.isElementScrollable(element)) {
        if (element.tagName == 'body') {
          return element;
        }
        return <any>window;
      }
      element = element.parentElement;
    }
    return <any>window;
  }

  static isElementScrollable(element: HTMLElement) {
<<<<<<< HEAD
    return $(element).css('overflow-y') == 'scroll';
=======
    return $$(element).css('overflow-y') == 'scroll';
>>>>>>> 9e76ea3a
  }

  static createResultTemplateFromElement(element: HTMLElement): Template {
    Assert.exists(element);
    let type = element.getAttribute('type');
    let mimeTypes = 'You must specify the type of template. Valid values are :' +
      ' ' + UnderscoreTemplate.mimeTypes.toString() +
      ' ' + HtmlTemplate.mimeTypes.toString()
    Assert.check(Utils.isNonEmptyString(type), mimeTypes);

    if (_.indexOf(UnderscoreTemplate.mimeTypes, type) != -1) {
      return UnderscoreTemplate.create(element);
    } else if (_.indexOf(HtmlTemplate.mimeTypes, type) != -1) {
      return new HtmlTemplate(element);
    } else {
      Assert.fail('Cannot guess template type from attribute: ' + type + '. Valid values are ' + mimeTypes);
      return undefined;
    }
  }
}
<|MERGE_RESOLUTION|>--- conflicted
+++ resolved
@@ -1,498 +1,494 @@
-import {IFieldDescription} from '../../rest/FieldDescription';
-import {IComponentDefinition} from './Component';
-import {Assert} from '../../misc/Assert';
-import {Template} from '../Templates/Template';
-import {$$} from '../../utils/Dom';
-import {LazyTemplate} from '../Templates/LazyTemplate';
-import {TemplateCache} from '../Templates/TemplateCache';
-import {TemplateList} from '../Templates/TemplateList';
-import {UnderscoreTemplate} from '../Templates/UnderscoreTemplate';
-import {HtmlTemplate} from '../Templates/HtmlTemplate';
-import {Utils} from '../../utils/Utils';
-import _ = require('underscore');
-
-export interface LoadOption<T> {
-  (element: HTMLElement, name: string, option: Option<T>): T
-}
-
-export interface PostProcessing<T> {
-  (value: T, options: any): T
-}
-
-export interface Option<T> extends OptionArgs<T> {
-  type?: Type;
-  load?: LoadOption<T>;
-}
-
-export interface OptionArgs<T> {
-  defaultValue?: T;
-  defaultFunction?: (element: HTMLElement) => T;
-  required?: boolean;
-  postProcessing?: PostProcessing<T>;
-  attrName?: string;
-  section?: string;
-  depend?: string;
-  priority?: number;
-}
-
-export interface NumberOption extends Option<number>, NumberOptionArgs {
-}
-export interface NumberOptionArgs extends OptionArgs<number> {
-  min?: number;
-  max?: number;
-  float?: boolean;
-}
-
-export interface ListOption extends Option<string[]>, ListOptionArgs {
-}
-export interface ListOptionArgs extends OptionArgs<string[]> {
-  separator?: RegExp;
-  values?: any;
-}
-
-export interface ChildHtmlElementOption extends Option<HTMLElement>, ChildHtmlElementOptionArgs {
-}
-export interface ChildHtmlElementOptionArgs extends OptionArgs<HTMLElement> {
-  selectorAttr?: string;
-  childSelector?: string;
-}
-
-export interface TemplateOption extends Option<Template>, TemplateOptionArgs {
-}
-export interface TemplateOptionArgs extends OptionArgs<Template> {
-  selectorAttr?: string;
-  childSelector?: string;
-  idAttr?: string;
-  // CAREFULL WITH LAZY: This disable the option to use init option for this option
-  lazy?: boolean;
-}
-
-export interface FieldOption extends Option<string>, FieldOptionArgs {
-}
-export interface FieldOptionArgs extends OptionArgs<string> {
-  groupByField?: boolean;
-  includeInResults?: boolean;
-  sortByField?: boolean;
-  splitGroupByField?: boolean;
-  match?: (field: IFieldDescription) => boolean;
-}
-
-export interface FieldsOption extends Option<string[]>, FieldsOptionArgs {
-}
-export interface FieldsOptionArgs extends OptionArgs<string[]> {
-  groupByField?: boolean;
-  includeInResults?: boolean;
-  sortByField?: boolean;
-  splitGroupByField?: boolean;
-  match?: (field: IFieldDescription) => boolean;
-}
-
-export interface ObjectOption extends Option<{ [key: string]: any }>, ObjectOptionArgs {
-}
-export interface ObjectOptionArgs extends OptionArgs<{ [key: string]: any }> {
-  subOptions: { [key: string]: Option<any> };
-}
-
-export enum Type {
-  BOOLEAN,
-  NUMBER,
-  STRING,
-  LOCALIZED_STRING,
-  LIST,
-  SELECTOR,
-  CHILD_HTML_ELEMENT,
-  TEMPLATE,
-  FIELD,
-  FIELDS,
-  ICON,
-  OBJECT,
-  QUERY,
-  HELPER,
-  LONG_STRING,
-  JSON,
-  JAVASCRIPT,
-  NONE
-}
-
-const camelCaseToHyphenRegex = /([A-Z])|\W+(\w)/g;
-const fieldsSeperator = /\s*,\s*/;
-const localizer = /([a-zA-Z\-]+)\s*:\s*(([^,]|,\s*(?!([a-zA-Z\-]+)\s*:))+)/g;
-
-export class ComponentOptions {
-  static buildBooleanOption(optionArgs?: OptionArgs<boolean>): boolean {
-    return ComponentOptions.buildOption<boolean>(Type.BOOLEAN, ComponentOptions.loadBooleanOption, optionArgs);
-  }
-
-  static buildNumberOption(optionArgs?: NumberOptionArgs): number {
-    return ComponentOptions.buildOption<number>(Type.NUMBER, ComponentOptions.loadNumberOption, optionArgs);
-  }
-
-  static buildStringOption(optionArgs?: OptionArgs<string>): string {
-    return ComponentOptions.buildOption<string>(Type.STRING, ComponentOptions.loadStringOption, optionArgs);
-  }
-
-  static buildIconOption(optionArgs?: OptionArgs<string>): string {
-    return ComponentOptions.buildOption<string>(Type.ICON, ComponentOptions.loadStringOption, optionArgs);
-  }
-
-  static buildHelperOption(optionArgs?: OptionArgs<string>): string {
-    return ComponentOptions.buildOption<string>(Type.HELPER, ComponentOptions.loadStringOption, optionArgs);
-  }
-
-  static buildJsonOption(optionArgs?: OptionArgs<string>): string {
-    return ComponentOptions.buildOption<string>(Type.JSON, ComponentOptions.loadStringOption, optionArgs);
-  }
-
-  static buildLocalizedStringOption(optionArgs?: OptionArgs<string>): string {
-    return ComponentOptions.buildOption<string>(Type.LOCALIZED_STRING, ComponentOptions.loadLocalizedStringOption, optionArgs);
-  }
-
-  static buildFieldOption(optionArgs?: FieldOptionArgs): string {
-    return ComponentOptions.buildOption<string>(Type.FIELD, ComponentOptions.loadFieldOption, optionArgs);
-  }
-
-  static buildFieldsOption(optionArgs?: FieldsOptionArgs): string[] {
-    return ComponentOptions.buildOption<string[]>(Type.FIELDS, ComponentOptions.loadFieldsOption, optionArgs);
-  }
-
-  static buildListOption(optionArgs?: ListOptionArgs): string[] {
-    return ComponentOptions.buildOption<string[]>(Type.LIST, ComponentOptions.loadListOption, optionArgs);
-  }
-
-  static buildSelectorOption(optionArgs?: OptionArgs<HTMLElement>): HTMLElement {
-    return ComponentOptions.buildOption<HTMLElement>(Type.SELECTOR, ComponentOptions.loadSelectorOption, optionArgs);
-  }
-
-  static buildChildHtmlElementOption(optionArgs?: ChildHtmlElementOptionArgs): HTMLElement {
-    return ComponentOptions.buildOption<HTMLElement>(Type.CHILD_HTML_ELEMENT, ComponentOptions.loadChildHtmlElementOption, optionArgs);
-  }
-
-  static buildTemplateOption(optionArgs?: TemplateOptionArgs): Template {
-    return ComponentOptions.buildOption<Template>(Type.TEMPLATE, ComponentOptions.loadTemplateOption, optionArgs);
-  }
-
-  static buildCustomOption<T>(converter: (value: string) => T, optionArgs?: OptionArgs<T>): T {
-    let loadOption: LoadOption<T> = (element: HTMLElement, name: string, option: Option<T>) => {
-      let stringvalue = ComponentOptions.loadStringOption(element, name, option);
-      return converter(stringvalue);
-    }
-    return ComponentOptions.buildOption<T>(Type.STRING, loadOption, optionArgs);
-  }
-
-  static buildCustomListOption<T>(converter: (value: string[]) => T, optionArgs?: ListOptionArgs): T {
-    let loadOption: LoadOption<T> = (element: HTMLElement, name: string, option: any) => {
-      let stringvalue = ComponentOptions.loadListOption(element, name, option);
-      return converter(stringvalue);
-    }
-    return ComponentOptions.buildOption<any>(Type.LIST, loadOption, optionArgs);
-  }
-
-  static buildObjectOption(optionArgs?: ObjectOptionArgs): any {
-    let loadOption: LoadOption<{
-      [key: string]: any
-    }> = (element: HTMLElement, name: string, option: Option<any>) => {
-      let keys = _.keys(optionArgs.subOptions);
-      let scopedOptions: {
-        [name: string]: Option<any>
-      } = {};
-      let scopedValues: {
-        [name: string]: any
-      } = {};
-      for (let i = 0; i < keys.length; i++) {
-        let key = keys[i];
-        let scopedkey = ComponentOptions.mergeCamelCase(name, key);
-        scopedOptions[scopedkey] = optionArgs.subOptions[key];
-      }
-      ComponentOptions.initOptions(element, scopedOptions, scopedValues);
-      let resultValues: {
-        [name: string]: any
-      } = {};
-      let resultFound = false;
-      for (let i = 0; i < keys.length; i++) {
-        let key = keys[i];
-        let scopedkey = ComponentOptions.mergeCamelCase(name, key);
-        if (scopedValues[scopedkey] != null) {
-          resultValues[key] = scopedValues[scopedkey];
-          resultFound = true;
-        }
-      }
-      return resultFound ? resultValues : null;
-    }
-    return ComponentOptions.buildOption<{
-      [key: string]: any
-    }>(Type.OBJECT, loadOption, optionArgs);
-  }
-
-  static buildOption<T>(type: Type, load: LoadOption<T>, optionArg: OptionArgs<T> = {}): T {
-    let option: Option<T> = <any>optionArg;
-    option.type = type;
-    option.load = load;
-    return <any>option;
-  }
-
-  static attrNameFromName(name: string, optionArgs?: OptionArgs<any>) {
-    if (optionArgs && optionArgs.attrName) {
-      return optionArgs.attrName;
-    }
-    return 'data-' + ComponentOptions.camelCaseToHyphen(name);
-  }
-
-  static camelCaseToHyphen(name: string) {
-    return name.replace(camelCaseToHyphenRegex, '-$1$2').toLowerCase();
-  }
-
-  static mergeCamelCase(parent: string, name: string) {
-    return parent + name.substr(0, 1).toUpperCase() + name.substr(1)
-  }
-
-  static initComponentOptions(element: HTMLElement, component: any, values?: any) {
-    return ComponentOptions.initOptions(element, component.options, values);
-  }
-
-  static initOptions(element: HTMLElement, options: {
-    [name: string]: Option<any>
-  }, values?: any) {
-    if (values == null) {
-      values = {};
-    }
-    let names: string[] = _.keys(options);
-    for (let i = 0; i < names.length; i++) {
-      let name = names[i];
-      let optionDefinition = options[name];
-      let attrName = optionDefinition.attrName = optionDefinition.attrName || ComponentOptions.attrNameFromName(name, optionDefinition);
-      let value: any;
-      let loadFromAttribute = optionDefinition.load;
-      if (values[name] != undefined) {
-        value = values[name];
-      } else if (loadFromAttribute != null) {
-        value = loadFromAttribute(element, name, optionDefinition);
-      }
-      if (value == null && values[name] == undefined) {
-        if (optionDefinition.defaultValue != null) {
-          if (optionDefinition.type == Type.LIST) {
-            value = _.extend([], optionDefinition.defaultValue);
-          } else if (optionDefinition.type == Type.OBJECT) {
-            value = _.extend({}, optionDefinition.defaultValue);
-          } else {
-            value = optionDefinition.defaultValue;
-          }
-        } else if (optionDefinition.defaultFunction != null) {
-          value = optionDefinition.defaultFunction(element);
-        }
-      }
-      if (value != null) {
-        if (optionDefinition.type == Type.OBJECT && values[name] != null) {
-          values[name] = _.extend(values[name], value);
-        } else {
-          values[name] = value;
-        }
-      }
-    }
-    for (let i = 0; i < names.length; i++) {
-      let name = names[i];
-      let optionDefinition = options[name];
-      if (optionDefinition.postProcessing) {
-        values[name] = optionDefinition.postProcessing(values[name], values);
-      }
-    }
-    return values;
-  }
-
-  static loadStringOption(element: HTMLElement, name: string, option: Option<any>): string {
-    return element.getAttribute(ComponentOptions.attrNameFromName(name, option));
-  }
-
-  static loadFieldOption(element: HTMLElement, name: string, option: Option<any>): string {
-    let field = ComponentOptions.loadStringOption(element, name, option);
-    Assert.check(!Utils.isNonEmptyString(field) || Utils.isCoveoField(field), field + ' is not a valid field');
-    return field;
-  }
-
-  static loadFieldsOption(element: HTMLElement, name: string, option: Option<any>): string[] {
-    let fieldsAttr = ComponentOptions.loadStringOption(element, name, option);
-    if (fieldsAttr == null) {
-      return null;
-    }
-    let fields = fieldsAttr.split(fieldsSeperator);
-    _.each(fields, (field: string) => {
-      Assert.check(Utils.isCoveoField(field), field + ' is not a valid field');
-    });
-    return fields;
-  }
-
-  static loadLocalizedStringOption(element: HTMLElement, name: string, option: Option<any>): string {
-    let attributeValue = ComponentOptions.loadStringOption(element, name, option);
-    let locale: string = String['locale'] || String['defaultLocale'];
-    if (locale != null && attributeValue != null) {
-      let localeParts = locale.toLowerCase().split('-');
-      let locales = _.map(localeParts, (part, i) => localeParts.slice(0, i + 1).join('-'));
-      let localizers = attributeValue.match(localizer);
-      if (localizers != null) {
-        for (let i = 0; i < localizers.length; i++) {
-          let groups = localizer.exec(localizers[i]);
-          if (groups != null) {
-            let lang = groups[1].toLowerCase();
-            if (_.contains(locales, lang)) {
-              return groups[2].replace(/^\s+|\s+$/g, '');
-            }
-          }
-        }
-      }
-      return attributeValue != null ? attributeValue.toLocaleString() : null;
-    }
-    return attributeValue;
-  }
-
-  static loadNumberOption(element: HTMLElement, name: string, option: NumberOption): number {
-    let attributeValue = ComponentOptions.loadStringOption(element, name, option);
-    if (attributeValue == null) {
-      return null;
-    }
-    let numberValue = option.float === true ? Utils.parseFloatIfNotUndefined(attributeValue) : Utils.parseIntIfNotUndefined(attributeValue);
-    if (option.min != null && option.min > numberValue) {
-      numberValue = option.min;
-    }
-    if (option.max != null && option.max < numberValue) {
-      numberValue = option.max;
-    }
-    return numberValue;
-  }
-
-  static loadBooleanOption(element: HTMLElement, name: string, option: Option<any>): boolean {
-    return Utils.parseBooleanIfNotUndefined(ComponentOptions.loadStringOption(element, name, option));
-  }
-
-  static loadListOption(element: HTMLElement, name: string, option: ListOption): string[] {
-    let separator = option.separator || /\s*,\s*/;
-    let attributeValue = ComponentOptions.loadStringOption(element, name, option);
-    return Utils.isNonEmptyString(attributeValue) ? attributeValue.split(separator) : null;
-  }
-
-  static loadEnumOption(element: HTMLElement, name: string, option: Option<any>, _enum: any): number {
-    let enumAsString = ComponentOptions.loadStringOption(element, name, option);
-    return enumAsString != null ? _enum[enumAsString] : null;
-  }
-
-  static loadSelectorOption(element: HTMLElement, name: string, option: Option<any>): HTMLElement {
-    let attributeValue = ComponentOptions.loadStringOption(element, name, option)
-    return Utils.isNonEmptyString(attributeValue) ? <HTMLElement>document.querySelector(attributeValue) : null;
-  }
-
-  static loadChildHtmlElementOption(element: HTMLElement, name: string, option: ChildHtmlElementOption): HTMLElement {
-    let htmlElement: HTMLElement;
-    // Attribute: selector
-    let selectorAttr = option.selectorAttr || ComponentOptions.attrNameFromName(name, option) + '-selector';
-    let selector = element.getAttribute(selectorAttr);
-    if (selector != null) {
-      htmlElement = <HTMLElement>document.body.querySelector(selector);
-    }
-    // Child
-    if (htmlElement == null) {
-      let childSelector = option.childSelector;
-      if (childSelector == null) {
-        childSelector = '.' + name;
-      }
-      htmlElement = ComponentOptions.loadChildHtmlElementFromSelector(element, childSelector);
-    }
-    return htmlElement;
-  }
-
-  static loadChildHtmlElementFromSelector(element: HTMLElement, selector: string): HTMLElement {
-    Assert.isNonEmptyString(selector);
-    if ($$(element).is(selector)) {
-      return element;
-    }
-    return <HTMLElement>$$(element).find(selector);
-  }
-
-  static loadChildrenHtmlElementFromSelector(element: HTMLElement, selector: string): HTMLElement[] {
-    Assert.isNonEmptyString(selector);
-    return $$(element).findAll(selector);
-  }
-
-  static loadTemplateOption(element: HTMLElement, name: string, option: TemplateOption): Template {
-    if (option.lazy) {
-      return new LazyTemplate(element, name, option);
-    }
-
-    let template: Template;
-
-    // Attribute: template selector
-    let selectorAttr = option.selectorAttr || ComponentOptions.attrNameFromName(name, option) + '-selector';
-    let selector = element.getAttribute(selectorAttr);
-    if (selector != null) {
-      let templateElement = <HTMLElement>document.querySelector(selector);
-      if (templateElement != null) {
-        template = ComponentOptions.createResultTemplateFromElement(templateElement);
-      }
-    }
-    // Attribute: template id
-    if (template == null) {
-      let idAttr = option.idAttr || ComponentOptions.attrNameFromName(name, option) + '-id';
-      let id = element.getAttribute(idAttr);
-      if (id != null) {
-        template = ComponentOptions.loadResultTemplateFromId(id);
-      }
-    }
-    // Child
-    if (template == null) {
-      let childSelector = option.childSelector;
-      if (childSelector == null) {
-        childSelector = '.' + name.replace(/([A-Z])/g, '-$1').toLowerCase();
-      }
-      template = ComponentOptions.loadChildrenResultTemplateFromSelector(element, childSelector);
-    }
-    return template;
-  }
-
-  static loadResultTemplateFromId(templateId: string): Template {
-    return Utils.isNonEmptyString(templateId) ? TemplateCache.getTemplate(templateId) : null;
-  }
-
-  static loadChildrenResultTemplateFromSelector(element: HTMLElement, selector: string): Template {
-    let foundElements = ComponentOptions.loadChildrenHtmlElementFromSelector(element, selector);
-    if (foundElements.length > 0) {
-      return new TemplateList(_.compact(_.map(foundElements, (element) => ComponentOptions.createResultTemplateFromElement(element))));
-    }
-    return null;
-  }
-
-  static findParentScrolling(element: HTMLElement): HTMLElement {
-    while (<Node>element != document && element != null) {
-      if (ComponentOptions.isElementScrollable(element)) {
-        if (element.tagName == 'body') {
-          return element;
-        }
-        return <any>window;
-      }
-      element = element.parentElement;
-    }
-    return <any>window;
-  }
-
-  static isElementScrollable(element: HTMLElement) {
-<<<<<<< HEAD
-    return $(element).css('overflow-y') == 'scroll';
-=======
-    return $$(element).css('overflow-y') == 'scroll';
->>>>>>> 9e76ea3a
-  }
-
-  static createResultTemplateFromElement(element: HTMLElement): Template {
-    Assert.exists(element);
-    let type = element.getAttribute('type');
-    let mimeTypes = 'You must specify the type of template. Valid values are :' +
-      ' ' + UnderscoreTemplate.mimeTypes.toString() +
-      ' ' + HtmlTemplate.mimeTypes.toString()
-    Assert.check(Utils.isNonEmptyString(type), mimeTypes);
-
-    if (_.indexOf(UnderscoreTemplate.mimeTypes, type) != -1) {
-      return UnderscoreTemplate.create(element);
-    } else if (_.indexOf(HtmlTemplate.mimeTypes, type) != -1) {
-      return new HtmlTemplate(element);
-    } else {
-      Assert.fail('Cannot guess template type from attribute: ' + type + '. Valid values are ' + mimeTypes);
-      return undefined;
-    }
-  }
-}
+import {IFieldDescription} from '../../rest/FieldDescription';
+import {IComponentDefinition} from './Component';
+import {Assert} from '../../misc/Assert';
+import {Template} from '../Templates/Template';
+import {$$} from '../../utils/Dom';
+import {LazyTemplate} from '../Templates/LazyTemplate';
+import {TemplateCache} from '../Templates/TemplateCache';
+import {TemplateList} from '../Templates/TemplateList';
+import {UnderscoreTemplate} from '../Templates/UnderscoreTemplate';
+import {HtmlTemplate} from '../Templates/HtmlTemplate';
+import {Utils} from '../../utils/Utils';
+import _ = require('underscore');
+
+export interface LoadOption<T> {
+  (element: HTMLElement, name: string, option: Option<T>): T
+}
+
+export interface PostProcessing<T> {
+  (value: T, options: any): T
+}
+
+export interface Option<T> extends OptionArgs<T> {
+  type?: Type;
+  load?: LoadOption<T>;
+}
+
+export interface OptionArgs<T> {
+  defaultValue?: T;
+  defaultFunction?: (element: HTMLElement) => T;
+  required?: boolean;
+  postProcessing?: PostProcessing<T>;
+  attrName?: string;
+  section?: string;
+  depend?: string;
+  priority?: number;
+}
+
+export interface NumberOption extends Option<number>, NumberOptionArgs {
+}
+export interface NumberOptionArgs extends OptionArgs<number> {
+  min?: number;
+  max?: number;
+  float?: boolean;
+}
+
+export interface ListOption extends Option<string[]>, ListOptionArgs {
+}
+export interface ListOptionArgs extends OptionArgs<string[]> {
+  separator?: RegExp;
+  values?: any;
+}
+
+export interface ChildHtmlElementOption extends Option<HTMLElement>, ChildHtmlElementOptionArgs {
+}
+export interface ChildHtmlElementOptionArgs extends OptionArgs<HTMLElement> {
+  selectorAttr?: string;
+  childSelector?: string;
+}
+
+export interface TemplateOption extends Option<Template>, TemplateOptionArgs {
+}
+export interface TemplateOptionArgs extends OptionArgs<Template> {
+  selectorAttr?: string;
+  childSelector?: string;
+  idAttr?: string;
+  // CAREFULL WITH LAZY: This disable the option to use init option for this option
+  lazy?: boolean;
+}
+
+export interface FieldOption extends Option<string>, FieldOptionArgs {
+}
+export interface FieldOptionArgs extends OptionArgs<string> {
+  groupByField?: boolean;
+  includeInResults?: boolean;
+  sortByField?: boolean;
+  splitGroupByField?: boolean;
+  match?: (field: IFieldDescription) => boolean;
+}
+
+export interface FieldsOption extends Option<string[]>, FieldsOptionArgs {
+}
+export interface FieldsOptionArgs extends OptionArgs<string[]> {
+  groupByField?: boolean;
+  includeInResults?: boolean;
+  sortByField?: boolean;
+  splitGroupByField?: boolean;
+  match?: (field: IFieldDescription) => boolean;
+}
+
+export interface ObjectOption extends Option<{ [key: string]: any }>, ObjectOptionArgs {
+}
+export interface ObjectOptionArgs extends OptionArgs<{ [key: string]: any }> {
+  subOptions: { [key: string]: Option<any> };
+}
+
+export enum Type {
+  BOOLEAN,
+  NUMBER,
+  STRING,
+  LOCALIZED_STRING,
+  LIST,
+  SELECTOR,
+  CHILD_HTML_ELEMENT,
+  TEMPLATE,
+  FIELD,
+  FIELDS,
+  ICON,
+  OBJECT,
+  QUERY,
+  HELPER,
+  LONG_STRING,
+  JSON,
+  JAVASCRIPT,
+  NONE
+}
+
+const camelCaseToHyphenRegex = /([A-Z])|\W+(\w)/g;
+const fieldsSeperator = /\s*,\s*/;
+const localizer = /([a-zA-Z\-]+)\s*:\s*(([^,]|,\s*(?!([a-zA-Z\-]+)\s*:))+)/g;
+
+export class ComponentOptions {
+  static buildBooleanOption(optionArgs?: OptionArgs<boolean>): boolean {
+    return ComponentOptions.buildOption<boolean>(Type.BOOLEAN, ComponentOptions.loadBooleanOption, optionArgs);
+  }
+
+  static buildNumberOption(optionArgs?: NumberOptionArgs): number {
+    return ComponentOptions.buildOption<number>(Type.NUMBER, ComponentOptions.loadNumberOption, optionArgs);
+  }
+
+  static buildStringOption(optionArgs?: OptionArgs<string>): string {
+    return ComponentOptions.buildOption<string>(Type.STRING, ComponentOptions.loadStringOption, optionArgs);
+  }
+
+  static buildIconOption(optionArgs?: OptionArgs<string>): string {
+    return ComponentOptions.buildOption<string>(Type.ICON, ComponentOptions.loadStringOption, optionArgs);
+  }
+
+  static buildHelperOption(optionArgs?: OptionArgs<string>): string {
+    return ComponentOptions.buildOption<string>(Type.HELPER, ComponentOptions.loadStringOption, optionArgs);
+  }
+
+  static buildJsonOption(optionArgs?: OptionArgs<string>): string {
+    return ComponentOptions.buildOption<string>(Type.JSON, ComponentOptions.loadStringOption, optionArgs);
+  }
+
+  static buildLocalizedStringOption(optionArgs?: OptionArgs<string>): string {
+    return ComponentOptions.buildOption<string>(Type.LOCALIZED_STRING, ComponentOptions.loadLocalizedStringOption, optionArgs);
+  }
+
+  static buildFieldOption(optionArgs?: FieldOptionArgs): string {
+    return ComponentOptions.buildOption<string>(Type.FIELD, ComponentOptions.loadFieldOption, optionArgs);
+  }
+
+  static buildFieldsOption(optionArgs?: FieldsOptionArgs): string[] {
+    return ComponentOptions.buildOption<string[]>(Type.FIELDS, ComponentOptions.loadFieldsOption, optionArgs);
+  }
+
+  static buildListOption(optionArgs?: ListOptionArgs): string[] {
+    return ComponentOptions.buildOption<string[]>(Type.LIST, ComponentOptions.loadListOption, optionArgs);
+  }
+
+  static buildSelectorOption(optionArgs?: OptionArgs<HTMLElement>): HTMLElement {
+    return ComponentOptions.buildOption<HTMLElement>(Type.SELECTOR, ComponentOptions.loadSelectorOption, optionArgs);
+  }
+
+  static buildChildHtmlElementOption(optionArgs?: ChildHtmlElementOptionArgs): HTMLElement {
+    return ComponentOptions.buildOption<HTMLElement>(Type.CHILD_HTML_ELEMENT, ComponentOptions.loadChildHtmlElementOption, optionArgs);
+  }
+
+  static buildTemplateOption(optionArgs?: TemplateOptionArgs): Template {
+    return ComponentOptions.buildOption<Template>(Type.TEMPLATE, ComponentOptions.loadTemplateOption, optionArgs);
+  }
+
+  static buildCustomOption<T>(converter: (value: string) => T, optionArgs?: OptionArgs<T>): T {
+    let loadOption: LoadOption<T> = (element: HTMLElement, name: string, option: Option<T>) => {
+      let stringvalue = ComponentOptions.loadStringOption(element, name, option);
+      return converter(stringvalue);
+    }
+    return ComponentOptions.buildOption<T>(Type.STRING, loadOption, optionArgs);
+  }
+
+  static buildCustomListOption<T>(converter: (value: string[]) => T, optionArgs?: ListOptionArgs): T {
+    let loadOption: LoadOption<T> = (element: HTMLElement, name: string, option: any) => {
+      let stringvalue = ComponentOptions.loadListOption(element, name, option);
+      return converter(stringvalue);
+    }
+    return ComponentOptions.buildOption<any>(Type.LIST, loadOption, optionArgs);
+  }
+
+  static buildObjectOption(optionArgs?: ObjectOptionArgs): any {
+    let loadOption: LoadOption<{
+      [key: string]: any
+    }> = (element: HTMLElement, name: string, option: Option<any>) => {
+      let keys = _.keys(optionArgs.subOptions);
+      let scopedOptions: {
+        [name: string]: Option<any>
+      } = {};
+      let scopedValues: {
+        [name: string]: any
+      } = {};
+      for (let i = 0; i < keys.length; i++) {
+        let key = keys[i];
+        let scopedkey = ComponentOptions.mergeCamelCase(name, key);
+        scopedOptions[scopedkey] = optionArgs.subOptions[key];
+      }
+      ComponentOptions.initOptions(element, scopedOptions, scopedValues);
+      let resultValues: {
+        [name: string]: any
+      } = {};
+      let resultFound = false;
+      for (let i = 0; i < keys.length; i++) {
+        let key = keys[i];
+        let scopedkey = ComponentOptions.mergeCamelCase(name, key);
+        if (scopedValues[scopedkey] != null) {
+          resultValues[key] = scopedValues[scopedkey];
+          resultFound = true;
+        }
+      }
+      return resultFound ? resultValues : null;
+    }
+    return ComponentOptions.buildOption<{
+      [key: string]: any
+    }>(Type.OBJECT, loadOption, optionArgs);
+  }
+
+  static buildOption<T>(type: Type, load: LoadOption<T>, optionArg: OptionArgs<T> = {}): T {
+    let option: Option<T> = <any>optionArg;
+    option.type = type;
+    option.load = load;
+    return <any>option;
+  }
+
+  static attrNameFromName(name: string, optionArgs?: OptionArgs<any>) {
+    if (optionArgs && optionArgs.attrName) {
+      return optionArgs.attrName;
+    }
+    return 'data-' + ComponentOptions.camelCaseToHyphen(name);
+  }
+
+  static camelCaseToHyphen(name: string) {
+    return name.replace(camelCaseToHyphenRegex, '-$1$2').toLowerCase();
+  }
+
+  static mergeCamelCase(parent: string, name: string) {
+    return parent + name.substr(0, 1).toUpperCase() + name.substr(1)
+  }
+
+  static initComponentOptions(element: HTMLElement, component: any, values?: any) {
+    return ComponentOptions.initOptions(element, component.options, values);
+  }
+
+  static initOptions(element: HTMLElement, options: {
+    [name: string]: Option<any>
+  }, values?: any) {
+    if (values == null) {
+      values = {};
+    }
+    let names: string[] = _.keys(options);
+    for (let i = 0; i < names.length; i++) {
+      let name = names[i];
+      let optionDefinition = options[name];
+      let attrName = optionDefinition.attrName = optionDefinition.attrName || ComponentOptions.attrNameFromName(name, optionDefinition);
+      let value: any;
+      let loadFromAttribute = optionDefinition.load;
+      if (values[name] != undefined) {
+        value = values[name];
+      } else if (loadFromAttribute != null) {
+        value = loadFromAttribute(element, name, optionDefinition);
+      }
+      if (value == null && values[name] == undefined) {
+        if (optionDefinition.defaultValue != null) {
+          if (optionDefinition.type == Type.LIST) {
+            value = _.extend([], optionDefinition.defaultValue);
+          } else if (optionDefinition.type == Type.OBJECT) {
+            value = _.extend({}, optionDefinition.defaultValue);
+          } else {
+            value = optionDefinition.defaultValue;
+          }
+        } else if (optionDefinition.defaultFunction != null) {
+          value = optionDefinition.defaultFunction(element);
+        }
+      }
+      if (value != null) {
+        if (optionDefinition.type == Type.OBJECT && values[name] != null) {
+          values[name] = _.extend(values[name], value);
+        } else {
+          values[name] = value;
+        }
+      }
+    }
+    for (let i = 0; i < names.length; i++) {
+      let name = names[i];
+      let optionDefinition = options[name];
+      if (optionDefinition.postProcessing) {
+        values[name] = optionDefinition.postProcessing(values[name], values);
+      }
+    }
+    return values;
+  }
+
+  static loadStringOption(element: HTMLElement, name: string, option: Option<any>): string {
+    return element.getAttribute(ComponentOptions.attrNameFromName(name, option));
+  }
+
+  static loadFieldOption(element: HTMLElement, name: string, option: Option<any>): string {
+    let field = ComponentOptions.loadStringOption(element, name, option);
+    Assert.check(!Utils.isNonEmptyString(field) || Utils.isCoveoField(field), field + ' is not a valid field');
+    return field;
+  }
+
+  static loadFieldsOption(element: HTMLElement, name: string, option: Option<any>): string[] {
+    let fieldsAttr = ComponentOptions.loadStringOption(element, name, option);
+    if (fieldsAttr == null) {
+      return null;
+    }
+    let fields = fieldsAttr.split(fieldsSeperator);
+    _.each(fields, (field: string) => {
+      Assert.check(Utils.isCoveoField(field), field + ' is not a valid field');
+    });
+    return fields;
+  }
+
+  static loadLocalizedStringOption(element: HTMLElement, name: string, option: Option<any>): string {
+    let attributeValue = ComponentOptions.loadStringOption(element, name, option);
+    let locale: string = String['locale'] || String['defaultLocale'];
+    if (locale != null && attributeValue != null) {
+      let localeParts = locale.toLowerCase().split('-');
+      let locales = _.map(localeParts, (part, i) => localeParts.slice(0, i + 1).join('-'));
+      let localizers = attributeValue.match(localizer);
+      if (localizers != null) {
+        for (let i = 0; i < localizers.length; i++) {
+          let groups = localizer.exec(localizers[i]);
+          if (groups != null) {
+            let lang = groups[1].toLowerCase();
+            if (_.contains(locales, lang)) {
+              return groups[2].replace(/^\s+|\s+$/g, '');
+            }
+          }
+        }
+      }
+      return attributeValue != null ? attributeValue.toLocaleString() : null;
+    }
+    return attributeValue;
+  }
+
+  static loadNumberOption(element: HTMLElement, name: string, option: NumberOption): number {
+    let attributeValue = ComponentOptions.loadStringOption(element, name, option);
+    if (attributeValue == null) {
+      return null;
+    }
+    let numberValue = option.float === true ? Utils.parseFloatIfNotUndefined(attributeValue) : Utils.parseIntIfNotUndefined(attributeValue);
+    if (option.min != null && option.min > numberValue) {
+      numberValue = option.min;
+    }
+    if (option.max != null && option.max < numberValue) {
+      numberValue = option.max;
+    }
+    return numberValue;
+  }
+
+  static loadBooleanOption(element: HTMLElement, name: string, option: Option<any>): boolean {
+    return Utils.parseBooleanIfNotUndefined(ComponentOptions.loadStringOption(element, name, option));
+  }
+
+  static loadListOption(element: HTMLElement, name: string, option: ListOption): string[] {
+    let separator = option.separator || /\s*,\s*/;
+    let attributeValue = ComponentOptions.loadStringOption(element, name, option);
+    return Utils.isNonEmptyString(attributeValue) ? attributeValue.split(separator) : null;
+  }
+
+  static loadEnumOption(element: HTMLElement, name: string, option: Option<any>, _enum: any): number {
+    let enumAsString = ComponentOptions.loadStringOption(element, name, option);
+    return enumAsString != null ? _enum[enumAsString] : null;
+  }
+
+  static loadSelectorOption(element: HTMLElement, name: string, option: Option<any>): HTMLElement {
+    let attributeValue = ComponentOptions.loadStringOption(element, name, option)
+    return Utils.isNonEmptyString(attributeValue) ? <HTMLElement>document.querySelector(attributeValue) : null;
+  }
+
+  static loadChildHtmlElementOption(element: HTMLElement, name: string, option: ChildHtmlElementOption): HTMLElement {
+    let htmlElement: HTMLElement;
+    // Attribute: selector
+    let selectorAttr = option.selectorAttr || ComponentOptions.attrNameFromName(name, option) + '-selector';
+    let selector = element.getAttribute(selectorAttr);
+    if (selector != null) {
+      htmlElement = <HTMLElement>document.body.querySelector(selector);
+    }
+    // Child
+    if (htmlElement == null) {
+      let childSelector = option.childSelector;
+      if (childSelector == null) {
+        childSelector = '.' + name;
+      }
+      htmlElement = ComponentOptions.loadChildHtmlElementFromSelector(element, childSelector);
+    }
+    return htmlElement;
+  }
+
+  static loadChildHtmlElementFromSelector(element: HTMLElement, selector: string): HTMLElement {
+    Assert.isNonEmptyString(selector);
+    if ($$(element).is(selector)) {
+      return element;
+    }
+    return <HTMLElement>$$(element).find(selector);
+  }
+
+  static loadChildrenHtmlElementFromSelector(element: HTMLElement, selector: string): HTMLElement[] {
+    Assert.isNonEmptyString(selector);
+    return $$(element).findAll(selector);
+  }
+
+  static loadTemplateOption(element: HTMLElement, name: string, option: TemplateOption): Template {
+    if (option.lazy) {
+      return new LazyTemplate(element, name, option);
+    }
+
+    let template: Template;
+
+    // Attribute: template selector
+    let selectorAttr = option.selectorAttr || ComponentOptions.attrNameFromName(name, option) + '-selector';
+    let selector = element.getAttribute(selectorAttr);
+    if (selector != null) {
+      let templateElement = <HTMLElement>document.querySelector(selector);
+      if (templateElement != null) {
+        template = ComponentOptions.createResultTemplateFromElement(templateElement);
+      }
+    }
+    // Attribute: template id
+    if (template == null) {
+      let idAttr = option.idAttr || ComponentOptions.attrNameFromName(name, option) + '-id';
+      let id = element.getAttribute(idAttr);
+      if (id != null) {
+        template = ComponentOptions.loadResultTemplateFromId(id);
+      }
+    }
+    // Child
+    if (template == null) {
+      let childSelector = option.childSelector;
+      if (childSelector == null) {
+        childSelector = '.' + name.replace(/([A-Z])/g, '-$1').toLowerCase();
+      }
+      template = ComponentOptions.loadChildrenResultTemplateFromSelector(element, childSelector);
+    }
+    return template;
+  }
+
+  static loadResultTemplateFromId(templateId: string): Template {
+    return Utils.isNonEmptyString(templateId) ? TemplateCache.getTemplate(templateId) : null;
+  }
+
+  static loadChildrenResultTemplateFromSelector(element: HTMLElement, selector: string): Template {
+    let foundElements = ComponentOptions.loadChildrenHtmlElementFromSelector(element, selector);
+    if (foundElements.length > 0) {
+      return new TemplateList(_.compact(_.map(foundElements, (element) => ComponentOptions.createResultTemplateFromElement(element))));
+    }
+    return null;
+  }
+
+  static findParentScrolling(element: HTMLElement): HTMLElement {
+    while (<Node>element != document && element != null) {
+      if (ComponentOptions.isElementScrollable(element)) {
+        if (element.tagName == 'body') {
+          return element;
+        }
+        return <any>window;
+      }
+      element = element.parentElement;
+    }
+    return <any>window;
+  }
+
+  static isElementScrollable(element: HTMLElement) {
+    return $$(element).css('overflow-y') == 'scroll';
+  }
+
+  static createResultTemplateFromElement(element: HTMLElement): Template {
+    Assert.exists(element);
+    let type = element.getAttribute('type');
+    let mimeTypes = 'You must specify the type of template. Valid values are :' +
+      ' ' + UnderscoreTemplate.mimeTypes.toString() +
+      ' ' + HtmlTemplate.mimeTypes.toString()
+    Assert.check(Utils.isNonEmptyString(type), mimeTypes);
+
+    if (_.indexOf(UnderscoreTemplate.mimeTypes, type) != -1) {
+      return UnderscoreTemplate.create(element);
+    } else if (_.indexOf(HtmlTemplate.mimeTypes, type) != -1) {
+      return new HtmlTemplate(element);
+    } else {
+      Assert.fail('Cannot guess template type from attribute: ' + type + '. Valid values are ' + mimeTypes);
+      return undefined;
+    }
+  }
+}