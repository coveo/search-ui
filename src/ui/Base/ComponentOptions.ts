import { contains, each, isArray, keys, map } from 'underscore';
import { Assert } from '../../misc/Assert';
import { Logger } from '../../misc/Logger';
import { IStringMap } from '../../rest/GenericParam';
import { $$, Dom } from '../../utils/Dom';
import { SVGIcons } from '../../utils/SVGIcons';
import { Utils } from '../../utils/Utils';
import { Template } from '../Templates/Template';
import { ComponentOptionLoader } from './ComponentOptionsLoader';
import { ComponentOptionsMerger } from './ComponentOptionsMerger';
import { ComponentOptionsPostProcessor } from './ComponentOptionsPostProcessor';
import { ComponentOptionsValidator } from './ComponentOptionsValidator';
import {
  ComponentOptionsType,
  IComponentJsonObjectOption,
  IComponentLocalizedStringOptionArgs,
  IComponentOptions,
  IComponentOptionsChildHtmlElementOption,
  IComponentOptionsChildHtmlElementOptionArgs,
  IComponentOptionsCustomListOptionArgs,
  IComponentOptionsFieldOptionArgs,
  IComponentOptionsFieldsOptionArgs,
  IComponentOptionsListOption,
  IComponentOptionsListOptionArgs,
  IComponentOptionsLoadOption,
  IComponentOptionsNumberOption,
  IComponentOptionsNumberOptionArgs,
  IComponentOptionsObjectOptionArgs,
  IComponentOptionsOption,
  IFieldConditionOption,
  IFieldOption,
  IQueryExpression
} from './IComponentOptions';
import { IComponentOptionsTemplateOptionArgs, TemplateComponentOptions } from './TemplateComponentOptions';

const camelCaseToHyphenRegex = /([A-Z])|\W+(\w)/g;
const fieldsSeperator = /\s*,\s*/;
const localizer = /([a-zA-Z\-]+)\s*:\s*(([^,]|,\s*(?!([a-zA-Z\-]+)\s*:))+)/g;

/**
 * The `ComponentOptions` static class contains methods allowing the Coveo JavaScript Search Framework to initialize
 * component options.
 *
 * Typically, each [`Component`]{@link Component} that exposes a set of options contains a static `options` property.
 *
 * This property "builds" each option using the `ComponentOptions` method corresponding to its type (e.g.,
 * [`buildBooleanOption`]{@link ComponentOptions.buildBooleanOption},
 * [`buildFieldOption`]{@link ComponentOptions.buildFieldOption},
 * [`buildStringOption`]{@link ComponentOptions.buildStringOption}, etc.)
 */
export class ComponentOptions {
  static buildTemplateOption(optionArgs?: IComponentOptionsTemplateOptionArgs): Template {
    return TemplateComponentOptions.buildTemplateOption(optionArgs);
  }

  /**
   * Builds a boolean option.
   *
   * **Markup Examples:**
   *
   * > `data-foo="true"`
   *
   * > `data-foo="false"`
   *
   * @param optionArgs The arguments to apply when building the option.
   * @returns {boolean} The resulting option value.
   */
  static buildBooleanOption(optionArgs?: IComponentOptions<boolean>): boolean {
    return ComponentOptions.buildOption<boolean>(ComponentOptionsType.BOOLEAN, ComponentOptions.loadBooleanOption, optionArgs);
  }

  /**
   * Builds a number option.
   *
   * A number option can be an integer or a float in the markup.
   *
   * **Note:**
   *
   * > To build a float option, you need to set the `float` property in the [`IComponentOptionsNumberOptionArgs`]{@link IComponentOptionsNumberOptionArgs} to `true`.
   *
   * **Markup Examples:**
   *
   * > `data-foo="3"`
   *
   * > `data-foo="1.5"`
   *
   * @param optionArgs The arguments to apply when building the option.
   * @returns {number} The resulting option value.
   */
  static buildNumberOption(optionArgs?: IComponentOptionsNumberOptionArgs): number {
    return ComponentOptions.buildOption<number>(ComponentOptionsType.NUMBER, ComponentOptions.loadNumberOption, optionArgs);
  }

  /**
   * Builds a string option.
   *
   * A string option can be any arbitrary string in the markup.
   *
   * **Markup Example:**
   *
   * > `data-foo="bar"`
   *
   * @param optionArgs The arguments to apply when building the option.
   * @returns {string} The resulting option value.
   */
  static buildStringOption<T extends string>(optionArgs?: IComponentOptions<T>): T {
    return ComponentOptions.buildOption<T>(ComponentOptionsType.STRING, ComponentOptions.loadStringOption, optionArgs);
  }

  /**
   * Builds an icon option.
   *
   * This takes an SVG icon name, validates it and returns the name of the icon.
   * **Markup Examples:**
   *
   * > `data-foo="search"`
   *
   * > `data-foo="facet-expand"`
   *
   * @param optionArgs The arguments to apply when building the option.
   * @returns {string} The resulting option value.
   */
  static buildIconOption(optionArgs?: IComponentOptions<string>): string {
    return ComponentOptions.buildOption<string>(ComponentOptionsType.ICON, ComponentOptions.loadIconOption, optionArgs);
  }

  /**
   * Builds a color option.
   *
   * Normally, this simply builds a string that matches a CSS color.
   *
   * **Note:**
   *
   * > In the markup, this offers no advantage over using a plain string. This is mostly useful for the Coveo JavaScript
   * > Interface Editor.
   *
   * **Markup Examples:**
   *
   * > `data-foo="coveo-sprites-user"`
   *
   * > `data-foo="coveo-sprites-database"`
   *
   * @param optionArgs The arguments to apply when building the option.
   * @returns {string} The resulting option value.
   */
  static buildColorOption(optionArgs?: IComponentOptions<string>): string {
    return ComponentOptions.buildOption<string>(ComponentOptionsType.COLOR, ComponentOptions.loadStringOption, optionArgs);
  }

  /**
   * Builds a helper option.
   *
   * Normally, this simply builds a string that matches the name of a template helper.
   *
   * **Note:**
   *
   * > In the markup, this offers no advantage over using a plain string. This is mostly useful for the Coveo JavaScript
   * > Interface Editor.
   *
   * **Markup Examples:**
   *
   * > `data-foo="date"`
   *
   * > `data-foo="dateTime"`
   *
   * @param optionArgs The arguments to apply when building the option.
   * @returns {string} The resulting option value.
   */
  static buildHelperOption(optionArgs?: IComponentOptions<string>): string {
    return ComponentOptions.buildOption<string>(ComponentOptionsType.HELPER, ComponentOptions.loadStringOption, optionArgs);
  }

  /**
   * Tries to parse a stringified JSON option.
   *
   * If unsuccessful (because of invalid syntax), the JSON option is ignored altogether, and the console displays a warning message.
   *
   * **Markup Example:**
   *
   * > `data-foo='{"bar" : "baz"}'`
   *
   * **Note:**
   *
   * A JSON option can always be set as a property in the `init` call of the framework rather than as a `data-` property in the corresponding HTMLElement markup.
   *
   * **Initialization Example:**
   *
   * ```
   * Coveo.init(root, {
   *   Facet : {
   *     foo : {
   *       "bar" : "baz"
   *     }
   *   }
   * })
   * ```
   * @param optionArgs The arguments to apply when building the option.
   * @returns {T} The resulting option value.
   */
  static buildJsonOption<T extends IStringMap<any>>(optionArgs?: IComponentJsonObjectOption<T>): T {
    return ComponentOptions.buildOption(ComponentOptionsType.JSON, ComponentOptions.loadJsonObjectOption, optionArgs) as T;
  }

  /**
   * @deprecated Use buildJsonOption instead
   */
  static buildJsonObjectOption<T>(optionArgs?: IComponentJsonObjectOption<T>): T {
    return ComponentOptions.buildJsonOption(optionArgs);
  }

  /**
   * Builds a localized string option.
   *
   * A localized string option can be any arbitrary string.
   *
   * When parsing the value, the Coveo JavaScript Search Framework tries to load the localization for that string, if it
   * is available.
   *
   * If it is not available, it returns the non-localized value.
   *
   * This should be used for options that will be rendered directly to the end users.
   *
   * **Markup Example:**
   *
   * > `data-foo="bar"`
   *
   * @param optionArgs The arguments to apply when building the option.
   * @returns {string} The resulting option value.
   */
  static buildLocalizedStringOption(optionArgs?: IComponentLocalizedStringOptionArgs): string {
    return ComponentOptions.buildOption<string>(
      ComponentOptionsType.LOCALIZED_STRING,
      ComponentOptions.loadLocalizedStringOption,
      optionArgs
    );
  }

  /**
   * Builds a field option.
   *
   * A field option validates whether the field has a valid name. This means that the string must start with the `@`
   * character.
   *
   * **Markup Example:**
   *
   * > `data-foo="@bar"`
   *
   * @param optionArgs The arguments to apply when building the option.
   * @returns {string} The resulting option value.
   */
  static buildFieldOption(optionArgs?: IComponentOptionsFieldOptionArgs): IFieldOption {
    return ComponentOptions.buildOption<string>(ComponentOptionsType.FIELD, ComponentOptions.loadFieldOption, optionArgs);
  }

  /**
   * Builds an array of fields option.
   *
   * As with all options that expect an array, you should use commas to delimit the different values.
   *
   * **Markup Example:**
   *
   * > `data-foo="@bar,@baz"`
   *
   * @param optionArgs The arguments to apply when building the option.
   * @returns {string[]} The resulting option value.
   */
  static buildFieldsOption(optionArgs?: IComponentOptionsFieldsOptionArgs): IFieldOption[] {
    return ComponentOptions.buildOption<string[]>(ComponentOptionsType.FIELDS, ComponentOptions.loadFieldsOption, optionArgs);
  }

  /**
   * Builds a query expression option.
   *
<<<<<<< HEAD
   * The query expression option should follow the [Coveo Cloud Query Syntax Reference](https://docs.coveo.com/en/1552/).
=======
   * The query expression option should follow the [Coveo Cloud Query Syntax Reference](https://www.coveo.com/go?dest=cloudhelp&lcid=9&context=357).
>>>>>>> f55e5a8e
   *
   * **Markup Example:**
   *
   * > `data-foo="@bar==baz"`
   *
   * @param optionArgs The arguments to apply when building the option.
   * @returns {IQueryExpression} The resulting option value.
   */
  static buildQueryExpressionOption(optionArgs?: IComponentOptions<string>): IQueryExpression {
    return ComponentOptions.buildOption<string>(ComponentOptionsType.QUERY_EXPRESSION, ComponentOptions.loadStringOption, optionArgs);
  }

  /**
   * Builds an array of strings option.
   *
   * As with all options that expect an array, you should use commas to delimit the different values.
   *
   * **Markup Example:**
   *
   * > `data-foo="bar,baz"`
   *
   * @param optionArgs The arguments to apply when building the option.
   * @returns {string[]} The resulting option value.
   */
  static buildListOption<T>(optionArgs?: IComponentOptionsListOptionArgs): T[] | string[] {
    return ComponentOptions.buildOption<string[]>(ComponentOptionsType.LIST, ComponentOptions.loadListOption, optionArgs);
  }

  /**
   * Builds an option that allow to select an HTMLElement.
   *
   * The option accepts a CSS selector matching the required HTMLElement. This selector can either be a class, or an ID
   * selector.
   *
   * **Markup Examples:**
   *
   * > `data-foo-selector=".bar"`
   *
   * > `data-foo-selector="#bar"`
   *
   * @param optionArgs The arguments to apply when building the option.
   * @returns {HTMLElement} The resulting option value.
   */
  static buildSelectorOption(optionArgs?: IComponentOptions<HTMLElement>): HTMLElement {
    return ComponentOptions.buildOption<HTMLElement>(ComponentOptionsType.SELECTOR, ComponentOptions.loadSelectorOption, optionArgs);
  }

  static buildChildHtmlElementOption(optionArgs?: IComponentOptionsChildHtmlElementOptionArgs): HTMLElement {
    return ComponentOptions.buildOption<HTMLElement>(
      ComponentOptionsType.CHILD_HTML_ELEMENT,
      ComponentOptions.loadChildHtmlElementOption,
      optionArgs
    );
  }

  static buildCustomOption<T>(converter: (value: string) => T, optionArgs?: IComponentOptions<T>): T {
    const loadOption: IComponentOptionsLoadOption<T> = (element: HTMLElement, name: string, option: IComponentOptionsOption<T>) => {
      const stringvalue = ComponentOptions.loadStringOption(element, name, option);
      if (!Utils.isNullOrEmptyString(stringvalue)) {
        return converter(stringvalue);
      }
    };
    return ComponentOptions.buildOption<T>(ComponentOptionsType.STRING, loadOption, optionArgs);
  }

  static buildCustomListOption<T>(converter: (value: string[]) => T, optionArgs?: IComponentOptionsCustomListOptionArgs<T>): T {
    const loadOption: IComponentOptionsLoadOption<T> = (element: HTMLElement, name: string, option: any) => {
      const stringvalue = ComponentOptions.loadListOption(element, name, option);
      return converter(stringvalue);
    };
    return ComponentOptions.buildOption<any>(ComponentOptionsType.LIST, loadOption, optionArgs);
  }

  static buildObjectOption(optionArgs?: IComponentOptionsObjectOptionArgs): any {
    const loadOption: IComponentOptionsLoadOption<{
      [key: string]: any;
    }> = (element: HTMLElement, name: string, option: IComponentOptionsOption<any>) => {
      const extractedKeys = keys(optionArgs.subOptions);
      const scopedOptions: {
        [name: string]: IComponentOptionsOption<any>;
      } = {};
      const scopedValues: {
        [name: string]: any;
      } = {};
      for (let i = 0; i < extractedKeys.length; i++) {
        const key = extractedKeys[i];
        const scopedkey = ComponentOptions.mergeCamelCase(name, key);
        scopedOptions[scopedkey] = optionArgs.subOptions[key];
      }
      ComponentOptions.initOptions(element, scopedOptions, scopedValues, '');
      const resultValues: {
        [name: string]: any;
      } = {};
      let resultFound = false;
      for (let i = 0; i < extractedKeys.length; i++) {
        const key = extractedKeys[i];
        const scopedkey = ComponentOptions.mergeCamelCase(name, key);
        if (scopedValues[scopedkey] != null) {
          resultValues[key] = scopedValues[scopedkey];
          resultFound = true;
        }
      }
      return resultFound ? resultValues : null;
    };
    return ComponentOptions.buildOption<{
      [key: string]: any;
    }>(ComponentOptionsType.OBJECT, loadOption, optionArgs);
  }

  /**
   * Builds a field condition option.
   *
   * A field condition option defines a field-based condition that must be dynamically evaluated against,
   * and satisfied by a query result item in order to initialize a result template component.
   *
   * **Markup Example:**
   *
   * ```html
   * data-condition-field-author="Alice Smith, Bob Jones"
   * data-condition-field-not-filetype="pdf"`
   * ```
   *
   * @returns {string} The resulting option value.
   */
  static buildFieldConditionOption(): IFieldConditionOption[] {
    return ComponentOptions.buildOption<IFieldConditionOption[]>(ComponentOptionsType.FIELD, ComponentOptions.loadFieldConditionOption);
  }

  static buildOption<T>(type: ComponentOptionsType, load: IComponentOptionsLoadOption<T>, optionArg: IComponentOptions<T> = {}): T {
    const option: IComponentOptionsOption<T> = <any>optionArg;
    option.type = type;
    option.load = load;
    return <any>option;
  }

  static attrNameFromName(name: string, optionArgs?: IComponentOptions<any>) {
    if (optionArgs && optionArgs.attrName) {
      return optionArgs.attrName;
    }
    if (name) {
      return 'data-' + ComponentOptions.camelCaseToHyphen(name);
    }
    return name;
  }

  static camelCaseToHyphen(name: string) {
    return name.replace(camelCaseToHyphenRegex, '-$1$2').toLowerCase();
  }

  static mergeCamelCase(parent: string, name: string) {
    return parent + name.substr(0, 1).toUpperCase() + name.substr(1);
  }

  /**
   * Loads and parses the options of the current element.
   *
   * Each component calls this method in its constructor.
   *
   * @param element The element whose markup options the method should load and parse.
   * @param component The class of the component whose options the method should load and parse (e.g., `Searchbox`,
   * `Facet`, etc.)
   * @param values The additional options which the method should merge with the specified markup option values.
   */
  static initComponentOptions(element: HTMLElement, component: any, values?: any) {
    return ComponentOptions.initOptions(element, component.options, values, component.ID);
  }

  static initOptions(
    element: HTMLElement,
    options: {
      [name: string]: IComponentOptionsOption<any>;
    },
    values: any = {},
    componentID: string
  ) {
    if (Utils.isNullOrUndefined(values)) {
      values = {};
    }

    each(options, (optionDefinition, name) => {
      const value = new ComponentOptionLoader(element, values, name, optionDefinition).load();
      new ComponentOptionsMerger(optionDefinition, { value, name }, values).merge();
      new ComponentOptionsValidator(optionDefinition, { componentID, name, value }, values).validate();
    });

    new ComponentOptionsPostProcessor(options, values, componentID).postProcess();
    return values;
  }

  static tryLoadFromAttribute(element: HTMLElement, name: string, optionDefinition: IComponentOptionsOption<any>) {
    const loadFromAttribute = optionDefinition.load;
    if (!loadFromAttribute) {
      return null;
    }

    return loadFromAttribute(element, name, optionDefinition);
  }

  static loadStringOption<T extends string>(element: HTMLElement, name: string, option: IComponentOptions<any>): T {
    return element.getAttribute(ComponentOptions.attrNameFromName(name, option)) || ComponentOptions.getAttributeFromAlias(element, option);
  }

  static loadIconOption(element: HTMLElement, name: string, option: IComponentOptions<any>): string {
    let svgIconName = ComponentOptions.loadStringOption(element, name, option);
    if (svgIconName == null) {
      return null;
    }

    // Old card templates icons used these values as the icon option. These names have changed since we moved to SVG.
    // This avoids breaking old default templates that people may still have after moving to 2.0.
    svgIconName = svgIconName.replace('coveo-sprites-replies', 'replies');
    svgIconName = svgIconName.replace('coveo-sprites-main-search-active', 'search');

    if (Utils.isNullOrUndefined(SVGIcons.icons[svgIconName])) {
      new Logger(element).warn(`Icon with name ${svgIconName} not found.`);
      return null;
    }

    svgIconName = Utils.toCamelCase(svgIconName);
    return svgIconName;
  }

  static loadFieldOption(element: HTMLElement, name: string, option: IComponentOptionsOption<any>): string {
    const field = ComponentOptions.loadStringOption(element, name, option);
    Assert.check(!Utils.isNonEmptyString(field) || Utils.isCoveoField(field), field + ' is not a valid field');
    return field;
  }

  static loadFieldConditionOption(element: HTMLElement, name: string, option: IComponentOptionsOption<any>): IFieldConditionOption[] {
    var attrs = Dom.nodeListToArray(element.attributes).filter(attribute =>
      Utils.stringStartsWith(attribute.nodeName, 'data-condition-field-')
    );

    return attrs.length != 0
      ? attrs.map(attribute => ({
          field: attribute.nodeName.replace('data-condition-field-not-', '').replace('data-condition-field-', ''),
          values: Utils.isNonEmptyString(attribute.nodeValue) ? attribute.nodeValue.split(/\s*,\s*/) : null,
          reverseCondition: attribute.nodeName.indexOf('data-condition-field-not-') == 0
        }))
      : undefined;
  }

  static loadFieldsOption(element: HTMLElement, name: string, option: IComponentOptionsOption<any>): string[] {
    const fieldsAttr = ComponentOptions.loadStringOption(element, name, option);
    if (fieldsAttr == null) {
      return null;
    }
    const fields = fieldsAttr.split(fieldsSeperator);
    each(fields, (field: string) => {
      Assert.check(Utils.isCoveoField(field), field + ' is not a valid field');
    });
    return fields;
  }

  static loadLocalizedStringOption(element: HTMLElement, name: string, option: IComponentOptionsOption<any>): string {
    const attributeValue = ComponentOptions.loadStringOption(element, name, option);
    const locale: string = String['locale'] || String['defaultLocale'];
    if (locale != null && attributeValue != null) {
      const localeParts = locale.toLowerCase().split('-');
      const locales = map(localeParts, (part, i) => localeParts.slice(0, i + 1).join('-'));
      const localizers = attributeValue.match(localizer);
      if (localizers != null) {
        for (let i = 0; i < localizers.length; i++) {
          const groups = localizer.exec(localizers[i]);
          if (groups != null) {
            const lang = groups[1].toLowerCase();
            if (contains(locales, lang)) {
              return groups[2].replace(/^\s+|\s+$/g, '');
            }
          }
        }
      }
      return attributeValue != null ? attributeValue.toLocaleString() : null;
    }
    return attributeValue;
  }

  static loadNumberOption(element: HTMLElement, name: string, option: IComponentOptionsNumberOption): number {
    const attributeValue = ComponentOptions.loadStringOption(element, name, option);
    if (attributeValue == null) {
      return null;
    }
    let numberValue = option.float === true ? Utils.parseFloatIfNotUndefined(attributeValue) : Utils.parseIntIfNotUndefined(attributeValue);
    if (option.min != null && option.min > numberValue) {
      new Logger(element).info(
        `Value for option ${name} is less than the possible minimum (Value is ${numberValue}, minimum is ${
          option.min
        }). It has been forced to its minimum value.`,
        option
      );
      numberValue = option.min;
    }
    if (option.max != null && option.max < numberValue) {
      new Logger(element).info(
        `Value for option ${name} is higher than the possible maximum (Value is ${numberValue}, maximum is ${
          option.max
        }). It has been forced to its maximum value.`,
        option
      );
      numberValue = option.max;
    }
    return numberValue;
  }

  static loadBooleanOption(element: HTMLElement, name: string, option: IComponentOptionsOption<any>): boolean {
    return Utils.parseBooleanIfNotUndefined(ComponentOptions.loadStringOption(element, name, option));
  }

  static loadListOption(element: HTMLElement, name: string, option: IComponentOptionsListOption): string[] {
    const separator = option.separator || /\s*,\s*/;
    const attributeValue = ComponentOptions.loadStringOption(element, name, option);
    return Utils.isNonEmptyString(attributeValue) ? attributeValue.split(separator) : null;
  }

  static loadEnumOption(element: HTMLElement, name: string, option: IComponentOptionsOption<any>, _enum: any): number {
    const enumAsString = ComponentOptions.loadStringOption(element, name, option);
    return enumAsString != null ? _enum[enumAsString] : null;
  }

  static loadJsonObjectOption<T>(element: HTMLElement, name: string, option: IComponentOptions<any>): T {
    const jsonAsString = ComponentOptions.loadStringOption(element, name, option);
    if (jsonAsString == null) {
      return null;
    }
    try {
      return JSON.parse(jsonAsString) as T;
    } catch (exception) {
      new Logger(element).info(
        `Value for option ${name} is not a valid JSON string (Value is ${jsonAsString}). It has been disabled.`,
        exception
      );
      return null;
    }
  }

  static loadSelectorOption(
    element: HTMLElement,
    name: string,
    option: IComponentOptionsOption<any>,
    doc: Document = document
  ): HTMLElement {
    const attributeValue = ComponentOptions.loadStringOption(element, name, option);
    return Utils.isNonEmptyString(attributeValue) ? <HTMLElement>doc.querySelector(attributeValue) : null;
  }

  static loadChildHtmlElementOption(
    element: HTMLElement,
    name: string,
    option: IComponentOptionsChildHtmlElementOption,
    doc: Document = document
  ): HTMLElement {
    let htmlElement: HTMLElement;
    // Attribute: selector
    const selectorAttr = option.selectorAttr || ComponentOptions.attrNameFromName(name, option) + '-selector';
    const selector = element.getAttribute(selectorAttr) || ComponentOptions.getAttributeFromAlias(element, option);
    if (selector != null) {
      htmlElement = <HTMLElement>doc.body.querySelector(selector);
    }
    // Child
    if (htmlElement == null) {
      let childSelector = option.childSelector;
      if (childSelector == null) {
        childSelector = '.' + name;
      }
      htmlElement = ComponentOptions.loadChildHtmlElementFromSelector(element, childSelector);
    }
    return htmlElement;
  }

  static loadChildHtmlElementFromSelector(element: HTMLElement, selector: string): HTMLElement {
    Assert.isNonEmptyString(selector);
    if ($$(element).is(selector)) {
      return element;
    }
    return <HTMLElement>$$(element).find(selector);
  }

  static loadChildrenHtmlElementFromSelector(element: HTMLElement, selector: string): HTMLElement[] {
    Assert.isNonEmptyString(selector);
    return $$(element).findAll(selector);
  }

  static findParentScrolling(element: HTMLElement, doc: Document = document): HTMLElement {
    while (<Node>element != doc && element != null) {
      if (ComponentOptions.isElementScrollable(element)) {
        if (element.tagName.toLowerCase() !== 'body') {
          return element;
        }
        return <any>window;
      }
      element = element.parentElement;
    }
    return <any>window;
  }

  static isElementScrollable(element: HTMLElement) {
    const overflowProperty = $$(element).css('overflow-y');
    return overflowProperty == 'scroll' || overflowProperty == 'auto';
  }

  static getAttributeFromAlias(element: HTMLElement, option: IComponentOptions<any>) {
    if (isArray(option.alias)) {
      let attributeFound;
      each(option.alias, alias => {
        const attributeFoundWithThisAlias = element.getAttribute(ComponentOptions.attrNameFromName(alias));
        if (attributeFoundWithThisAlias) {
          attributeFound = attributeFoundWithThisAlias;
        }
      });
      return attributeFound;
    }
    if (option.alias) {
      return element.getAttribute(ComponentOptions.attrNameFromName(option.alias));
    } else {
      return undefined;
    }
  }
}<|MERGE_RESOLUTION|>--- conflicted
+++ resolved
@@ -271,11 +271,7 @@
   /**
    * Builds a query expression option.
    *
-<<<<<<< HEAD
    * The query expression option should follow the [Coveo Cloud Query Syntax Reference](https://docs.coveo.com/en/1552/).
-=======
-   * The query expression option should follow the [Coveo Cloud Query Syntax Reference](https://www.coveo.com/go?dest=cloudhelp&lcid=9&context=357).
->>>>>>> f55e5a8e
    *
    * **Markup Example:**
    *
