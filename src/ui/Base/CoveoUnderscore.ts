import {jQueryIsDefined} from './CoveoJQuery';
export var underscoreInstance;
underscoreInstance = _;

<<<<<<< HEAD
if (window['Coveo'] == undefined) {
  window['Coveo'] = {};
=======
if (underscoreIsDefined()) {
  setCoveoUnderscore();
} else {
  // Adding a check in case underscore was added after the jsSearch
  document.addEventListener('DOMContentLoaded', () => {
    if (underscoreIsDefined()) {
      setCoveoUnderscore();
    }
  })
  if (jQueryIsDefined()) {
    $(function () {
      if (underscoreIsDefined()) {
        setCoveoUnderscore();
      }
    })
  }
>>>>>>> 4bedb96c
}
if (window['Coveo']['_'] == undefined) {
  window['Coveo']['_'] = _;
}

window['_'] = _;<|MERGE_RESOLUTION|>--- conflicted
+++ resolved
@@ -2,10 +2,6 @@
 export var underscoreInstance;
 underscoreInstance = _;
 
-<<<<<<< HEAD
-if (window['Coveo'] == undefined) {
-  window['Coveo'] = {};
-=======
 if (underscoreIsDefined()) {
   setCoveoUnderscore();
 } else {
@@ -22,10 +18,16 @@
       }
     })
   }
->>>>>>> 4bedb96c
 }
-if (window['Coveo']['_'] == undefined) {
-  window['Coveo']['_'] = _;
+
+function setCoveoUnderscore() {
+  if (window['Coveo'] == undefined) {
+    window['Coveo'] = {};
+  }
+  if (window['Coveo']['_'] == undefined) {
+    window['Coveo']['_'] = _;
+    underscoreInstance = window['Coveo']['_'];
+  }
 }
 
 window['_'] = _;