import { Component } from '../Base/Component';
import { ComponentOptions } from '../Base/ComponentOptions';
import { IComponentBindings } from '../Base/ComponentBindings';
import { l } from '../../strings/Strings';
import { QueryEvents, IBuildingQueryEventArgs } from '../../events/QueryEvents';
import { BreadcrumbEvents, IPopulateBreadcrumbEventArgs } from '../../events/BreadcrumbEvents';
import { analyticsActionCauseList, IAnalyticsContextRemoveMeta } from '../Analytics/AnalyticsActionListMeta';
import { QUERY_STATE_ATTRIBUTES, QueryStateModel } from '../../models/QueryStateModel';
import { $$ } from '../../utils/Dom';
import { Utils } from '../../utils/Utils';
import { Initialization } from '../Base/Initialization';
import { Assert } from '../../misc/Assert';
<<<<<<< HEAD
import _ = require('underscore');
import 'styling/_HiddenQuery';
=======
import * as _ from 'underscore';
import { exportGlobally } from '../../GlobalExports';
>>>>>>> df6b8011

export interface IHiddenQueryOptions {
  maximumDescriptionLength: number;
  title: string;
}

/**
 * The HiddenQuery component handles a "hidden" query parameter (`hq`) and its description (`hd`).
 *
 * Concretely, this means that if a HiddenQuery component is present in your page and you load your search interface
 * with `hq=foo&hd=bar` in the URL hash, the component adds `foo` as an expression to the query (`hq` is the hidden
 * query) and renders `bar` in the {@link Breadcrumb} (`hd` is the hidden query description).
 */
export class HiddenQuery extends Component {
  static ID = 'HiddenQuery';

  static doExport = () => {
    exportGlobally({
      'HiddenQuery': HiddenQuery
    });
  }

  /**
   * Possible options for the `HiddenQuery` component
   * @componentOptions
   */
  static options: IHiddenQueryOptions = {

    /**
     * Specifies the maximum number of characters from the hidden query description (`hd`) to display in the
     * {@link Breadcrumb}.
     *
     * Beyond this length, the HiddenQuery component slices the rest of the description and replaces it by `...`.
     *
     * Default value is `100`. Minimum value is `0`.
     */
    maximumDescriptionLength: ComponentOptions.buildNumberOption({ min: 0, defaultValue: 100 }),

    /**
     * Specifies the title that should appear in the {@link Breadcrumb} when the HiddenQuery populates it.
     *
     * Default value is the localized string f
     * or `"Additional filters:"`
     */
    title: ComponentOptions.buildLocalizedStringOption({ defaultValue: l('AdditionalFilters') + ': ' })
  };

  /**
   * Creates a new HiddenQuery component, which binds multiple events ({@link QueryEvents.buildingQuery},
   * {@link BreadcrumbEvents.populateBreadcrumb} and {@link BreadcrumbEvents.clearBreadcrumb}).
   * @param element The HTMLElement on which to instantiate the component.
   * @param options The options for the HiddenQuery component.
   * @param bindings The bindings that the component requires to function normally. If not set, these will be
   * automatically resolved (with a slower execution time).
   */
  constructor(public element: HTMLElement, public options?: IHiddenQueryOptions, bindings?: IComponentBindings) {

    super(element, HiddenQuery.ID, bindings);
    this.options = ComponentOptions.initComponentOptions(element, HiddenQuery, options);

    this.bind.onRootElement(QueryEvents.buildingQuery, (args: IBuildingQueryEventArgs) => this.handleBuildingQuery(args));
    this.bind.onRootElement(BreadcrumbEvents.populateBreadcrumb, (args: IPopulateBreadcrumbEventArgs) => this.handlePopulateBreadcrumb(args));
    this.bind.onRootElement(BreadcrumbEvents.clearBreadcrumb, () => this.setStateEmpty());
  }

  /**
   * Clears any `hd` or `hq` set in the {@link QueryStateModel}.
   * Also logs the `contextRemove` event in the usage analytics and triggers a new query.
   */
  public clear() {
    this.setStateEmpty();
    let hiddenDescriptionRemoved = this.getDescription();
    this.usageAnalytics.logSearchEvent<IAnalyticsContextRemoveMeta>(analyticsActionCauseList.contextRemove, { contextName: hiddenDescriptionRemoved });
    this.queryController.executeQuery();
  }

  private setStateEmpty() {
    this.queryStateModel.set(QUERY_STATE_ATTRIBUTES.HD, '');
    this.queryStateModel.set(QUERY_STATE_ATTRIBUTES.HQ, '');
  }

  private handleBuildingQuery(data: IBuildingQueryEventArgs) {
    Assert.exists(data);
    let hiddenQuery = this.queryStateModel.get(QUERY_STATE_ATTRIBUTES.HQ);
    if (Utils.isNonEmptyString(hiddenQuery)) {
      data.queryBuilder.advancedExpression.add(hiddenQuery);
    }
  }

  private handlePopulateBreadcrumb(args: IPopulateBreadcrumbEventArgs) {
    let description = this.getDescription();
    if (!_.isEmpty(description) && !_.isEmpty(this.queryStateModel.get(QUERY_STATE_ATTRIBUTES.HQ))) {
      let elem = document.createElement('div');
      $$(elem).addClass('coveo-hidden-query-breadcrumb');

      let title = document.createElement('span');
      $$(title).addClass('coveo-hidden-query-breadcrumb-title');
      $$(title).text(this.options.title);
      elem.appendChild(title);

      let values = document.createElement('span');
      $$(values).addClass('coveo-hidden-query-breadcrumb-values');
      elem.appendChild(values);

      let value = document.createElement('span');
      $$(value).addClass('coveo-hidden-query-breadcrumb-value');
      $$(value).text(description);
      values.appendChild(value);

      let clear = document.createElement('span');
      $$(clear).addClass('coveo-hidden-query-breadcrumb-clear');
      elem.appendChild(clear);

      $$(elem).on('click', () => this.clear());

      args.breadcrumbs.push({
        element: elem
      });
    }
  }

  private getDescription() {
    let description = this.queryStateModel.get(QueryStateModel.attributesEnum.hd);
    if (_.isEmpty(description)) {
      description = this.queryStateModel.get(QueryStateModel.attributesEnum.hq);
    }
    if (!_.isEmpty(description)) {
      if (description.length > this.options.maximumDescriptionLength) {
        description = description.slice(0, this.options.maximumDescriptionLength) + ' ...';
      }
    }
    return description;
  }
}
Initialization.registerAutoCreateComponent(HiddenQuery);<|MERGE_RESOLUTION|>--- conflicted
+++ resolved
@@ -10,13 +10,9 @@
 import { Utils } from '../../utils/Utils';
 import { Initialization } from '../Base/Initialization';
 import { Assert } from '../../misc/Assert';
-<<<<<<< HEAD
-import _ = require('underscore');
-import 'styling/_HiddenQuery';
-=======
 import * as _ from 'underscore';
 import { exportGlobally } from '../../GlobalExports';
->>>>>>> df6b8011
+import 'styling/_HiddenQuery';
 
 export interface IHiddenQueryOptions {
   maximumDescriptionLength: number;
