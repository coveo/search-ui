--- conflicted
+++ resolved
@@ -2,18 +2,11 @@
 import {IComponentBindings} from '../Base/ComponentBindings';
 import {ComponentOptions} from '../Base/ComponentOptions';
 import {Initialization} from '../Base/Initialization';
-<<<<<<< HEAD
-import {QueryEvents, IQuerySuccessEventArgs} from '../../events/QueryEvents'
-import {analyticsActionCauseList, IAnalyticsResultsPerPageMeta, IAnalyticsActionCause} from '../Analytics/AnalyticsActionListMeta'
-import {Assert} from '../../misc/Assert'
-import {$$} from '../../utils/Dom'
-import {KeyboardUtils, KEYBOARD} from '../../utils/KeyboardUtils';
-=======
 import {QueryEvents, IQuerySuccessEventArgs, INoResultsEventArgs} from '../../events/QueryEvents';
 import {analyticsActionCauseList, IAnalyticsResultsPerPageMeta, IAnalyticsActionCause} from '../Analytics/AnalyticsActionListMeta';
 import {Assert} from '../../misc/Assert';
 import {$$} from '../../utils/Dom';
->>>>>>> 8a2cf453
+import {KeyboardUtils, KEYBOARD} from '../../utils/KeyboardUtils';
 
 export interface IResultsPerPageOptions {
   choicesDisplayed?: number[];
@@ -128,15 +121,9 @@
       }
 
       ((resultsPerPage: number) => {
-        let clickAction = () => {
-          this.handleClickPage(numResultsList[resultsPerPage]);
-<<<<<<< HEAD
-        };
+        let clickAction = () => this.handleClickPage(numResultsList[resultsPerPage]);
         listItem.on('click', clickAction);
         listItem.on('keyup', KeyboardUtils.keypressAction(KEYBOARD.ENTER, clickAction));
-=======
-        });
->>>>>>> 8a2cf453
       })(i);
 
       listItem.el.appendChild($$('a', {
