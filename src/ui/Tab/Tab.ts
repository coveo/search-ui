import { ResponsiveTabs } from '../ResponsiveComponents/ResponsiveTabs.ts';
import { Component } from '../Base/Component';
import { ComponentOptions } from '../Base/ComponentOptions';
import { IComponentBindings } from '../Base/ComponentBindings';
import { MODEL_EVENTS, IAttributeChangedEventArg } from '../../models/Model';
import { QueryEvents, IBuildingQueryEventArgs } from '../../events/QueryEvents';
import { QueryStateModel, QUERY_STATE_ATTRIBUTES } from '../../models/QueryStateModel';
import { analyticsActionCauseList, IAnalyticsInterfaceChange } from '../Analytics/AnalyticsActionListMeta';
import { SearchEndpoint } from '../../rest/SearchEndpoint';
import { Initialization } from '../Base/Initialization';
import { Utils } from '../../utils/Utils';
import { Assert } from '../../misc/Assert';
import { $$ } from '../../utils/Dom';
import { KeyboardUtils, KEYBOARD } from '../../utils/KeyboardUtils';
import _ = require('underscore');

export interface ITabOptions {
  expression?: string;
  constant?: boolean;
  id?: string;
  icon?: string;
  caption?: string;
  sort?: string;
  layout?: string;
  endpoint?: SearchEndpoint;
  enableDuplicateFiltering?: boolean;
  pipeline?: string;
  maximumAge?: number;
  enableResponsiveMode?: boolean;
  dropdownHeaderLabel?: string;
}

/**
 * The Tab component renders a bar that allows the end user to select a specific search interface.
 *
 * This component attaches itself to a `div` element. It is in charge of adding an advanced expression to the outgoing
 * query in order to refine the results.
 *
 * The Tab component can also hide and show different parts of the UI. For each individual component in the UI, you can
 * specify whether you wish to include or exclude that component when the user selects a certain Tab.
 *
 * **Including and Excluding Other HTML Components:**
 *
 * You can hide or show a specific HTML component based on the currently selected Tab by adding one of the following
 * attributes to its tag:
 *
 * - `<div data-tab="foobar">`: Only include this element in the Tab with `foobar` as its `data-id`.
 * - `<div data-tab-not="foobar">`: Do not include this element in the Tab with `foobar` as its `data-id`.
 * - `<div data-tab="foobar,somethingelse">`: Only include this element in the Tab with `foobar` as its `data-id` and in
 * the Tab with `somethingelse` as its `data-id`.
 *
 * **Setting a New Endpoint for a Tab:**
 *
 * A Tab can use a custom endpoint when performing a query. Of course, you need to make sure that the endpoint exists in
 * the array of Coveo.SearchEndpoint.endpoints (see {@link SearchEndpoint.endpoints}).
 *
 * ```
 * Coveo.SearchEndpoint.endpoints["specialEndpoint"] = new Coveo.SearchEndpoint({
 *     restUri : 'https://somewhere.com/rest/search'
 * })
 *
 * [ ... ]
 *
 * <div class='CoveoTab' data-endpoint='specialEndpoint'></div>
 *
 * ```
 */
export class Tab extends Component {
  static ID = 'Tab';

  /**
   * The options for a Tab
   * @componentOptions
   */
  static options: ITabOptions = {

    /**
     * Specifies a unique ID for the Tab.
     *
     * Specifying a value for this option is necessary for this component to work.
     */
    id: ComponentOptions.buildStringOption({ required: true }),

    /**
     * Specifies the caption of the Tab.
     *
     * Specifying a value for this option is necessary for this component to work.
     */
    caption: ComponentOptions.buildLocalizedStringOption({ required: true }),

    /**
     * Specifies an icon to use for the Tab.
     *
     * @deprecated This options is mostly kept for legacy reasons. If possible, you should avoid using it.
     */
    icon: ComponentOptions.buildIconOption(),

    /**
     * Specifies an advanced expression or filter that the Tab should add to any outgoing query.
     *
     * **Example:**
     *
     * `@objecttype==Message`
     *
     * Default value is `undefined` and the Tab applies no additional expression or filter to the query.
     */
    expression: ComponentOptions.buildStringOption(),

    /**
     * Specifies the {@link SearchEndpoint} to point to when performing queries from within the Tab.
     *
     * By default, the Tab uses the "default" endpoint.
     */
    endpoint: ComponentOptions.buildCustomOption((endpoint) => endpoint != null ? SearchEndpoint.endpoints[endpoint] : null),

    /**
     * Specifies the default sort criteria to use when selecting the Tab. A {@link Sort} component with the same
     * parameter needs to be present in the search interface in order for this option to function properly.
     *
     * **Examples:**
     *
     * - `data-sort='relevancy'`
     * - `data-sort='date descending'`
     *
     * Default value is `undefined` and the normal {@link Sort} component behavior applies.
     */
    sort: ComponentOptions.buildStringOption(),

    /**
     * Specifies the default layout to display when the user selects the Tab (see {@link ResultList.options.layout} and
     * {@link ResultLayout}).
     *
     * See the {@link ValidLayout} type for the list of possible values.
     *
     * This option is overridden by a URL parameter.
<<<<<<< HEAD
     * If not specified, it will default to 'list'.
=======
     *
     * See also [Result Layouts](https://developers.coveo.com/x/yQUvAg).
     *
     * Default value is `undefined` and the component selects the first available layout.
>>>>>>> 51846379
     */
    layout: ComponentOptions.buildStringOption(),

    /**
     * Specifies whether to include the {@link Tab.options.expression} in the constant part of the query.
     *
     * The index specially optimizes the constant part of the query to execute faster. However, you must be careful not
     * to include dynamic query expressions, otherwise the cache will lose its efficiency.
     *
     * Default value is `true`.
     */
    constant: ComponentOptions.buildBooleanOption({ defaultValue: true }),

    /**
     * Specifies whether to filter duplicates in the search results when the user selects the Tab.
     *
     * Setting this option to `true` forces duplicates to not appear in the search results. However, {@link Facet}
     * counts still include duplicates, which can be confusing for the end user. This is a limitation of the index.
     *
     * **Example:**
     *
     * > The end user narrows a query down to one document that has a duplicate. If this options is `true` and the user
     * > selects the Tab, only one document appears in the search results while the Facet count is still 2.
     *
     * **Note:**
     *
     * > It is also possible to enable duplicate filtering for the entire {@link SearchInterface} rather than for a
     * > single Tab (see {@link SearchInterface.options.enableDuplicateFiltering}).
     *
     * Default value is `false`.
     */
    enableDuplicateFiltering: ComponentOptions.buildBooleanOption({ defaultValue: false }),

    /**
     * Specifies the name of the query pipeline to use for the queries when the Tab is selected.
     *
     * You can specify a value for this option if your index is in a Coveo Cloud organization in which pipelines have
     * been created (see [Managing Query Pipelines](http://www.coveo.com/go?dest=cloudhelp&lcid=9&context=128)).
     *
     * Default value is `undefined`, which means that pipeline selection conditions defined in the Coveo Cloud
     * organization apply.
     */
    pipeline: ComponentOptions.buildStringOption(),

    /**
     * Specifies the maximum age (in milliseconds) that cached query results can have to still be usable as results
     * instead of performing a new query on the index from within the Tab. The cache is located in the Coveo Search API
     * (which resides between the index and the search interface).
     *
     * If cached results that are older than the age you specify in this option are available, a new query will be
     * performed on the index anyhow.
     *
     * On high-volume public web sites, specifying a higher value for this option can greatly improve query response
     * time at the cost of result freshness.
     *
     * **Note:**
     *
     * > It is also possible to set a maximum cache age for the entire {@link SearchInterface} rather than for a single
     * > Tab (see {@link SearchInterface.options.maximumAge}).
     *
     * Default value is `undefined` and the Coveo Search API determines the maximum cache age. This is typically
     * equivalent to 30 minutes (see [Query Parameters - maximumAge](https://developers.coveo.com/display/SearchREST/Query+Parameters#QueryParameters-maximumAge)).
     */
    maximumAge: ComponentOptions.buildNumberOption(),

    /**
     * Specifies whether to enable responsive mode for tabs. Responsive mode makes overflowing tabs disappear, instead
     * making them available using a dropdown button. Responsive tabs are enabled either when tabs overflow or when the
     * width of the search interface becomes too small.
     *
     * Disabling responsive mode for one Tab also disables it for all tabs. Therefore, you only need to set this option
     * to `false` on one Tab to disable responsive mode.
     *
     * Default value is `true`.
     */
    enableResponsiveMode: ComponentOptions.buildBooleanOption({ defaultValue: true }),

    /**
     * Specifies the label of the button that allows to show the hidden tabs when in responsive mode.
     *
     * If more than one Tab in the search interface specifies a value for this option, then the framework uses the first
     * occurrence of the option.
     *
     * The default value is `"More"`.
     */
    dropdownHeaderLabel: ComponentOptions.buildLocalizedStringOption()

  };

  private isFirstQuery = true;

  /**
   * Creates a new Tab. Binds on buildingQuery event as well as an event on click of the element.
   * @param element The HTMLElement on which to instantiate the component. Normally a `div`.
   * @param options The options for the Tab component.
   * @param bindings The bindings that the component requires to function normally. If not set, these will be
   * automatically resolved (with a slower execution time).
   */
  constructor(public element: HTMLElement, public options?: ITabOptions, bindings?: IComponentBindings) {
    super(element, Tab.ID, bindings);

    this.options = ComponentOptions.initComponentOptions(element, Tab, options);

    this.bind.onRootElement(QueryEvents.buildingQuery, (args: IBuildingQueryEventArgs) => this.handleBuildingQuery(args));
    this.bind.onQueryState(MODEL_EVENTS.CHANGE_ONE, QUERY_STATE_ATTRIBUTES.T, (args: IAttributeChangedEventArg) => this.handleQueryStateChanged(args));
    const clickAction = () => this.handleClick();
    this.bind.on(element, 'click', clickAction);
    this.bind.on(element, 'keyup', KeyboardUtils.keypressAction(KEYBOARD.ENTER, clickAction));
    this.render();
    ResponsiveTabs.init(this.root, this, this.options);
  }

  /**
   * Selects the current Tab.
   *
   * Also logs the `interfaceChange` event in the usage analytics with the new current {@link Tab.options.id} as metada
   * and triggers a new query.
   */
  public select() {
    if (!this.disabled) {
      let currentLayout = this.queryStateModel.get(QUERY_STATE_ATTRIBUTES.LAYOUT);
      this.queryStateModel.setMultiple({
        t: this.options.id,
        sort: this.options.sort || QueryStateModel.defaultAttributes.sort,
        layout: this.options.layout || currentLayout || QueryStateModel.defaultAttributes.layout
      });
      this.usageAnalytics.logSearchEvent<IAnalyticsInterfaceChange>(analyticsActionCauseList.interfaceChange, { interfaceChangeTo: this.options.id });
      this.queryController.executeQuery();
    }
  }

  /**
   * Indicates whether the HTMLElement argument is included in the Tab. *Included* elements are shown when the Tab is
   * selected, whereas *excluded* elements are not.
   * @param element The HTMLElement to verify.
   * @returns {boolean} `true` if the HTMLElement is included in the Tab; `false` if it is excluded.
   */
  public isElementIncludedInTab(element: HTMLElement): boolean {
    Assert.exists(element);

    var includedTabs = this.splitListOfTabs(element.getAttribute('data-tab'));
    var excludedTabs = this.splitListOfTabs(element.getAttribute('data-tab-not'));
    Assert.check(!(includedTabs.length != 0 && excludedTabs.length != 0), 'You cannot both explicitly include and exclude an element from tabs.');

    return (includedTabs.length != 0 && _.indexOf(includedTabs, this.options.id) != -1) ||
      (excludedTabs.length != 0 && _.indexOf(excludedTabs, this.options.id) == -1) ||
      (includedTabs.length == 0 && excludedTabs.length == 0);
  }

  private handleClick() {
    this.select();
  }

  private render() {
    var icon = this.options.icon;
    if (Utils.isNonEmptyString(icon)) {
      var iconSpan = $$('span').el;
      $$(iconSpan).addClass(['coveo-icon', icon]);
      this.element.insertBefore(iconSpan, this.element.firstChild);
    }

    var caption = this.options.caption;
    if (Utils.isNonEmptyString(caption)) {
      var captionP = document.createElement('p');
      $$(captionP).text(caption);
      this.element.appendChild(captionP);
    }
    this.element.setAttribute('tabindex', '0');
  }

  protected handleBuildingQuery(data: IBuildingQueryEventArgs) {
    Assert.exists(data);
    this.isFirstQuery = false;
    if (!this.disabled && this.isSelected()) {
      data.queryBuilder.tab = this.options.id;

      if (Utils.isNonEmptyString(this.options.expression)) {
        if (this.options.constant) {
          data.queryBuilder.constantExpression.add(this.options.expression);
        } else {
          data.queryBuilder.advancedExpression.add(this.options.expression);
        }
      }

      if (this.options.enableDuplicateFiltering) {
        data.queryBuilder.enableDuplicateFiltering = true;
      }

      if (this.options.pipeline != null) {
        data.queryBuilder.pipeline = this.options.pipeline;
      }

      if (this.options.maximumAge != null) {
        data.queryBuilder.maximumAge = this.options.maximumAge;
      }
    }
  }

  private handleQueryStateChanged(data: IAttributeChangedEventArg) {
    Assert.exists(data);
    if (!this.disabled && this.isSelected()) {
      $$(this.element).addClass('coveo-selected');
      this.queryController.setEndpoint(this.options.endpoint);
      this.showAndHideAppropriateElements();
    } else {
      $$(this.element).removeClass('coveo-selected');
    }
  }

  protected isSelected(): boolean {
    var activeTab = this.queryStateModel.get(QueryStateModel.attributesEnum.t);
    return activeTab == this.options.id;
  }

  private showAndHideAppropriateElements() {
    var showElements = [];
    var hideElements = [];

    _.each($$(this.root).findAll('[data-tab],[data-tab-not]'), (element) => {
      if (this.isElementIncludedInTab(element)) {
        this.toggleAllComponentsUnder(element, true);
        showElements.push(element);
      } else {
        this.toggleAllComponentsUnder(element, false);
        hideElements.push(element);
      }
    });

    $$(this.root).one(QueryEvents.querySuccess, () => {
      _.each(showElements, (elem) => $$(elem).removeClass('coveo-tab-disabled'));
      _.each(hideElements, (elem) => $$(elem).addClass('coveo-tab-disabled'));
    });
  }

  private splitListOfTabs(value: string): string[] {
    if (Utils.exists(value)) {
      return _.map(value.split(','), (tab) => Utils.trim(tab));
    } else {
      return [];
    }
  }

  private toggleAllComponentsUnder(element: HTMLElement, enable: boolean) {
    Assert.exists(element);

    var togglePossibleComponent = (possibleComponent: HTMLElement) => {
      var possibleCmp = Component.get(possibleComponent, undefined, true);
      if (possibleCmp) {
        if (enable) {
          possibleCmp.enable();
        } else {
          possibleCmp.disable();
        }
      }
    };

    togglePossibleComponent(element);
    _.each($$(element).findAll('*'), (el) => {
      togglePossibleComponent(el);
    });
  }

  public enable() {
    super.enable();
    this.element.style.display = '';
  }

  public disable() {
    super.disable();
    this.element.style.display = 'none';
  }
}

Initialization.registerAutoCreateComponent(Tab);<|MERGE_RESOLUTION|>--- conflicted
+++ resolved
@@ -133,14 +133,10 @@
      * See the {@link ValidLayout} type for the list of possible values.
      *
      * This option is overridden by a URL parameter.
-<<<<<<< HEAD
-     * If not specified, it will default to 'list'.
-=======
      *
      * See also [Result Layouts](https://developers.coveo.com/x/yQUvAg).
      *
      * Default value is `undefined` and the component selects the first available layout.
->>>>>>> 51846379
      */
     layout: ComponentOptions.buildStringOption(),
 
@@ -261,11 +257,10 @@
    */
   public select() {
     if (!this.disabled) {
-      let currentLayout = this.queryStateModel.get(QUERY_STATE_ATTRIBUTES.LAYOUT);
       this.queryStateModel.setMultiple({
         t: this.options.id,
         sort: this.options.sort || QueryStateModel.defaultAttributes.sort,
-        layout: this.options.layout || currentLayout || QueryStateModel.defaultAttributes.layout
+        layout: this.options.layout
       });
       this.usageAnalytics.logSearchEvent<IAnalyticsInterfaceChange>(analyticsActionCauseList.interfaceChange, { interfaceChangeTo: this.options.id });
       this.queryController.executeQuery();
