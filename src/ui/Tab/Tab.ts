import { ResponsiveTabs } from '../ResponsiveComponents/ResponsiveTabs.ts';
import { Component } from '../Base/Component';
import { ComponentOptions } from '../Base/ComponentOptions';
import { IComponentBindings } from '../Base/ComponentBindings';
import { MODEL_EVENTS, IAttributeChangedEventArg } from '../../models/Model';
import { QueryEvents, IBuildingQueryEventArgs } from '../../events/QueryEvents';
import { QueryStateModel, QUERY_STATE_ATTRIBUTES } from '../../models/QueryStateModel';
import { analyticsActionCauseList, IAnalyticsInterfaceChange } from '../Analytics/AnalyticsActionListMeta';
import { SearchEndpoint } from '../../rest/SearchEndpoint';
import { Initialization } from '../Base/Initialization';
import { Utils } from '../../utils/Utils';
import { Assert } from '../../misc/Assert';
import { $$ } from '../../utils/Dom';
import { KeyboardUtils, KEYBOARD } from '../../utils/KeyboardUtils';
import _ = require('underscore');

export interface ITabOptions {
  expression?: string;
  constant?: boolean;
  id?: string;
  icon?: string;
  caption?: string;
  sort?: string;
  layout?: string;
  endpoint?: SearchEndpoint;
  enableDuplicateFiltering?: boolean;
  pipeline?: string;
  maximumAge?: number;
  enableResponsiveMode?: boolean;
  dropdownHeaderLabel?: string;
}

/**
 * The Tab component renders a bar that allows the end user to select a specific search interface.
 *
 * This component attaches itself to a `div` element. It is in charge of adding an advanced expression to the outgoing
 * query in order to refine the results.
 *
 * The Tab component can also hide and show different parts of the UI. For each individual component in the UI, you can
 * specify whether you wish to include or exclude that component when the user selects a certain Tab.
 *
 * **Including and Excluding Other HTML Components:**
 *
 * You can hide or show a specific HTML component based on the currently selected Tab by adding one of the following
 * attributes to its tag:
 *
 * - `<div data-tab="foobar">`: Only include this element in the Tab with `foobar` as its `data-id`.
 * - `<div data-tab-not="foobar">`: Do not include this element in the Tab with `foobar` as its `data-id`.
 * - `<div data-tab="foobar,somethingelse">`: Only include this element in the Tab with `foobar` as its `data-id` and in
 * the Tab with `somethingelse` as its `data-id`.
 *
 * **Setting a New Endpoint for a Tab:**
 *
 * A Tab can use a custom endpoint when performing a query. Of course, you need to make sure that the endpoint exists in
 * the array of Coveo.SearchEndpoint.endpoints (see {@link SearchEndpoint.endpoints}).
 *
 * ```
 * Coveo.SearchEndpoint.endpoints["specialEndpoint"] = new Coveo.SearchEndpoint({
 *     restUri : 'https://somewhere.com/rest/search'
 * })
 *
 * [ ... ]
 *
 * <div class='CoveoTab' data-endpoint='specialEndpoint'></div>
 *
 * ```
 */
export class Tab extends Component {
  static ID = 'Tab';

  /**
   * The options for a Tab
   * @componentOptions
   */
  static options: ITabOptions = {

    /**
     * Specifies a unique ID for the Tab.
     *
     * Specifying a value for this option is necessary for this component to work.
     */
    id: ComponentOptions.buildStringOption({ required: true }),

    /**
     * Specifies the caption of the Tab.
     *
     * Specifying a value for this option is necessary for this component to work.
     */
    caption: ComponentOptions.buildLocalizedStringOption({ required: true }),

    /**
     * Specifies an icon to use for the Tab.
     *
     * @deprecated This options is mostly kept for legacy reasons. If possible, you should avoid using it.
     */
    icon: ComponentOptions.buildIconOption(),

    /**
     * Specifies an advanced expression or filter that the Tab should add to any outgoing query.
     *
     * **Example:**
     *
     * `@objecttype==Message`
     *
     * Default value is `undefined` and the Tab applies no additional expression or filter to the query.
     */
    expression: ComponentOptions.buildStringOption(),

    /**
     * Specifies the {@link SearchEndpoint} to point to when performing queries from within the Tab.
     *
     * By default, the Tab uses the "default" endpoint.
     */
    endpoint: ComponentOptions.buildCustomOption((endpoint) => endpoint != null ? SearchEndpoint.endpoints[endpoint] : null),

    /**
     * Specifies the default sort criteria to use when selecting the Tab. A {@link Sort} component with the same
     * parameter needs to be present in the search interface in order for this option to function properly.
     *
     * **Examples:**
     *
     * - `data-sort='relevancy'`
     * - `data-sort='date descending'`
     *
     * Default value is `undefined` and the normal {@link Sort} component behavior applies.
     */
    sort: ComponentOptions.buildStringOption(),

    /**
     * Specifies the default layout to display when the user selects the Tab (see {@link ResultList.options.layout} and
     * {@link ResultLayout}).
     *
     * See the {@link ValidLayout} type for the list of possible values.
     *
     * This option is overridden by a URL parameter.
<<<<<<< HEAD
     * If not specified, it will default to 'list'.
=======
     *
     * See also [Result Layouts](https://developers.coveo.com/x/yQUvAg).
     *
     * Default value is `undefined` and the component selects the first available layout.
>>>>>>> 203decb1
     */
    layout: ComponentOptions.buildStringOption(),

    /**
     * Specifies whether to include the {@link Tab.options.expression} in the constant part of the query.
     *
     * The index specially optimizes the constant part of the query to execute faster. However, you must be careful not
     * to include dynamic query expressions, otherwise the cache will lose its efficiency.
     *
     * Default value is `true`.
     */
    constant: ComponentOptions.buildBooleanOption({ defaultValue: true }),

    /**
     * Specifies whether to filter duplicates in the search results when the user selects the Tab.
     *
     * Setting this option to `true` forces duplicates to not appear in the search results. However, {@link Facet}
     * counts still include duplicates, which can be confusing for the end user. This is a limitation of the index.
     *
     * **Example:**
     *
     * > The end user narrows a query down to one document that has a duplicate. If this options is `true` and the user
     * > selects the Tab, only one document appears in the search results while the Facet count is still 2.
     *
     * **Note:**
     *
     * > It is also possible to enable duplicate filtering for the entire {@link SearchInterface} rather than for a
     * > single Tab (see {@link SearchInterface.options.enableDuplicateFiltering}).
     *
     * Default value is `false`.
     */
    enableDuplicateFiltering: ComponentOptions.buildBooleanOption({ defaultValue: false }),

    /**
     * Specifies the name of the query pipeline to use for the queries when the Tab is selected.
     *
     * You can specify a value for this option if your index is in a Coveo Cloud organization in which pipelines have
     * been created (see [Managing Query Pipelines](http://www.coveo.com/go?dest=cloudhelp&lcid=9&context=128)).
     *
     * Default value is `undefined`, which means that pipeline selection conditions defined in the Coveo Cloud
     * organization apply.
     */
    pipeline: ComponentOptions.buildStringOption(),

    /**
     * Specifies the maximum age (in milliseconds) that cached query results can have to still be usable as results
     * instead of performing a new query on the index from within the Tab. The cache is located in the Coveo Search API
     * (which resides between the index and the search interface).
     *
     * If cached results that are older than the age you specify in this option are available, a new query will be
     * performed on the index anyhow.
     *
     * On high-volume public web sites, specifying a higher value for this option can greatly improve query response
     * time at the cost of result freshness.
     *
     * **Note:**
     *
     * > It is also possible to set a maximum cache age for the entire {@link SearchInterface} rather than for a single
     * > Tab (see {@link SearchInterface.options.maximumAge}).
     *
     * Default value is `undefined` and the Coveo Search API determines the maximum cache age. This is typically
     * equivalent to 30 minutes (see [Query Parameters - maximumAge](https://developers.coveo.com/display/SearchREST/Query+Parameters#QueryParameters-maximumAge)).
     */
    maximumAge: ComponentOptions.buildNumberOption(),

    /**
     * Specifies whether to enable responsive mode for tabs. Responsive mode makes overflowing tabs disappear, instead
     * making them available using a dropdown button. Responsive tabs are enabled either when tabs overflow or when the
     * width of the search interface becomes too small.
     *
     * Disabling responsive mode for one Tab also disables it for all tabs. Therefore, you only need to set this option
     * to `false` on one Tab to disable responsive mode.
     *
     * Default value is `true`.
     */
    enableResponsiveMode: ComponentOptions.buildBooleanOption({ defaultValue: true }),

    /**
     * Specifies the label of the button that allows to show the hidden tabs when in responsive mode.
     *
     * If more than one Tab in the search interface specifies a value for this option, then the framework uses the first
     * occurrence of the option.
     *
     * The default value is `"More"`.
     */
    dropdownHeaderLabel: ComponentOptions.buildLocalizedStringOption()

  };

  private isFirstQuery = true;

  /**
   * Creates a new Tab. Binds on buildingQuery event as well as an event on click of the element.
   * @param element The HTMLElement on which to instantiate the component. Normally a `div`.
   * @param options The options for the Tab component.
   * @param bindings The bindings that the component requires to function normally. If not set, these will be
   * automatically resolved (with a slower execution time).
   */
  constructor(public element: HTMLElement, public options?: ITabOptions, bindings?: IComponentBindings) {
    super(element, Tab.ID, bindings);

    this.options = ComponentOptions.initComponentOptions(element, Tab, options);

    this.bind.onRootElement(QueryEvents.buildingQuery, (args: IBuildingQueryEventArgs) => this.handleBuildingQuery(args));
    this.bind.onQueryState(MODEL_EVENTS.CHANGE_ONE, QUERY_STATE_ATTRIBUTES.T, (args: IAttributeChangedEventArg) => this.handleQueryStateChanged(args));
    const clickAction = () => this.handleClick();
    this.bind.on(element, 'click', clickAction);
    this.bind.on(element, 'keyup', KeyboardUtils.keypressAction(KEYBOARD.ENTER, clickAction));
    this.render();
    ResponsiveTabs.init(this.root, this, this.options);
  }

  /**
   * Selects the current Tab.
   *
   * Also logs the `interfaceChange` event in the usage analytics with the new current {@link Tab.options.id} as metada
   * and triggers a new query.
   */
  public select() {
    if (!this.disabled) {
      let currentLayout = this.queryStateModel.get(QUERY_STATE_ATTRIBUTES.LAYOUT);
      this.queryStateModel.setMultiple({
        t: this.options.id,
        sort: this.options.sort || QueryStateModel.defaultAttributes.sort,
        layout: this.options.layout || currentLayout || QueryStateModel.defaultAttributes.layout
      });
      this.usageAnalytics.logSearchEvent<IAnalyticsInterfaceChange>(analyticsActionCauseList.interfaceChange, { interfaceChangeTo: this.options.id });
      this.queryController.executeQuery();
    }
  }

  /**
   * Indicates whether the HTMLElement argument is included in the Tab. *Included* elements are shown when the Tab is
   * selected, whereas *excluded* elements are not.
   * @param element The HTMLElement to verify.
   * @returns {boolean} `true` if the HTMLElement is included in the Tab; `false` if it is excluded.
   */
  public isElementIncludedInTab(element: HTMLElement): boolean {
    Assert.exists(element);

    var includedTabs = this.splitListOfTabs(element.getAttribute('data-tab'));
    var excludedTabs = this.splitListOfTabs(element.getAttribute('data-tab-not'));
    Assert.check(!(includedTabs.length != 0 && excludedTabs.length != 0), 'You cannot both explicitly include and exclude an element from tabs.');

    return (includedTabs.length != 0 && _.indexOf(includedTabs, this.options.id) != -1) ||
      (excludedTabs.length != 0 && _.indexOf(excludedTabs, this.options.id) == -1) ||
      (includedTabs.length == 0 && excludedTabs.length == 0);
  }

  private handleClick() {
    this.select();
  }

  private render() {
    var icon = this.options.icon;
    if (Utils.isNonEmptyString(icon)) {
      var iconSpan = $$('span').el;
      $$(iconSpan).addClass(['coveo-icon', icon]);
      this.element.insertBefore(iconSpan, this.element.firstChild);
    }

    var caption = this.options.caption;
    if (Utils.isNonEmptyString(caption)) {
      var captionP = document.createElement('p');
      $$(captionP).text(caption);
      this.element.appendChild(captionP);
    }
    this.element.setAttribute('tabindex', '0');
  }

  protected handleBuildingQuery(data: IBuildingQueryEventArgs) {
    Assert.exists(data);
    this.isFirstQuery = false;
    if (!this.disabled && this.isSelected()) {
      data.queryBuilder.tab = this.options.id;

      if (Utils.isNonEmptyString(this.options.expression)) {
        if (this.options.constant) {
          data.queryBuilder.constantExpression.add(this.options.expression);
        } else {
          data.queryBuilder.advancedExpression.add(this.options.expression);
        }
      }

      if (this.options.enableDuplicateFiltering) {
        data.queryBuilder.enableDuplicateFiltering = true;
      }

      if (this.options.pipeline != null) {
        data.queryBuilder.pipeline = this.options.pipeline;
      }

      if (this.options.maximumAge != null) {
        data.queryBuilder.maximumAge = this.options.maximumAge;
      }
    }
  }

  private handleQueryStateChanged(data: IAttributeChangedEventArg) {
    Assert.exists(data);
    if (!this.disabled && this.isSelected()) {
      $$(this.element).addClass('coveo-selected');
      this.queryController.setEndpoint(this.options.endpoint);
      this.showAndHideAppropriateElements();
    } else {
      $$(this.element).removeClass('coveo-selected');
    }
  }

  protected isSelected(): boolean {
    var activeTab = this.queryStateModel.get(QueryStateModel.attributesEnum.t);
    return activeTab == this.options.id;
  }

  private showAndHideAppropriateElements() {
    var showElements = [];
    var hideElements = [];

    _.each($$(this.root).findAll('[data-tab],[data-tab-not]'), (element) => {
      if (this.isElementIncludedInTab(element)) {
        this.toggleAllComponentsUnder(element, true);
        showElements.push(element);
      } else {
        this.toggleAllComponentsUnder(element, false);
        hideElements.push(element);
      }
    });

    $$(this.root).one(QueryEvents.querySuccess, () => {
      _.each(showElements, (elem) => $$(elem).removeClass('coveo-tab-disabled'));
      _.each(hideElements, (elem) => $$(elem).addClass('coveo-tab-disabled'));
    });
  }

  private splitListOfTabs(value: string): string[] {
    if (Utils.exists(value)) {
      return _.map(value.split(','), (tab) => Utils.trim(tab));
    } else {
      return [];
    }
  }

  private toggleAllComponentsUnder(element: HTMLElement, enable: boolean) {
    Assert.exists(element);

    var togglePossibleComponent = (possibleComponent: HTMLElement) => {
      var possibleCmp = Component.get(possibleComponent, undefined, true);
      if (possibleCmp) {
        if (enable) {
          possibleCmp.enable();
        } else {
          possibleCmp.disable();
        }
      }
    };

    togglePossibleComponent(element);
    _.each($$(element).findAll('*'), (el) => {
      togglePossibleComponent(el);
    });
  }

  public enable() {
    super.enable();
    this.element.style.display = '';
  }

  public disable() {
    super.disable();
    this.element.style.display = 'none';
  }
}

Initialization.registerAutoCreateComponent(Tab);<|MERGE_RESOLUTION|>--- conflicted
+++ resolved
@@ -132,15 +132,11 @@
      *
      * See the {@link ValidLayout} type for the list of possible values.
      *
-     * This option is overridden by a URL parameter.
-<<<<<<< HEAD
      * If not specified, it will default to 'list'.
-=======
      *
      * See also [Result Layouts](https://developers.coveo.com/x/yQUvAg).
      *
      * Default value is `undefined` and the component selects the first available layout.
->>>>>>> 203decb1
      */
     layout: ComponentOptions.buildStringOption(),
 
