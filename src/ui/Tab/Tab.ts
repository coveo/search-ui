import { ResponsiveTabs } from '../ResponsiveComponents/ResponsiveTabs.ts';
import { Component } from '../Base/Component';
import { ComponentOptions } from '../Base/ComponentOptions';
import { IComponentBindings } from '../Base/ComponentBindings';
import { MODEL_EVENTS, IAttributeChangedEventArg } from '../../models/Model';
import { QueryEvents, IBuildingQueryEventArgs } from '../../events/QueryEvents';
import { QueryStateModel, QUERY_STATE_ATTRIBUTES } from '../../models/QueryStateModel';
import { analyticsActionCauseList, IAnalyticsInterfaceChange } from '../Analytics/AnalyticsActionListMeta';
import { SearchEndpoint } from '../../rest/SearchEndpoint';
import { Initialization } from '../Base/Initialization';
import { Utils } from '../../utils/Utils';
import { Assert } from '../../misc/Assert';
import { $$ } from '../../utils/Dom';
import { KeyboardUtils, KEYBOARD } from '../../utils/KeyboardUtils';
import _ = require('underscore');

export interface ITabOptions {
  expression?: string;
  constant?: boolean;
  id?: string;
  icon?: string;
  caption?: string;
  sort?: string;
  layout?: string;
  endpoint?: SearchEndpoint;
  enableDuplicateFiltering?: boolean;
  pipeline?: string;
  maximumAge?: number;
  enableResponsiveMode?: boolean;
  dropdownHeaderLabel?: string;
}

/**
 * The Tab component renders a bar that allows the end user to select a specific search interface.
 *
 * This component attaches itself to a `div` element. It is in charge of adding an advanced expression to the outgoing
 * query in order to refine the results.
 *
 * The Tab component can also hide and show different parts of the UI. For each individual component in the UI, you can
 * specify whether you wish to include or exclude that component when the user selects a certain Tab.
 *
 * **Including and Excluding Other HTML Components:**
 *
 * You can hide or show a specific HTML component based on the currently selected Tab by adding one of the following
 * attributes to its tag:
 *
 * - `<div data-tab="foobar">`: Only include this element in the Tab with `foobar` as its `data-id`.
 * - `<div data-tab-not="foobar">`: Do not include this element in the Tab with `foobar` as its `data-id`.
 * - `<div data-tab="foobar,somethingelse">`: Only include this element in the Tab with `foobar` as its `data-id` and in
 * the Tab with `somethingelse` as its `data-id`.
 *
 * **Setting a New Endpoint for a Tab:**
 *
 * A Tab can use a custom endpoint when performing a query. Of course, you need to make sure that the endpoint exists in
 * the array of Coveo.SearchEndpoint.endpoints (see {@link SearchEndpoint.endpoints}).
 *
 * ```
 * Coveo.SearchEndpoint.endpoints["specialEndpoint"] = new Coveo.SearchEndpoint({
 *     restUri : 'https://somewhere.com/rest/search'
 * })
 *
 * [ ... ]
 *
 * <div class='CoveoTab' data-endpoint='specialEndpoint'></div>
 *
 * ```
 */
export class Tab extends Component {
  static ID = 'Tab';

  /**
   * The options for a Tab
   * @componentOptions
   */
  static options: ITabOptions = {

    /**
     * Specifies a unique ID for the Tab.
     *
     * Specifying a value for this option is necessary for this component to work.
     */
    id: ComponentOptions.buildStringOption({ required: true }),

    /**
     * Specifies the caption of the Tab.
     *
     * Specifying a value for this option is necessary for this component to work.
     */
    caption: ComponentOptions.buildLocalizedStringOption({ required: true }),

    /**
     * Specifies an icon to use for the Tab.
     *
     * @deprecated This options is mostly kept for legacy reasons. If possible, you should avoid using it.
     */
    icon: ComponentOptions.buildIconOption(),

    /**
     * Specifies an advanced expression or filter that the Tab should add to any outgoing query.
     *
     * **Example:**
     *
     * `@objecttype==Message`
     *
     * Default value is `undefined` and the Tab applies no additional expression or filter to the query.
     */
    expression: ComponentOptions.buildStringOption(),

    /**
     * Specifies the {@link SearchEndpoint} to point to when performing queries from within the Tab.
     *
     * By default, the Tab uses the "default" endpoint.
     */
    endpoint: ComponentOptions.buildCustomOption((endpoint) => endpoint != null ? SearchEndpoint.endpoints[endpoint] : null),

    /**
     * Specifies the default sort criteria to use when selecting the Tab. A {@link Sort} component with the same
     * parameter needs to be present in the search interface in order for this option to function properly.
     *
     * **Examples:**
     *
     * - `data-sort='relevancy'`
     * - `data-sort='date descending'`
     *
     * Default value is `undefined` and the normal {@link Sort} component behavior applies.
     */
    sort: ComponentOptions.buildStringOption(),

    /**
     * Specifies the default layout to display when the user selects the Tab (see {@link ResultList.options.layout} and
     * {@link ResultLayout}).
     *
     * See the {@link ValidLayout} type for the list of possible values.
     *
     * This option is overridden by a URL parameter.
     *
     * See also [Result Layouts](https://developers.coveo.com/x/yQUvAg).
     *
     * Default value is `undefined` and the component selects the first available layout.
     */
    layout: ComponentOptions.buildStringOption(),

    /**
     * Specifies whether to include the {@link Tab.options.expression} in the constant part of the query.
     *
     * The index specially optimizes the constant part of the query to execute faster. However, you must be careful not
     * to include dynamic query expressions, otherwise the cache will lose its efficiency.
     *
     * Default value is `true`.
     */
    constant: ComponentOptions.buildBooleanOption({ defaultValue: true }),

    /**
     * Specifies whether to filter duplicates in the search results when the user selects the Tab.
     *
     * Setting this option to `true` forces duplicates to not appear in the search results. However, {@link Facet}
     * counts still include duplicates, which can be confusing for the end user. This is a limitation of the index.
     *
     * **Example:**
     *
     * > The end user narrows a query down to one document that has a duplicate. If this options is `true` and the user
     * > selects the Tab, only one document appears in the search results while the Facet count is still 2.
     *
     * **Note:**
     *
     * > It is also possible to enable duplicate filtering for the entire {@link SearchInterface} rather than for a
     * > single Tab (see {@link SearchInterface.options.enableDuplicateFiltering}).
     *
     * Default value is `false`.
     */
    enableDuplicateFiltering: ComponentOptions.buildBooleanOption({ defaultValue: false }),

    /**
     * Specifies the name of the query pipeline to use for the queries when the Tab is selected.
     *
     * You can specify a value for this option if your index is in a Coveo Cloud organization in which pipelines have
     * been created (see [Managing Query Pipelines](http://www.coveo.com/go?dest=cloudhelp&lcid=9&context=128)).
     *
     * Default value is `undefined`, which means that pipeline selection conditions defined in the Coveo Cloud
     * organization apply.
     */
    pipeline: ComponentOptions.buildStringOption(),

    /**
     * Specifies the maximum age (in milliseconds) that cached query results can have to still be usable as results
     * instead of performing a new query on the index from within the Tab. The cache is located in the Coveo Search API
     * (which resides between the index and the search interface).
     *
     * If cached results that are older than the age you specify in this option are available, a new query will be
     * performed on the index anyhow.
     *
     * On high-volume public web sites, specifying a higher value for this option can greatly improve query response
     * time at the cost of result freshness.
     *
     * **Note:**
     *
     * > It is also possible to set a maximum cache age for the entire {@link SearchInterface} rather than for a single
     * > Tab (see {@link SearchInterface.options.maximumAge}).
     *
     * Default value is `undefined` and the Coveo Search API determines the maximum cache age. This is typically
     * equivalent to 30 minutes (see [Query Parameters - maximumAge](https://developers.coveo.com/display/SearchREST/Query+Parameters#QueryParameters-maximumAge)).
     */
    maximumAge: ComponentOptions.buildNumberOption(),

    /**
     * Specifies whether to enable responsive mode for tabs. Responsive mode makes overflowing tabs disappear, instead
     * making them available using a dropdown button. Responsive tabs are enabled either when tabs overflow or when the
     * width of the search interface becomes too small.
     *
     * Disabling responsive mode for one Tab also disables it for all tabs. Therefore, you only need to set this option
     * to `false` on one Tab to disable responsive mode.
     *
     * Default value is `true`.
     */
    enableResponsiveMode: ComponentOptions.buildBooleanOption({ defaultValue: true }),

    /**
<<<<<<< HEAD
     * Specifies the label of the button that allows to show the hidden tabs when in responsive mode. If it is specified more than once, the
     * first occurence of the option will be used.
     * The default value is "More".
=======
     * Specifies the label of the button that allows to show the hidden tabs when in responsive mode.
     *
     * If more than one Tab in the search interface specifies a value for this option, then the framework uses the first
     * occurrence of the option.
     *
     * The default value is `"More"`.
>>>>>>> 6046a17f
     */
    dropdownHeaderLabel: ComponentOptions.buildLocalizedStringOption()

  };

  private isFirstQuery = true;

  /**
   * Creates a new Tab. Binds on buildingQuery event as well as an event on click of the element.
   * @param element The HTMLElement on which to instantiate the component. Normally a `div`.
   * @param options The options for the Tab component.
   * @param bindings The bindings that the component requires to function normally. If not set, these will be
   * automatically resolved (with a slower execution time).
   */
  constructor(public element: HTMLElement, public options?: ITabOptions, bindings?: IComponentBindings) {
    super(element, Tab.ID, bindings);

    this.options = ComponentOptions.initComponentOptions(element, Tab, options);

    this.bind.onRootElement(QueryEvents.buildingQuery, (args: IBuildingQueryEventArgs) => this.handleBuildingQuery(args));
    this.bind.onQueryState(MODEL_EVENTS.CHANGE_ONE, QUERY_STATE_ATTRIBUTES.T, (args: IAttributeChangedEventArg) => this.handleQueryStateChanged(args));
    const clickAction = () => this.handleClick();
    this.bind.on(element, 'click', clickAction);
    this.bind.on(element, 'keyup', KeyboardUtils.keypressAction(KEYBOARD.ENTER, clickAction));
    this.render();
    ResponsiveTabs.init(this.root, this, this.options);
  }

  /**
   * Selects the current Tab.
   *
   * Also logs the `interfaceChange` event in the usage analytics with the new current {@link Tab.options.id} as metada
   * and triggers a new query.
   */
  public select() {
    if (!this.disabled) {
      this.queryStateModel.setMultiple({
        t: this.options.id,
        sort: this.options.sort || QueryStateModel.defaultAttributes.sort,
        layout: this.options.layout
      });
      this.usageAnalytics.logSearchEvent<IAnalyticsInterfaceChange>(analyticsActionCauseList.interfaceChange, { interfaceChangeTo: this.options.id });
      this.queryController.executeQuery();
    }
  }

  /**
   * Indicates whether the HTMLElement argument is included in the Tab. *Included* elements are shown when the Tab is
   * selected, whereas *excluded* elements are not.
   * @param element The HTMLElement to verify.
   * @returns {boolean} `true` if the HTMLElement is included in the Tab; `false` if it is excluded.
   */
  public isElementIncludedInTab(element: HTMLElement): boolean {
    Assert.exists(element);

    var includedTabs = this.splitListOfTabs(element.getAttribute('data-tab'));
    var excludedTabs = this.splitListOfTabs(element.getAttribute('data-tab-not'));
    Assert.check(!(includedTabs.length != 0 && excludedTabs.length != 0), 'You cannot both explicitly include and exclude an element from tabs.');

    return (includedTabs.length != 0 && _.indexOf(includedTabs, this.options.id) != -1) ||
      (excludedTabs.length != 0 && _.indexOf(excludedTabs, this.options.id) == -1) ||
      (includedTabs.length == 0 && excludedTabs.length == 0);
  }

  private handleClick() {
    this.select();
  }

  private render() {
    var icon = this.options.icon;
    if (Utils.isNonEmptyString(icon)) {
      var iconSpan = $$('span').el;
      $$(iconSpan).addClass(['coveo-icon', icon]);
      this.element.insertBefore(iconSpan, this.element.firstChild);
    }

    var caption = this.options.caption;
    if (Utils.isNonEmptyString(caption)) {
      var captionP = document.createElement('p');
      $$(captionP).text(caption);
      this.element.appendChild(captionP);
    }
    this.element.setAttribute('tabindex', '0');
  }

  protected handleBuildingQuery(data: IBuildingQueryEventArgs) {
    Assert.exists(data);
    this.isFirstQuery = false;
    if (!this.disabled && this.isSelected()) {
      data.queryBuilder.tab = this.options.id;

      if (Utils.isNonEmptyString(this.options.expression)) {
        if (this.options.constant) {
          data.queryBuilder.constantExpression.add(this.options.expression);
        } else {
          data.queryBuilder.advancedExpression.add(this.options.expression);
        }
      }

      if (this.options.enableDuplicateFiltering) {
        data.queryBuilder.enableDuplicateFiltering = true;
      }

      if (this.options.pipeline != null) {
        data.queryBuilder.pipeline = this.options.pipeline;
      }

      if (this.options.maximumAge != null) {
        data.queryBuilder.maximumAge = this.options.maximumAge;
      }
    }
  }

  private handleQueryStateChanged(data: IAttributeChangedEventArg) {
    Assert.exists(data);
    if (!this.disabled && this.isSelected()) {
      $$(this.element).addClass('coveo-selected');
      this.queryController.setEndpoint(this.options.endpoint);
      this.showAndHideAppropriateElements();
    } else {
      $$(this.element).removeClass('coveo-selected');
    }
  }

  protected isSelected(): boolean {
    var activeTab = this.queryStateModel.get(QueryStateModel.attributesEnum.t);
    return activeTab == this.options.id;
  }

  private showAndHideAppropriateElements() {
    var showElements = [];
    var hideElements = [];

    _.each($$(this.root).findAll('[data-tab],[data-tab-not]'), (element) => {
      if (this.isElementIncludedInTab(element)) {
        this.toggleAllComponentsUnder(element, true);
        showElements.push(element);
      } else {
        this.toggleAllComponentsUnder(element, false);
        hideElements.push(element);
      }
    });

    $$(this.root).one(QueryEvents.querySuccess, () => {
      _.each(showElements, (elem) => $$(elem).removeClass('coveo-tab-disabled'));
      _.each(hideElements, (elem) => $$(elem).addClass('coveo-tab-disabled'));
    });
  }

  private splitListOfTabs(value: string): string[] {
    if (Utils.exists(value)) {
      return _.map(value.split(','), (tab) => Utils.trim(tab));
    } else {
      return [];
    }
  }

  private toggleAllComponentsUnder(element: HTMLElement, enable: boolean) {
    Assert.exists(element);

    var togglePossibleComponent = (possibleComponent: HTMLElement) => {
      var possibleCmp = Component.get(possibleComponent, undefined, true);
      if (possibleCmp) {
        if (enable) {
          possibleCmp.enable();
        } else {
          possibleCmp.disable();
        }
      }
    };

    togglePossibleComponent(element);
    _.each($$(element).findAll('*'), (el) => {
      togglePossibleComponent(el);
    });
  }

  public enable() {
    super.enable();
    this.element.style.display = '';
  }

  public disable() {
    super.disable();
    this.element.style.display = 'none';
  }
}

Initialization.registerAutoCreateComponent(Tab);<|MERGE_RESOLUTION|>--- conflicted
+++ resolved
@@ -215,18 +215,12 @@
     enableResponsiveMode: ComponentOptions.buildBooleanOption({ defaultValue: true }),
 
     /**
-<<<<<<< HEAD
-     * Specifies the label of the button that allows to show the hidden tabs when in responsive mode. If it is specified more than once, the
-     * first occurence of the option will be used.
-     * The default value is "More".
-=======
      * Specifies the label of the button that allows to show the hidden tabs when in responsive mode.
      *
      * If more than one Tab in the search interface specifies a value for this option, then the framework uses the first
      * occurrence of the option.
      *
      * The default value is `"More"`.
->>>>>>> 6046a17f
      */
     dropdownHeaderLabel: ComponentOptions.buildLocalizedStringOption()
 
