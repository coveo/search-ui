--- conflicted
+++ resolved
@@ -230,12 +230,7 @@
      *
      * The default value is `"More"`.
      */
-<<<<<<< HEAD
     dropdownHeaderLabel: ComponentOptions.buildLocalizedStringOption({ section: 'ResponsiveOptions' })
-
-=======
-    dropdownHeaderLabel: ComponentOptions.buildLocalizedStringOption()
->>>>>>> 27951a17
   };
 
   private isFirstQuery = true;
