--- conflicted
+++ resolved
@@ -12,13 +12,9 @@
 import { Assert } from '../../misc/Assert';
 import { $$ } from '../../utils/Dom';
 import { KeyboardUtils, KEYBOARD } from '../../utils/KeyboardUtils';
-<<<<<<< HEAD
-import _ = require('underscore');
-import 'styling/_Tab';
-=======
 import * as _ from 'underscore';
 import { exportGlobally } from '../../GlobalExports';
->>>>>>> df6b8011
+import 'styling/_Tab';
 
 export interface ITabOptions {
   expression?: string;
