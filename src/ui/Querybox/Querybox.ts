import {Initialization} from '../Base/Initialization';
import {Component} from '../Base/Component';
import {IComponentBindings} from '../Base/ComponentBindings';
import {ComponentOptions} from '../Base/ComponentOptions';
import {QueryEvents, IBuildingQueryEventArgs} from '../../events/QueryEvents';
import {MODEL_EVENTS, IAttributeChangedEventArg} from '../../models/Model';
import {QUERY_STATE_ATTRIBUTES, QueryStateModel} from '../../models/QueryStateModel';
import {StandaloneSearchInterfaceEvents} from '../../events/StandaloneSearchInterfaceEvents';
import {IAnalyticsNoMeta, analyticsActionCauseList} from '../Analytics/AnalyticsActionListMeta';
import {$$} from '../../utils/Dom';
import {Assert} from '../../misc/Assert';
import {QueryboxQueryParameters} from './QueryboxQueryParameters';

export interface IQueryboxOptions {
  enableSearchAsYouType?: boolean;
  searchAsYouTypeDelay?: number;
  enableQuerySyntax?: boolean;
  enableWildcards?: boolean;
  enableQuestionMarks?: boolean;
  enableLowercaseOperators?: boolean;
  enablePartialMatch?: boolean;
  partialMatchKeywords?: number;
  partialMatchThreshold?: string;
  autoFocus?: boolean;
  placeholder?: string;
  triggerQueryOnClear?: boolean;
}

/**
 * A component that allows a user to enter a query inside an input.<br/>
 * The component will trigger a query when submitted (the 'Enter' keypress) and log the proper analytics data.<br/>
 * It must be instantiated on a div (and not directly on an input element): This is for styling purpose (ghost type ahead, for example).
 */
export class Querybox extends Component {
  static ID = 'Querybox';
  /**
   * The options for the Querybox.
   * @componentOptions
   */
  public static options: IQueryboxOptions = {
    /**
     * Specify if search as you type should be enabled.<br/>
     * Default to `false`.
     */
    enableSearchAsYouType: ComponentOptions.buildBooleanOption({ defaultValue: false }),
    /**
     * If `enableSearchAsYouType` is enabled, this option specify the delay (in ms) between a keypress and a query being triggered<br/>
     * Default to 500 ms.
     */
    searchAsYouTypeDelay: ComponentOptions.buildNumberOption({ defaultValue: 500, min: 0 }),
    /**
     * Specifies whether the Coveo Platform does try to interpret special query syntax such as field references in the query entered through the query box.<br/>
     * The default value is `true`.
     */
    enableQuerySyntax: ComponentOptions.buildBooleanOption({ defaultValue: true }),
    /**
     * Specifies whether the Coveo Platform expands keywords containing wildcard characters (*) to the possible matching keywords to broaden the query.<br/>
     * The default value is `false`.
     */
    enableWildcards: ComponentOptions.buildBooleanOption({ defaultValue: false }),
    /**
     * Specifies whether the Coveo Platform expands keywords containing question mark characters (?) to the possible matching keywords to broaden the query.<br/>
     * The default value is `false`.
     */
    enableQuestionMarks: ComponentOptions.buildBooleanOption({ defaultValue: false }),
    /**
     * If true, the or and and keywords in the query box will be treated as boolean operators for the query when they are typed in lowercase.<br/>
     * This applies for all operators<br/>
     * Default value is `false`.
     */
    enableLowercaseOperators: ComponentOptions.buildBooleanOption({ defaultValue: false }),
    /**
     * Specifies whether a query containing a large number of keywords (see partialMatchKeywords) is automatically converted to a partial match expression in order to match documents containing only a subset of the keywords (see partialMatchThreshold for defining the subset).<br/>
     * The default value is `false`.
     */
    enablePartialMatch: ComponentOptions.buildBooleanOption({ defaultValue: false }),
    /**
     * When partial match is enabled, specifies the minimum number of keywords that must be present in the query to activate the partial match.<br/>
     * The default value is 5.
     */
    partialMatchKeywords: ComponentOptions.buildNumberOption({ defaultValue: 5, min: 1 }),
    /**
     * When partial match is enabled, specifies either an absolute or percentage value indicating the minimum number of keywords a document must contain in order to match the query.<br/>
     * The default value is 50%.
     */
    partialMatchThreshold: ComponentOptions.buildStringOption({ defaultValue: '50%' }),
    /**
     * Specifies whether or not to trigger a query when the searchbox is cleared.
     * The default value is `true`.
     */
    triggerQueryOnClear: ComponentOptions.buildBooleanOption({ defaultValue: true }),
    /**
<<<<<<< HEAD
     * Specifies a placeholder for input.
=======
     *  Specifies a placeholder for input.
>>>>>>> bf12b8aa
     */
    placeholder: ComponentOptions.buildStringOption(),
    /**
     * Specifies whether the `QueryBox` gets the focus and is selected on initialization.
     * The default value is `true`.
     */
    autoFocus: ComponentOptions.buildBooleanOption({ defaultValue: true })
  };

  public magicBox: Coveo.MagicBox.Instance;
  private lastQuery: string;
  private searchAsYouTypeTimeout: number;

  /**
   * Create a new Querybox.<br/>
   * Create a new Coveo.Magicbox instance and wrap magic box method (on blur, on submit etc).<br/>
   * Bind event on buildingQuery and on redirection (for standalone box).
   * @param element The `HTMLElement` on which the element will be instantiated. This cannot be an `HTMLInputElement` for technical reasons.
   * @param options The options for the querybox.
   * @param bindings The bindings that the component requires to function normally. If not set, will automatically resolve them (with slower execution time).
   */
  constructor(public element: HTMLElement, public options?: IQueryboxOptions, public bindings?: IComponentBindings) {
    super(element, Querybox.ID, bindings);

    if (element instanceof HTMLInputElement) {
      this.logger.error('QueryBox can\'t be use on a HTMLInputElement');
    }

    this.options = ComponentOptions.initComponentOptions(element, Querybox, options);

    this.magicBox = Coveo.MagicBox.create(element, new Coveo.MagicBox.Grammar('Query', {
      Query: '[Term*][Spaces?]',
      Term: '[Spaces?][Word]',
      Spaces: / +/,
      Word: /[^ ]+/
    }), {
        inline: true
      });

    this.bind.onRootElement(QueryEvents.buildingQuery, (args: IBuildingQueryEventArgs) => this.handleBuildingQuery(args));
    this.bind.onRootElement(StandaloneSearchInterfaceEvents.beforeRedirect, () => this.updateQueryState());
    this.bind.onQueryState(MODEL_EVENTS.CHANGE_ONE, QUERY_STATE_ATTRIBUTES.Q, (args: IAttributeChangedEventArg) => this.handleQueryStateChanged(args));

    if (this.options.enableSearchAsYouType) {
      $$(this.element).addClass('coveo-search-as-you-type');
      this.magicBox.onchange = () => {
        this.searchAsYouType();
      };
    }

    this.magicBox.onsubmit = () => {
      this.submit();
    };

    this.magicBox.onblur = () => {
      this.updateQueryState();
    };

    this.magicBox.onclear = () => {
      this.updateQueryState();
      if (this.options.triggerQueryOnClear) {
        this.usageAnalytics.logSearchEvent<IAnalyticsNoMeta>(analyticsActionCauseList.searchboxClear, {});
        this.triggerNewQuery(false);
      }
    };

    if (this.options.autoFocus) {
      this.magicBox.focus();
    }
  }

  /**
   * Trigger a query. The current input content will be added to the query.<br/>
   * If the content of the input has not changed since the last submit, no new query will be triggered.
   */
  public submit(): void {
    this.magicBox.clearSuggestion();
    this.updateQueryState();
    this.usageAnalytics.logSearchEvent<IAnalyticsNoMeta>(analyticsActionCauseList.searchboxSubmit, {});
    this.triggerNewQuery(false);
  }

  /**
   * Set the content of the input
   * @param text The string to set in the input
   */
  public setText(text: string): void {
    this.magicBox.setText(text);
    this.updateQueryState();
  }

  /**
   * Clear the content of the input
   */
  public clear(): void {
    this.magicBox.clear();
  }

  /**
   * Get the current content of the input
   * @returns {string}
   */
  public getText(): string {
    return this.magicBox.getText();
  }

  public getResult() {
    return this.magicBox.getResult();
  }

  public getDisplayedResult() {
    return this.magicBox.getDisplayedResult();
  }

  public getCursor(): number {
    return this.magicBox.getCursor();
  }

  public resultAtCursor(match?: string | { (result): boolean; }) {
    return this.magicBox.resultAtCursor(match);
  }

  private handleBuildingQuery(args: IBuildingQueryEventArgs): void {
    Assert.exists(args);
    Assert.exists(args.queryBuilder);

    this.updateQueryState();
    this.lastQuery = this.magicBox.getText();
    new QueryboxQueryParameters(this.options).addParameters(args.queryBuilder, this.lastQuery);
  }

  private triggerNewQuery(searchAsYouType: boolean): void {
    clearTimeout(this.searchAsYouTypeTimeout);
    let text = this.magicBox.getText();
    if (this.lastQuery != text && text != null) {
      this.lastQuery = text;
      this.queryController.executeQuery({
        searchAsYouType: searchAsYouType,
        logInActionsHistory: true
      });
    }
  }

  private updateQueryState(): void {
    this.queryStateModel.set(QueryStateModel.attributesEnum.q, this.magicBox.getText());
  }

  private handleQueryStateChanged(args: IAttributeChangedEventArg): void {
    Assert.exists(args);
    let q = <string>args.value;
    if (q != this.magicBox.getText()) {
      this.magicBox.setText(q);
    }
  }

  private searchAsYouType(): void {
    clearTimeout(this.searchAsYouTypeTimeout);
    this.searchAsYouTypeTimeout = setTimeout(() => {
      this.usageAnalytics.logSearchAsYouType<IAnalyticsNoMeta>(analyticsActionCauseList.searchboxAsYouType, {});
      this.triggerNewQuery(true);
    }, this.options.searchAsYouTypeDelay);
  }
}
Initialization.registerAutoCreateComponent(Querybox);<|MERGE_RESOLUTION|>--- conflicted
+++ resolved
@@ -90,11 +90,7 @@
      */
     triggerQueryOnClear: ComponentOptions.buildBooleanOption({ defaultValue: true }),
     /**
-<<<<<<< HEAD
-     * Specifies a placeholder for input.
-=======
      *  Specifies a placeholder for input.
->>>>>>> bf12b8aa
      */
     placeholder: ComponentOptions.buildStringOption(),
     /**
