import * as _ from 'underscore';
import { QueryEvents } from '../../events/QueryEvents';
import { ISearchAlertsEventArgs, ISearchAlertsFailEventArgs, SearchAlertsEvents } from '../../events/SearchAlertEvents';
import { SettingsEvents } from '../../events/SettingsEvents';
import { ModalBox as ModalBoxModule } from '../../ExternalModulesShim';
import { exportGlobally } from '../../GlobalExports';
import { Assert } from '../../misc/Assert';
import { AjaxError } from '../../rest/AjaxError';
import { IQuery } from '../../rest/Query';
import {
  ISubscription,
  ISubscriptionItemRequest,
  ISubscriptionQueryRequest,
  ISubscriptionRequest,
  SUBSCRIPTION_TYPE
} from '../../rest/Subscription';
import { l } from '../../strings/Strings';
import { $$, Dom } from '../../utils/Dom';
import { SVGIcons } from '../../utils/SVGIcons';
import {
  analyticsActionCauseList,
  IAnalyticsActionCause,
  IAnalyticsSearchAlertsMeta,
  IAnalyticsSearchAlertsUpdateMeta
} from '../Analytics/AnalyticsActionListMeta';
import { Component } from '../Base/Component';
import { IComponentBindings } from '../Base/ComponentBindings';
import { ComponentOptions } from '../Base/ComponentOptions';
import { IFieldOption } from '../Base/IComponentOptions';
import { Initialization } from '../Base/Initialization';
import { get } from '../Base/RegisteredNamedMethods';
import { Dropdown } from '../FormWidgets/Dropdown';
import { SearchInterface } from '../SearchInterface/SearchInterface';
import { ISettingsPopulateMenuArgs } from '../Settings/Settings';
import { SearchAlertsMessage } from './SearchAlertsMessage';
import ModalBox = Coveo.ModalBox.ModalBox;

export interface ISearchAlertsOptions {
  enableManagePanel?: boolean;
  enableFollowQuery?: boolean;
  modifiedDateField?: IFieldOption;
  enableMessage?: boolean;
  messageCloseDelay?: number;
}

/**
 * The Search Alerts component renders items in the {@link Settings} menu that allow the end user to follow queries
 * and to manage search alerts. A user following a query receives email notifications when the query results change.
 *
 * **Note:**
 * > It is necessary to meet certain requirements to be able to use this component (see
<<<<<<< HEAD
 * > [Deploying Search Alerts on a Coveo JS Search Page](https://docs.coveo.com/en/1932/)).
=======
 * > [Deploying Search Alerts on a Coveo JS Search Page](https://www.coveo.com/go?dest=cloudhelp&lcid=9&context=248)).
>>>>>>> f55e5a8e
 *
 * See also the {@link FollowItem} component.
 */
export class SearchAlerts extends Component {
  static ID = 'SearchAlerts';

  static doExport = () => {
    exportGlobally({
      SearchAlerts: SearchAlerts,
      SearchAlertsMessage: SearchAlertsMessage
    });
  };

  /**
   * The options for the search alerts
   * @componentOptions
   */
  static options: ISearchAlertsOptions = {
    /**
     * Specifies whether to add the **Manage Alerts** item in the {@link Settings} menu to allow the end user to manage
     * search alerts.
     *
     * Clicking the **Manage Alerts** item calls the {@link SearchAlerts.openPanel} method.
     *
     * Default value is `true`.
     */
    enableManagePanel: ComponentOptions.buildBooleanOption({ defaultValue: true }),

    /**
     * Specifies whether to add the **Follow Query** item in the {@link Settings} menu to allow the end user to follow
     * the last query.
     *
     * Clicking the **Follow Query** item calls the {@link SearchAlerts.followQuery} method.
     *
     * Default value is `true`.
     */
    enableFollowQuery: ComponentOptions.buildBooleanOption({ defaultValue: true }),

    /**
     * Specifies which field to use to represent the modification date when sending the
     * {@link ISubscriptionQueryRequest}.
     *
     * Default value is `undefined`.
     */
    modifiedDateField: ComponentOptions.buildFieldOption(),

    /**
     * Specifies whether to display info and error messages when performing search alerts actions.
     *
     * If this options is `true`, the SearchAlerts constructor will automatically instantiate a
     * {@link SearchAlertsMessage} component and set it to the {@link SearchAlerts.message} attribute.
     *
     * See also {@link SearchAlerts.options.messageCloseDelay}.
     *
     * Default value is `true`.
     */
    enableMessage: ComponentOptions.buildBooleanOption({ defaultValue: true }),

    /**
     * If {@link SearchAlerts.options.enableMessage} is `true`, specifies how long to display the search alert messages
     * (in milliseconds).
     *
     * Default value is `2000`. Minimum value is `0`.
     */
    messageCloseDelay: ComponentOptions.buildNumberOption({ defaultValue: 2000, min: 0, depend: 'enableMessage' })
  };

  private modal: ModalBox;

  /**
   * A reference to a {@link SearchAlertsMessage} component that the SearchAlerts component uses to display messages.
   */
  public message: SearchAlertsMessage;

  /**
   * Creates a new SearchAlerts component.
   * @param element The HTMLElement on which to instantiate the component.
   * @param options The options for the SearchAlerts component.
   * @param bindings The bindings that the component requires to function normally. If not set, these will be
   * automatically resolved (with a slower execution time).
   */
  constructor(
    public element: HTMLElement,
    public options: ISearchAlertsOptions,
    bindings?: IComponentBindings,
    private ModalBox = ModalBoxModule
  ) {
    super(element, SearchAlerts.ID, bindings);

    this.options = ComponentOptions.initComponentOptions(element, SearchAlerts, options);

    if (this.options.enableMessage) {
      this.message = new SearchAlertsMessage(element, { closeDelay: this.options.messageCloseDelay }, this.getBindings());
    }

    if (!this.queryController.getEndpoint().options.isGuestUser) {
      this.bind.onRootElement(SettingsEvents.settingsPopulateMenu, (args: ISettingsPopulateMenuArgs) => {
        if (this.options.enableManagePanel) {
          args.menuData.push({
            text: l('SearchAlerts_Panel'),
            className: 'coveo-subscriptions-panel',
            onOpen: () => this.openPanel(),
            onClose: () => this.close(),
            svgIcon: SVGIcons.icons.dropdownFollowQuery,
            svgIconClassName: 'coveo-subscriptions-panel-svg'
          });
        }
      });
    } else {
      this.logger.warn('Logged in as guest user, search alerts are therefore not available.');
    }

    let once = false;

    this.bind.onRootElement(QueryEvents.querySuccess, () => {
      if (!once) {
        once = true;
        this.queryController
          .getEndpoint()
          .listSubscriptions()
          .then(() => {
            this.bind.onRootElement(SettingsEvents.settingsPopulateMenu, (args: ISettingsPopulateMenuArgs) => {
              if (this.options.enableFollowQuery) {
                args.menuData.push({
                  text: l('SearchAlerts_followQuery'),
                  className: 'coveo-follow-query',
                  tooltip: l('FollowQueryDescription'),
                  onOpen: () => this.followQuery(),
                  onClose: () => {},
                  svgIcon: SVGIcons.icons.dropdownFollowQuery,
                  svgIconClassName: 'coveo-follow-query-svg'
                });
              }
            });
          })
          .catch((e: AjaxError) => {
            // Trap 403 error, as the listSubscription call is called on every page initialization
            // to check for current subscriptions. By default, the search alert service is not enabled for most organization
            // Don't want to pollute the console with un-needed noise and confusion
            if (e.status != 403) {
              throw e;
            }
          });
      }
    });
  }

  /**
   * Follows the last query. The user will start receiving email notifications when the query results change.
   *
   * Also logs the `searchAlertsFollowQuery` event in the usage analytics with the name of the request as meta data.
   */
  public followQuery() {
    const queryBuilder = this.queryController.createQueryBuilder({});
    const request = this.buildFollowQueryRequest(queryBuilder.build(), this.options);

    this.usageAnalytics.logCustomEvent<IAnalyticsSearchAlertsMeta>(
      analyticsActionCauseList.searchAlertsFollowQuery,
      {
        subscription: request.name
      },
      this.element
    );

    this.queryController
      .getEndpoint()
      .follow(request)
      .then((subscription: ISubscription) => {
        if (subscription) {
          const eventArgs: ISearchAlertsEventArgs = {
            subscription: subscription,
            dom: this.findQueryBoxDom()
          };
          $$(this.root).trigger(SearchAlertsEvents.searchAlertsCreated, eventArgs);
        } else {
          this.triggerSearchAlertsFail();
        }
      })
      .catch(() => {
        this.triggerSearchAlertsFail();
      });
  }

  /**
   * Opens the **Manage Alerts** panel. This panel allows the end user to stop following queries or items. It also
   * allows the end user to specify email notification frequency for each followed query or item.
   */
  public async openPanel(): Promise<void> {
    const title = $$('div');

    const titleInfo = $$(
      'div',
      {
        className: 'coveo-subscriptions-panel-title'
      },
      l('SearchAlerts_Panel')
    );

    title.append(titleInfo.el);

    const container = $$('div');
    const table = $$('table', {
      className: 'coveo-subscriptions-panel-content',
      cellspacing: 0
    });
    container.append(table.el);
    const tableHead = $$('thead');
    table.append(tableHead.el);

    const rowHead = $$('tr');
    tableHead.append(rowHead.el);

    const headerType = $$(
      'th',
      {
        className: 'coveo-subscriptions-panel-content-type'
      },
      l('SearchAlerts_Type')
    );
    const headerContent = $$('th', null, l('SearchAlerts_Content'));
    const headerFrequency = $$('th', null, l('SearchAlerts_Frequency'));
    const headerActions = $$(
      'th',
      {
        className: 'coveo-subscriptions-panel-content-actions'
      },
      l('SearchAlerts_Actions')
    );

    rowHead.append(headerType.el);
    rowHead.append(headerContent.el);
    rowHead.append(headerFrequency.el);
    rowHead.append(headerActions.el);

    const tableBodySpacer = $$(
      'tbody',
      {
        className: 'coveo-subscriptions-panel-spacer'
      },
      $$(
        'tr',
        null,
        $$('td', {
          colsspan: 3
        })
      )
    );

    table.append(tableBodySpacer.el);

    const tableBodySubscriptions = $$(
      'tbody',
      {
        className: 'coveo-subscriptions-panel-subscriptions'
      },
      $$(
        'tr',
        {
          className: 'coveo-subscriptions-panel-no-subscriptions'
        },
        $$(
          'td',
          {
            colspan: 3
          },
          l('SearchAlerts_PanelNoSearchAlerts')
        )
      )
    );

    table.append(tableBodySubscriptions.el);
    let sizeModForModalBox = 'big';

    try {
      const subscriptions = await this.queryController.getEndpoint().listSubscriptions();
      _.each(subscriptions, subscription => this.addSearchAlert(subscription, container));
    } catch (e) {
      this.logger.error('Error retrieving subscriptions', e);
      sizeModForModalBox = 'small';
      container.empty();
      container.append(this.getFailureMessage().el);
    }

    this.modal = this.ModalBox.open(container.el, {
      title: title.el.outerHTML,
      className: 'coveo-subscriptions-panel',
      sizeMod: sizeModForModalBox
    });
  }

  private getFailureMessage(): Dom {
    return $$(
      'div',
      {
        className: 'coveo-subscriptions-panel-fail'
      },
      l('SearchAlerts_Fail')
    );
  }

  private handleSearchAlertsFail() {
    if (this.modal != null) {
      const modalBody = $$(this.modal.wrapper).find('.coveo-modal-body');
      $$(modalBody).empty();
      $$(modalBody).append(this.getFailureMessage().el);
    }
  }

  private close() {
    if (this.modal) {
      this.modal.close();
      this.modal = null;
    }
  }

  private addSearchAlert(subscription: ISubscription, container: Dom) {
    const frequencies = [
      { value: 'monthly', label: l('Monthly') },
      { value: 'daily', label: l('Daily') },
      { value: 'monday', label: l('Monday') },
      { value: 'tuesday', label: l('Tuesday') },
      { value: 'wednesday', label: l('Wednesday') },
      { value: 'thursday', label: l('Thursday') },
      { value: 'friday', label: l('Friday') },
      { value: 'saturday', label: l('Saturday') },
      { value: 'sunday', label: l('Sunday') }
    ];

    let context: string;
    if (subscription.name) {
      if (subscription.name == '<empty>') {
        context = '&lt;empty&gt;';
      } else {
        const textExtracted = $$('div').el;
        textExtracted.innerHTML = subscription.name;
        context = $$(textExtracted).text();
      }
    } else if (subscription.type == SUBSCRIPTION_TYPE.followQuery) {
      const typeConfig = <ISubscriptionQueryRequest>subscription.typeConfig;
      context = _.escape(typeConfig.query.q) || l('EmptyQuery');
    } else {
      const typeConfig = <ISubscriptionItemRequest>subscription.typeConfig;
      context = _.escape(typeConfig.title || typeConfig.id);
    }

    const row = $$('tr', {
      className: 'coveo-subscriptions-panel-subscription'
    });

    const pluckFrequenciesValues = _.pluck(frequencies, 'value');
    const valueToLabel = (valueMappedToLabel: string) => _.findWhere(frequencies, { value: valueMappedToLabel }).label;

    const buildDropdown = () => {
      return new Dropdown(
        (dropdownInstance: Dropdown) => {
          this.usageAnalytics.logCustomEvent<IAnalyticsSearchAlertsUpdateMeta>(
            analyticsActionCauseList.searchAlertsUpdateSubscription,
            {
              subscription: context,
              frequency: dropdownInstance.getValue()
            },
            this.element
          );
          subscription.frequency = dropdownInstance.getValue();
          this.updateAndSyncSearchAlert(subscription);
        },
        pluckFrequenciesValues,
        valueToLabel
      ).build();
    };

    const contentTypeElement = $$(
      'td',
      {
        className: 'coveo-subscriptions-panel-content-type'
      },
      l('SearchAlerts_Type_' + subscription.type)
    );

    const contextElement = $$('td', {
      className: 'coveo-subscriptions-panel-context',
      title: context
    });
    contextElement.setHtml(context);

    const frequencyElement = $$(
      'td',
      null,
      $$(
        'div',
        {
          className: 'coveo-subscriptions-panel-frequency'
        },
        buildDropdown()
      )
    );

    const contentActionsElement = $$(
      'td',
      {
        className: 'coveo-subscriptions-panel-content-actions'
      },
      null,
      $$(
        'div',
        {
          className: 'coveo-subscriptions-panel-action coveo-subscriptions-panel-action-unfollow'
        },
        l('SearchAlerts_unFollowing')
      ),
      $$(
        'div',
        {
          className: 'coveo-subscriptions-panel-action coveo-subscriptions-panel-action-follow'
        },
        l('SearchAlerts_follow')
      )
    );

    row.append(contentTypeElement.el);
    row.append(contextElement.el);
    row.append(frequencyElement.el);
    row.append(contentActionsElement.el);

    const noSearchAlerts = container.find('.coveo-subscriptions-panel-no-subscriptions');

    row.insertBefore(noSearchAlerts);

    const frequencyInput = <HTMLSelectElement>frequencyElement.find('select');
    frequencyInput.value = subscription.frequency;

    $$(row.find('.coveo-subscriptions-panel-action-unfollow')).on('click', () => {
      row.addClass('coveo-subscription-unfollowed');

      this.queryController
        .getEndpoint()
        .deleteSubscription(subscription)
        .then(() => {
          if (subscription.type == SUBSCRIPTION_TYPE.followDocument) {
            this.logAnalyticsEvent(analyticsActionCauseList.searchAlertsUnfollowDocument, subscription);
          } else if (subscription.type == SUBSCRIPTION_TYPE.followQuery) {
            this.logAnalyticsEvent(analyticsActionCauseList.searchAlertsUnfollowQuery, subscription);
          }
          delete subscription.id;

          const eventArgs: ISearchAlertsEventArgs = { subscription: subscription };
          $$(this.root).trigger(SearchAlertsEvents.searchAlertsDeleted, eventArgs);
        })
        .catch(() => {
          this.handleSearchAlertsFail();
        });
    });

    $$(row.find('.coveo-subscriptions-panel-action-follow')).on('click', () => {
      row.removeClass('coveo-subscription-unfollowed');

      this.queryController
        .getEndpoint()
        .follow(subscription)
        .then(updatedSearchAlert => {
          if (subscription.type == SUBSCRIPTION_TYPE.followDocument) {
            this.logAnalyticsEvent(analyticsActionCauseList.searchAlertsFollowDocument, subscription);
          } else if (subscription.type == SUBSCRIPTION_TYPE.followQuery) {
            this.logAnalyticsEvent(analyticsActionCauseList.searchAlertsFollowQuery, subscription);
          }
          subscription.id = updatedSearchAlert.id;
          const eventArgs: ISearchAlertsEventArgs = { subscription: subscription };
          $$(this.root).trigger(SearchAlertsEvents.searchAlertsCreated, eventArgs);
        })
        .catch(() => {
          this.handleSearchAlertsFail();
        });
    });
  }

  private updateAndSyncSearchAlert(subscription: ISubscription) {
    this.queryController
      .getEndpoint()
      .updateSubscription(subscription)
      .then((updated: ISubscription) => _.extend(subscription, updated))
      .catch(() => {
        this.handleSearchAlertsFail();
      });
  }

  private triggerSearchAlertsFail() {
    const eventArgs: ISearchAlertsFailEventArgs = {
      dom: this.findQueryBoxDom()
    };
    $$(this.root).trigger(SearchAlertsEvents.searchAlertsFail, eventArgs);
  }

  protected findQueryBoxDom(): HTMLElement {
    let dom: HTMLElement;
    const components = this.searchInterface.getComponents<Component>('Querybox');
    if (components && components.length > 0) {
      dom = _.first(components).element;
    } else {
      const components = this.searchInterface.getComponents<Component>('Omnibox');
      if (components && components.length > 0) {
        dom = _.first(components).element;
      }
    }
    return dom;
  }

  private buildFollowQueryRequest(query: IQuery, options: ISearchAlertsOptions): ISubscriptionRequest {
    const typeConfig: ISubscriptionQueryRequest = {
      query: query
    };

    if (options.modifiedDateField) {
      typeConfig.modifiedDateField = <string>options.modifiedDateField;
    }

    return {
      type: SUBSCRIPTION_TYPE.followQuery,
      typeConfig: typeConfig,
      name: this.message.getFollowQueryMessage(query.q)
    };
  }

  private logAnalyticsEvent(cause: IAnalyticsActionCause, subscription: ISubscription) {
    this.usageAnalytics.logCustomEvent<IAnalyticsSearchAlertsMeta>(
      cause,
      {
        subscription: subscription.name
      },
      this.element
    );
  }

  static create(element: HTMLElement, options?: ISearchAlertsOptions, root?: HTMLElement): SearchAlerts {
    Assert.exists(element);
    return new SearchAlerts(element, options, (<SearchInterface>get(root, SearchInterface)).getBindings());
  }
}

Initialization.registerAutoCreateComponent(SearchAlerts);<|MERGE_RESOLUTION|>--- conflicted
+++ resolved
@@ -49,11 +49,7 @@
  *
  * **Note:**
  * > It is necessary to meet certain requirements to be able to use this component (see
-<<<<<<< HEAD
  * > [Deploying Search Alerts on a Coveo JS Search Page](https://docs.coveo.com/en/1932/)).
-=======
- * > [Deploying Search Alerts on a Coveo JS Search Page](https://www.coveo.com/go?dest=cloudhelp&lcid=9&context=248)).
->>>>>>> f55e5a8e
  *
  * See also the {@link FollowItem} component.
  */
