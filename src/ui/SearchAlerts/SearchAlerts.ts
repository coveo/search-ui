--- conflicted
+++ resolved
@@ -1,311 +1,298 @@
-
-
-
-
-
-
-module Coveo {
-  export interface ISearchAlertsOptions {
-    enableManagePanel?: boolean;
-    enableFollowQuery?: boolean;
-    modifiedDateField?: string;
-    enableMessage?: boolean;
-    messageCloseDelay?: number;
-  }
-
-  export class SearchAlerts extends Component {
-    static ID = 'SearchAlerts';
-    static options: ISearchAlertsOptions = {
-      enableManagePanel: ComponentOptions.buildBooleanOption({ defaultValue: true }),
-      enableFollowQuery: ComponentOptions.buildBooleanOption({ defaultValue: true }),
-      modifiedDateField: ComponentOptions.buildStringOption(),
-      enableMessage: ComponentOptions.buildBooleanOption({ defaultValue: true }),
-      messageCloseDelay: ComponentOptions.buildNumberOption({ defaultValue: 3000 }),
-    };
-
-    private modal: ModalBox.ModalBox;
-    public message: SearchAlertMessage;
-
-    constructor(public element: HTMLElement,
-      public options: ISearchAlertsOptions,
-      bindings?: IComponentBindings) {
-
-      super(element, SearchAlerts.ID, bindings);
-
-      this.options = ComponentOptions.initComponentOptions(element, SearchAlerts, options);
-
-      if (this.options.enableMessage) {
-        new SearchAlertMessage(element, { closeDelay: this.options.messageCloseDelay }, this.getBindings());
-        this.message = new SearchAlertMessage(element, { closeDelay: this.options.messageCloseDelay }, this.getBindings());
-      }
-      
-      this.bind.onRoot(SettingsEvents.settingsPopulateMenu, (e, args: SettingsPopulateMenuArgs) => {
-        if (this.options.enableManagePanel) {
-          args.menuData.push({
-            text: l("SearchAlerts_Panel"),
-            className: 'coveo-subscriptions-panel',
-            onOpen: () => this.openPanel(),
-            onClose: () => this.close()
-          });
-        }
-      });
-
-      this.bind.onRoot(SettingsEvents.settingsPopulateMenu, (e, args: SettingsPopulateMenuArgs) => {
-        if (this.options.enableManagePanel) {
-          args.menuData.push({
-            text: l('SearchAlerts_Panel'),
-            className: 'coveo-subscriptions-panel',
-            onOpen: () => this.openPanel(),
-            onClose: () => this.close()
-          });
-        }
-      });
-
-      var once = false;
-
-      this.bind.onRootElement(QueryEvents.querySuccess, () => {
-        if (!once) {
-          once = true;
-          this.queryController.getEndpoint().listSubscriptions()
-            .then(() => {
-              this.bind.onRootElement(SettingsEvents.settingsPopulateMenu, (args: ISettingsPopulateMenuArgs) => {
-                if (this.options.enableFollowQuery) {
-                  args.menuData.push({
-                    text: l('SearchAlerts_followQuery'),
-                    className: 'coveo-follow-query',
-                    tooltip: l('FollowQueryDescription'),
-                    onOpen: () => this.followQuery(),
-                    onClose: () => {
-                    }
-                  });
-                }
-              });
-            })
-            .catch((e: AjaxError) => {
-              // Trap 503 error, as the listSubscription call is called on every page initialization
-              // to check for current subscriptions. By default, the search alert service is not enabled for most organization
-              // Don't want to pollute the console with un-needed noise and confusion
-              if (e.status != 503) {
-                throw e;
-              }
-            });
-        }
-      })
-    }
-
-    public openPanel() {
-      var title = $(`<div><div class='coveo-subscriptions-panel-close'><span></span></div><div class='coveo-subscriptions-panel-title'>${l('SearchAlerts_Panel')}</div>`);
-      title.find('.coveo-subscriptions-panel-close').on('click', () => {
-        this.close();
-      });
-
-      var container = $(`<div>
-        <table class='coveo-subscriptions-panel-content' cellspacing='0'>
-          <thead>
-            <tr>
-              <th class='coveo-subscriptions-panel-content-type'>${ l('SearchAlerts_Type')}</th>
-              <th>${ l('SearchAlerts_Content')}</th>
-              <th>${ l('SearchAlerts_Frequency')}</th>
-              <th class='coveo-subscriptions-panel-content-actions'>${ l('SearchAlerts_Actions')}</th>
-            </tr>
-          </thead>
-          <tbody class='coveo-subscriptions-panel-spacer'>
-            <tr>
-              <td colsspan='3'></td>
-            </tr>
-          </tbody>
-          <tbody class='coveo-subscriptions-panel-subscriptions'>
-            <tr class='coveo-subscriptions-panel-no-subscriptions'>
-              <td colsspan='3'>${ l('SearchAlerts_PanelNoSearchAlerts')}</td>
-            </tr>
-          </tbody>
-        </table>
-      </div>`);
-
-      this.queryController.getEndpoint().listSubscriptions()
-        .then((subscriptions: ISubscription[]) => {
-          _.each(subscriptions, (subscription) => {
-            this.addSearchAlert(subscription, container)
-          });
-        })
-        .catch(() => {
-          container.html('<div class=\'coveo-subscriptions-panel-fail\'>' + l('SearchAlerts_Fail') + '</div>');
-        })
-        .finally(() => {
-          this.modal = ModalBox.open(container.get(0), {
-            titleClose: true,
-            overlayClose: true,
-            title: $$(title.get(0)).text(),
-            className: 'coveo-subscriptions-panel'
-          });
-        })
-    }
-
-    private handleSearchAlertsFail() {
-      this.close();
-      if (this.modal != null) {
-        $(this.modal.content).html('<div class=\'coveo-subscriptions-panel-fail\'>' + l('SearchAlerts_Fail') + '</div>');
-      }
-    }
-
-    private close() {
-      if (this.modal) {
-        this.modal.close();
-        this.modal = null;
-      }
-    }
-
-    private addSearchAlert(subscription: ISubscription, container: JQuery) {
-      var frequencies = [
-        { value: 'daily', label: l('Daily') },
-        { value: 'monday', label: l('Monday') },
-        { value: 'tuesday', label: l('Tuesday') },
-        { value: 'wednesday', label: l('Wednesday') },
-        { value: 'thursday', label: l('Thursday') },
-        { value: 'friday', label: l('Friday') },
-        { value: 'saturday', label: l('Saturday') },
-        { value: 'sunday', label: l('Sunday') }
-      ];
-
-      var context: string;
-      if (subscription.type == SubscriptionType.followQuery) {
-        let typeConfig = <ISubscriptionQueryRequest>subscription.typeConfig;
-        context = _.escape(typeConfig.query.q) || l('EmptyQuery')
-      } else {
-        let typeConfig = <ISubscriptionItemRequest>subscription.typeConfig;
-        context = _.escape(typeConfig.title || typeConfig.id);
-      }
-
-      var element = $(`<tr class='coveo-subscriptions-panel-subscription'>
-        <td class='coveo-subscriptions-panel-content-type'>${ l('SearchAlerts_Type_' + subscription.type)}</td>
-        <td>
-          <div class='coveo-subscriptions-panel-context'>
-            ${ context}
-          </div>
-        </td>
-        <td>
-          <div class='coveo-subscriptions-panel-frequency'>
-            <select>
-             ${ _.map(frequencies, (frequency) => `<option value='${frequency.value}'>${frequency.label}</option>`)}
-            </select>
-          </div>
-        </td>
-        <td class='coveo-subscriptions-panel-content-actions'>
-          <div class='coveo-subscriptions-panel-action coveo-subscriptions-panel-action-unfollow'>${ l('SearchAlerts_unFollowing')}</div>
-          <div class='coveo-subscriptions-panel-action coveo-subscriptions-panel-action-follow'>${ l('SearchAlerts_follow')}</div>
-        </td>
-      </tr>`)
-
-      var noSearchAlerts = container.find('.coveo-subscriptions-panel-no-subscriptions');
-
-      element.insertBefore(noSearchAlerts)
-
-      var frequencyInput = element.find('.coveo-subscriptions-panel-frequency select');
-
-      frequencyInput.val(subscription.frequency);
-
-      frequencyInput.on('change', (event) => {
-        subscription.frequency = frequencyInput.val();
-        this.updateAndSyncSearchAlert(subscription);
-      })
-
-      element.find('.coveo-subscriptions-panel-action-unfollow').click(() => {
-        element.addClass('coveo-subscription-unfollowed');
-        this.queryController.getEndpoint()
-          .deleteSubscription(subscription)
-          .then(() => {
-            delete subscription.id;
-            var eventArgs: SearchAlertEventArgs = { subscription: subscription };
-            $(this.root).trigger(SearchAlertEvents.searchAlertDeleted, eventArgs);
-          })
-          .catch(() => {
-            this.handleSearchAlertsFail();
-          })
-      });
-
-      element.find('.coveo-subscriptions-panel-action-follow').click(() => {
-        element.removeClass('coveo-subscription-unfollowed');
-        this.queryController.getEndpoint()
-          .follow(subscription)
-          .then((updatedSearchAlert) => {
-            subscription.id = updatedSearchAlert.id;
-            var eventArgs: SearchAlertEventArgs = { subscription: subscription };
-            $(this.root).trigger(SearchAlertEvents.searchAlertCreated, eventArgs);
-          })
-          .catch(() => {
-            this.handleSearchAlertsFail();
-          })
-      });
-    }
-
-    private updateAndSyncSearchAlert(subscription: ISubscription) {
-      this.queryController.getEndpoint()
-        .updateSubscription(subscription)
-        .then((updated: ISubscription) => $.extend(subscription, updated))
-        .catch(() => {
-          this.handleSearchAlertsFail();
-        });
-    }
-
-    // FollowQuery
-    public followQuery() {
-      var queryBuilder = this.queryController.createQueryBuilder({});
-      var request = SearchAlerts.buildFollowQueryRequest(queryBuilder.build(), this.options);
-
-      this.queryController.getEndpoint().follow(request)
-        .then((subscription: ISubscription) => {
-          var eventArgs: SearchAlertEventArgs = {
-            subscription: subscription,
-            dom: this.findQueryBoxDom()
-          };
-          $(this.root).trigger(SearchAlertEvents.searchAlertCreated, eventArgs);
-        })
-        .catch(() => {
-          var eventArgs: SearchAlertsFailEventArgs = {
-            dom: this.findQueryBoxDom()
-          };
-          $(this.root).trigger(SearchAlertEvents.SearchAlertsFail, eventArgs);
-        })
-    }
-
-    public findQueryBoxDom(): HTMLElement {
-      var dom: HTMLElement;
-      var components = this.searchInterface.getComponents<Component>(Querybox.ID);
-      if (components && components.length > 0) {
-        dom = _.first(components).element;
-      } else {
-        var components = this.searchInterface.getComponents<Component>(Omnibox.ID);
-        if (components && components.length > 0) {
-          dom = _.first(components).element;
-        }
-      }
-      return dom;
-    }
-
-<<<<<<< HEAD
-    private static buildFollowQueryRequest(query: IQuery, options: SearchAlertsOptions): ISubscriptionRequest {
-=======
-    private static buildFollowQueryRequest(query: IQuery, options: ISearchAlertsOptions): ISubscriptionRequest {
->>>>>>> c31d8ab3
-      var typeConfig: ISubscriptionQueryRequest = {
-        query: query
-      }
-
-      if (options.modifiedDateField) {
-        typeConfig.modifiedDateField = options.modifiedDateField;
-      }
-
-      return {
-        type: SubscriptionType.followQuery,
-        typeConfig: typeConfig
-      }
-    }
-
-    static create(element: HTMLElement, options?: ISearchAlertsOptions, root?: HTMLElement): SearchAlerts {
-      Assert.exists(element);
-      return new SearchAlerts(element, options, root);
-    }
-  }
-
-  Initialization.registerAutoCreateComponent(SearchAlerts);
-}
+
+
+
+
+
+
+module Coveo {
+  export interface ISearchAlertsOptions {
+    enableManagePanel?: boolean;
+    enableFollowQuery?: boolean;
+    modifiedDateField?: string;
+    enableMessage?: boolean;
+    messageCloseDelay?: number;
+  }
+
+  export class SearchAlerts extends Component {
+    static ID = 'SearchAlerts';
+    static options: ISearchAlertsOptions = {
+      enableManagePanel: ComponentOptions.buildBooleanOption({ defaultValue: true }),
+      enableFollowQuery: ComponentOptions.buildBooleanOption({ defaultValue: true }),
+      modifiedDateField: ComponentOptions.buildStringOption(),
+      enableMessage: ComponentOptions.buildBooleanOption({ defaultValue: true }),
+      messageCloseDelay: ComponentOptions.buildNumberOption({ defaultValue: 3000 }),
+    };
+
+    private modal: ModalBox.ModalBox;
+    public message: SearchAlertMessage;
+
+    constructor(public element: HTMLElement,
+      public options: ISearchAlertsOptions,
+      bindings?: IComponentBindings) {
+
+      super(element, SearchAlerts.ID, bindings);
+
+      this.options = ComponentOptions.initComponentOptions(element, SearchAlerts, options);
+
+      if (this.options.enableMessage) {
+        new SearchAlertMessage(element, { closeDelay: this.options.messageCloseDelay }, this.getBindings());
+        this.message = new SearchAlertMessage(element, { closeDelay: this.options.messageCloseDelay }, this.getBindings());
+      }
+      
+      this.bind.onRoot(SettingsEvents.settingsPopulateMenu, (e, args: SettingsPopulateMenuArgs) => {
+        if (this.options.enableManagePanel) {
+          args.menuData.push({
+            text: l("SearchAlerts_Panel"),
+            className: 'coveo-subscriptions-panel',
+            onOpen: () => this.openPanel(),
+            onClose: () => this.close()
+          });
+        }
+      });
+
+      });
+
+      var once = false;
+
+      this.bind.onRootElement(QueryEvents.querySuccess, () => {
+        if (!once) {
+          once = true;
+          this.queryController.getEndpoint().listSubscriptions()
+            .then(() => {
+              this.bind.onRootElement(SettingsEvents.settingsPopulateMenu, (args: ISettingsPopulateMenuArgs) => {
+                if (this.options.enableFollowQuery) {
+                  args.menuData.push({
+                    text: l('SearchAlerts_followQuery'),
+                    className: 'coveo-follow-query',
+                    tooltip: l('FollowQueryDescription'),
+                    onOpen: () => this.followQuery(),
+                    onClose: () => {
+                    }
+                  });
+                }
+              });
+            })
+            .catch((e: AjaxError) => {
+              // Trap 503 error, as the listSubscription call is called on every page initialization
+              // to check for current subscriptions. By default, the search alert service is not enabled for most organization
+              // Don't want to pollute the console with un-needed noise and confusion
+              if (e.status != 503) {
+                throw e;
+              }
+            });
+        }
+      })
+    }
+
+    public openPanel() {
+      var title = $(`<div><div class='coveo-subscriptions-panel-close'><span></span></div><div class='coveo-subscriptions-panel-title'>${l('SearchAlerts_Panel')}</div>`);
+      title.find('.coveo-subscriptions-panel-close').on('click', () => {
+        this.close();
+      });
+
+      var container = $(`<div>
+        <table class='coveo-subscriptions-panel-content' cellspacing='0'>
+          <thead>
+            <tr>
+              <th class='coveo-subscriptions-panel-content-type'>${ l('SearchAlerts_Type')}</th>
+              <th>${ l('SearchAlerts_Content')}</th>
+              <th>${ l('SearchAlerts_Frequency')}</th>
+              <th class='coveo-subscriptions-panel-content-actions'>${ l('SearchAlerts_Actions')}</th>
+            </tr>
+          </thead>
+          <tbody class='coveo-subscriptions-panel-spacer'>
+            <tr>
+              <td colsspan='3'></td>
+            </tr>
+          </tbody>
+          <tbody class='coveo-subscriptions-panel-subscriptions'>
+            <tr class='coveo-subscriptions-panel-no-subscriptions'>
+              <td colsspan='3'>${ l('SearchAlerts_PanelNoSearchAlerts')}</td>
+            </tr>
+          </tbody>
+        </table>
+      </div>`);
+
+      this.queryController.getEndpoint().listSubscriptions()
+        .then((subscriptions: ISubscription[]) => {
+          _.each(subscriptions, (subscription) => {
+            this.addSearchAlert(subscription, container)
+          });
+        })
+        .catch(() => {
+          container.html('<div class=\'coveo-subscriptions-panel-fail\'>' + l('SearchAlerts_Fail') + '</div>');
+        })
+        .finally(() => {
+          this.modal = ModalBox.open(container.get(0), {
+            titleClose: true,
+            overlayClose: true,
+            title: $$(title.get(0)).text(),
+            className: 'coveo-subscriptions-panel'
+          });
+        })
+    }
+
+    private handleSearchAlertsFail() {
+      this.close();
+      if (this.modal != null) {
+        $(this.modal.content).html('<div class=\'coveo-subscriptions-panel-fail\'>' + l('SearchAlerts_Fail') + '</div>');
+      }
+    }
+
+    private close() {
+      if (this.modal) {
+        this.modal.close();
+        this.modal = null;
+      }
+    }
+
+    private addSearchAlert(subscription: ISubscription, container: JQuery) {
+      var frequencies = [
+        { value: 'daily', label: l('Daily') },
+        { value: 'monday', label: l('Monday') },
+        { value: 'tuesday', label: l('Tuesday') },
+        { value: 'wednesday', label: l('Wednesday') },
+        { value: 'thursday', label: l('Thursday') },
+        { value: 'friday', label: l('Friday') },
+        { value: 'saturday', label: l('Saturday') },
+        { value: 'sunday', label: l('Sunday') }
+      ];
+
+      var context: string;
+      if (subscription.type == SubscriptionType.followQuery) {
+        let typeConfig = <ISubscriptionQueryRequest>subscription.typeConfig;
+        context = _.escape(typeConfig.query.q) || l('EmptyQuery')
+      } else {
+        let typeConfig = <ISubscriptionItemRequest>subscription.typeConfig;
+        context = _.escape(typeConfig.title || typeConfig.id);
+      }
+
+      var element = $(`<tr class='coveo-subscriptions-panel-subscription'>
+        <td class='coveo-subscriptions-panel-content-type'>${ l('SearchAlerts_Type_' + subscription.type)}</td>
+        <td>
+          <div class='coveo-subscriptions-panel-context'>
+            ${ context}
+          </div>
+        </td>
+        <td>
+          <div class='coveo-subscriptions-panel-frequency'>
+            <select>
+             ${ _.map(frequencies, (frequency) => `<option value='${frequency.value}'>${frequency.label}</option>`)}
+            </select>
+          </div>
+        </td>
+        <td class='coveo-subscriptions-panel-content-actions'>
+          <div class='coveo-subscriptions-panel-action coveo-subscriptions-panel-action-unfollow'>${ l('SearchAlerts_unFollowing')}</div>
+          <div class='coveo-subscriptions-panel-action coveo-subscriptions-panel-action-follow'>${ l('SearchAlerts_follow')}</div>
+        </td>
+      </tr>`)
+
+      var noSearchAlerts = container.find('.coveo-subscriptions-panel-no-subscriptions');
+
+      element.insertBefore(noSearchAlerts)
+
+      var frequencyInput = element.find('.coveo-subscriptions-panel-frequency select');
+
+      frequencyInput.val(subscription.frequency);
+
+      frequencyInput.on('change', (event) => {
+        subscription.frequency = frequencyInput.val();
+        this.updateAndSyncSearchAlert(subscription);
+      })
+
+      element.find('.coveo-subscriptions-panel-action-unfollow').click(() => {
+        element.addClass('coveo-subscription-unfollowed');
+        this.queryController.getEndpoint()
+          .deleteSubscription(subscription)
+          .then(() => {
+            delete subscription.id;
+            var eventArgs: SearchAlertEventArgs = { subscription: subscription };
+            $(this.root).trigger(SearchAlertEvents.searchAlertDeleted, eventArgs);
+          })
+          .catch(() => {
+            this.handleSearchAlertsFail();
+          })
+      });
+
+      element.find('.coveo-subscriptions-panel-action-follow').click(() => {
+        element.removeClass('coveo-subscription-unfollowed');
+        this.queryController.getEndpoint()
+          .follow(subscription)
+          .then((updatedSearchAlert) => {
+            subscription.id = updatedSearchAlert.id;
+            var eventArgs: SearchAlertEventArgs = { subscription: subscription };
+            $(this.root).trigger(SearchAlertEvents.searchAlertCreated, eventArgs);
+          })
+          .catch(() => {
+            this.handleSearchAlertsFail();
+          })
+      });
+    }
+
+    private updateAndSyncSearchAlert(subscription: ISubscription) {
+      this.queryController.getEndpoint()
+        .updateSubscription(subscription)
+        .then((updated: ISubscription) => $.extend(subscription, updated))
+        .catch(() => {
+          this.handleSearchAlertsFail();
+        });
+    }
+
+    // FollowQuery
+    public followQuery() {
+      var queryBuilder = this.queryController.createQueryBuilder({});
+      var request = SearchAlerts.buildFollowQueryRequest(queryBuilder.build(), this.options);
+
+      this.queryController.getEndpoint().follow(request)
+        .then((subscription: ISubscription) => {
+          var eventArgs: SearchAlertEventArgs = {
+            subscription: subscription,
+            dom: this.findQueryBoxDom()
+          };
+          $(this.root).trigger(SearchAlertEvents.searchAlertCreated, eventArgs);
+        })
+        .catch(() => {
+          var eventArgs: SearchAlertsFailEventArgs = {
+            dom: this.findQueryBoxDom()
+          };
+          $(this.root).trigger(SearchAlertEvents.SearchAlertsFail, eventArgs);
+        })
+    }
+
+    public findQueryBoxDom(): HTMLElement {
+      var dom: HTMLElement;
+      var components = this.searchInterface.getComponents<Component>(Querybox.ID);
+      if (components && components.length > 0) {
+        dom = _.first(components).element;
+      } else {
+        var components = this.searchInterface.getComponents<Component>(Omnibox.ID);
+        if (components && components.length > 0) {
+          dom = _.first(components).element;
+        }
+      }
+      return dom;
+    }
+
+    private static buildFollowQueryRequest(query: IQuery, options: ISearchAlertsOptions): ISubscriptionRequest {
+      var typeConfig: ISubscriptionQueryRequest = {
+        query: query
+      }
+
+      if (options.modifiedDateField) {
+        typeConfig.modifiedDateField = options.modifiedDateField;
+      }
+
+      return {
+        type: SubscriptionType.followQuery,
+        typeConfig: typeConfig
+      }
+    }
+
+    static create(element: HTMLElement, options?: ISearchAlertsOptions, root?: HTMLElement): SearchAlerts {
+      Assert.exists(element);
+      return new SearchAlerts(element, options, root);
+    }
+  }
+
+  Initialization.registerAutoCreateComponent(SearchAlerts);
+}