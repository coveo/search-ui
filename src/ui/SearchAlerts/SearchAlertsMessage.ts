import { Component } from '../Base/Component';
import { ComponentOptions } from '../Base/ComponentOptions';
import { IComponentBindings } from '../Base/ComponentBindings';
import {
  SearchAlertsEvents, ISearchAlertsEventArgs, ISearchAlertsFailEventArgs,
  ISearchAlertsPopulateMessageEventArgs
} from '../../events/SearchAlertEvents';
import { QueryEvents } from '../../events/QueryEvents';
import { ISubscriptionItemRequest, SUBSCRIPTION_TYPE, ISubscriptionQueryRequest } from '../../rest/Subscription';
import { PopupUtils, HorizontalAlignment, VerticalAlignment } from '../../utils/PopupUtils';
import { l } from '../../strings/Strings';
import { $$, Dom } from '../../utils/Dom';
import * as _ from 'underscore';
<<<<<<< HEAD
=======
import { ISearchAlertsPopulateMessageText } from '../../events/SearchAlertEvents';
>>>>>>> 5ecb7774

export interface ISearchAlertMessageOptions {
  closeDelay: number;
}

/**
 * The SearchAlertsMessage component allows the {@link SearchAlerts} component to display messages.
 *
 * You should not include this component in your page. Instead, use a {@link SearchAlerts} component, and access the
 * {@link SearchAlerts.message} attribute.
 */
export class SearchAlertsMessage extends Component {
  static ID = 'SubscriptionsMessages';

  /**
   * The options for the SearchAlertsMessage component
   * @componentOptions
   */
  static options: ISearchAlertMessageOptions = {

    /**
     * Specifies how long to display the search alerts messages (in milliseconds).
     *
     * Default value is `3000`. Minimum value is `0`.
     */
    closeDelay: ComponentOptions.buildNumberOption({ defaultValue: 3000, min: 0 }),
  };

  private message: Dom;
  private closeTimeout: number;

  /**
   * Creates a new SearchAlertsMessage component
   * @param element The HTMLElement on which to instantiate the component.
   * @param options The options for the SearchAlertsMessage component.
   * @param bindings The bindings that the component requires to function normally. If not set, these will be
   * automatically resolved (with a slower execution time).
   */
  constructor(public element: HTMLElement,
    public options: ISearchAlertMessageOptions,
    public bindings?: IComponentBindings) {

    super(element, SearchAlertsMessage.ID, bindings);

    this.bind.onRootElement(SearchAlertsEvents.searchAlertsCreated, (args: ISearchAlertsEventArgs) => this.handleSubscriptionCreated(args));
    this.bind.oneRootElement(SearchAlertsEvents.searchAlertsFail, (args: ISearchAlertsEventArgs) => this.handleSearchAlertsFail(args));
    this.bind.oneRootElement(SearchAlertsEvents.searchAlertsDeleted, () => this.close());

    this.bind.oneRootElement(QueryEvents.newQuery, () => this.close());
  }

  public getCssClass(): string {
    return 'coveo-subscriptions-messages';
  }

  public getFollowQueryMessage(query?: string, htmlFormatted = false): string {
    let populateMessageArguments: ISearchAlertsPopulateMessageEventArgs = {
      text: []
    };

    let getAdditionalTextFormatted = () => {
      return _.map(populateMessageArguments.text, (text) => {
        text = this.formatMessageArgumentsText(text);
        return `${htmlFormatted ? '<li>' : '('}${text}${htmlFormatted ? '</li>' : ')'}`;
      }).join(' ');
    };

    $$(this.root).trigger(SearchAlertsEvents.searchAlertsPopulateMessage, populateMessageArguments);
    let additionalMessage = `${htmlFormatted ? '<ul>' : ''}${getAdditionalTextFormatted()}${htmlFormatted ? '</ul>' : ''}`;

    let automaticallyBuiltMessage;

    if (query && populateMessageArguments.text.length != 0) {
      automaticallyBuiltMessage = `${_.escape(query)} ${additionalMessage}`;
    }

    if (query && populateMessageArguments.text.length == 0) {
      automaticallyBuiltMessage = `${_.escape(query)}`;
    }

    if (!query && populateMessageArguments.text.length != 0) {
      automaticallyBuiltMessage = `${additionalMessage}`;
    }

    if (!query && populateMessageArguments.text.length == 0) {
      automaticallyBuiltMessage = htmlFormatted ? l('EmptyQuery') : _.unescape(l('EmptyQuery'));
    }

    return automaticallyBuiltMessage;
  }

  /**
   * Displays a message near the passed dom attribute.
   * @param dom Specifies where to display the message.
   * @param message The message.
   * @param error Specifies whether the message is an error message.
   */
  public showMessage(dom: Dom, message: string, error: boolean) {
    this.message = $$('div');
    this.message.el.innerHTML = `
      <div class='coveo-subscriptions-messages-message'>
        <div class='coveo-subscriptions-messages-info-close'></div>
        <div class='coveo-subscriptions-messages-content'>${message}</div>
      </div>`;

    this.message.toggleClass('coveo-subscriptions-messages-error', error);
    let closeButton = this.message.find('.coveo-subscriptions-messages-info-close');
    $$(closeButton).on('click', () => this.close());

    PopupUtils.positionPopup(this.message.el, dom.el, this.root, {
      horizontal: HorizontalAlignment.INNERLEFT,
      vertical: VerticalAlignment.BOTTOM,
      verticalOffset: 12,
      horizontalClip: true
    }, this.root);

    this.startCloseDelay();

    this.message.on('mouseleave', () => {
      this.startCloseDelay();
    });
    this.message.on('mouseenter', () => {
      this.stopCloseDelay();
    });
  }

  private formatMessageArgumentsText(text: string | ISearchAlertsPopulateMessageText) {
    if (_.isString(text)) {
      text = _.escape(text);
    } else if (text.lineThrough) {
      text = '<span style="text-decoration:line-through">' + _.escape(text.value) + '</span>';
    } else {
      text = _.escape(text.value);
    }
    return text;
  }

  private handleSubscriptionCreated(args: ISearchAlertsEventArgs) {
    this.close();
    if (args.dom != null) {
      if (args.subscription.type == SUBSCRIPTION_TYPE.followQuery) {
        let typeConfig = <ISubscriptionQueryRequest>args.subscription.typeConfig;
        this.showMessage($$(args.dom), l('SubscriptionsMessageFollowQuery', this.getFollowQueryMessage(typeConfig.query.q, true)), false);
      } else {
        let typeConfig = <ISubscriptionItemRequest>args.subscription.typeConfig;
        this.showMessage($$(args.dom), l('SubscriptionsMessageFollow', _.escape(typeConfig.title)), false);
      }
    }
  }

  private handleSearchAlertsFail(args: ISearchAlertsFailEventArgs) {
    this.close();
    if (args.dom != null) {
      this.showMessage($$(args.dom), l('SearchAlerts_Fail'), true);
    }
  }

  private startCloseDelay() {
    clearTimeout(this.closeTimeout);
    this.closeTimeout = setTimeout(() => {
      this.close();
    }, this.options.closeDelay);
  }

  private stopCloseDelay() {
    clearTimeout(this.closeTimeout);
  }

  private close() {
    if (this.message != null) {
      clearTimeout(this.closeTimeout);
      this.message.remove();
      this.message = null;
    }
  }
}<|MERGE_RESOLUTION|>--- conflicted
+++ resolved
@@ -11,10 +11,7 @@
 import { l } from '../../strings/Strings';
 import { $$, Dom } from '../../utils/Dom';
 import * as _ from 'underscore';
-<<<<<<< HEAD
-=======
 import { ISearchAlertsPopulateMessageText } from '../../events/SearchAlertEvents';
->>>>>>> 5ecb7774
 
 export interface ISearchAlertMessageOptions {
   closeDelay: number;
