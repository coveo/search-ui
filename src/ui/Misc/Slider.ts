--- conflicted
+++ resolved
@@ -651,12 +651,8 @@
   }
 
   public draw(data: ISliderGraphData[] = this.oldData) {
-<<<<<<< HEAD
-    if (data && !this.root.hasClass('coveo-small-search-interface')) {
-=======
     let searchInterface = <SearchInterface>Component.get(this.root.el, SearchInterface, true);
     if (data && !(searchInterface instanceof SearchInterface && !searchInterface.isSmallInterface())) {
->>>>>>> 3c8ec864
       var sliderOuterWidth = this.slider.element.offsetWidth;
       var sliderOuterHeight = this.slider.element.offsetHeight;
       var width = sliderOuterWidth - this.slider.options.graph.margin.left - this.slider.options.graph.margin.right;
