import { any, clone, each, map, sortBy, without } from 'underscore';
import { IBuildingQueryEventArgs, IPreprocessResultsEventArgs, QueryEvents } from '../../events/QueryEvents';
import { exportGlobally } from '../../GlobalExports';
import { Assert } from '../../misc/Assert';
import { IQuery } from '../../rest/Query';
import { IQueryResult } from '../../rest/QueryResult';
import { IQueryResults } from '../../rest/QueryResults';
import { $$ } from '../../utils/Dom';
import { Utils } from '../../utils/Utils';
import { Component } from '../Base/Component';
import { IComponentBindings } from '../Base/ComponentBindings';
import { ComponentOptions } from '../Base/ComponentOptions';
import { IFieldOption, IQueryExpression } from '../Base/IComponentOptions';
import { Initialization } from '../Base/Initialization';
import { QueryBuilder } from '../Base/QueryBuilder';
import { SortCriteria } from '../Sort/SortCriteria';

export interface IFoldingOptions {
  field?: IFieldOption;
  child?: IFieldOption;
  parent?: IFieldOption;

  childField?: IFieldOption;
  parentField?: IFieldOption;

  range?: number;
  rearrange?: SortCriteria;

  enableExpand?: boolean;
  expandExpression?: IQueryExpression;
  maximumExpandedResults?: number;

  /**
   * Manage folding for each results individually
   */
  getResult?: (result: IQueryResult) => IQueryResult;
  /**
   * Manage folding of all more results
   */
  getMoreResults?: (results: IQueryResult[]) => IQueryResult[];
}

interface IResultNode {
  score: number;
  parent?: IResultNode;
  result: IQueryResult;
  children: IResultNode[];
}

/**
 * The `Folding` component makes it possible to render hierarchic representations of search results sharing a common
 * [`field`]{@link Folding.options.field}.
 *
 * This component has no visual impact on its own. It simply folds certain search results so that the
 * [`ResultFolding`]{@link ResultFolding} and [`ResultAttachments`]{@link ResultAttachments} components can then nicely
 * render them within result templates (see [Result Templates](https://docs.coveo.com/en/413/)).
 *
 * A typical use case of the `Folding` component is to fold email conversations and message board threads results in a
 * result set in order to display them in a convenient format. Messages belonging to a single conversation typically
 * have a unique conversation ID. By indexing this ID on a field, you can use it to fold search results (see
 * [Folding Results](https://docs.coveo.com/en/428/)).
 *
 * **Note:**
 * > There can only be one `Folding` component per [`Tab`]{@link Tab} component.
 *
 */
export class Folding extends Component {
  static ID = 'Folding';

  static doExport = () => {
    exportGlobally({
      Folding: Folding
    });
  };

  /**
   * The options for the component
   * @componentOptions
   */
  static options: IFoldingOptions = {
    /**
     * Specifies the name of the field on which to do the folding.
     *
     * Specifying a value for this option is required for this component to work.
     *
     * **Note:**
     * > In an Elasticsearch index, the corresponding field must be configured as a *Facet* field
<<<<<<< HEAD
     * > (see [Add/Edit a Field: [FieldName] - Panel ](https://docs.coveo.com/en/1982/)).
=======
     * > (see [Add/Edit a Field: [FieldName] - Panel ](https://www.coveo.com/go?dest=cloudhelp&lcid=9&context=288)).
>>>>>>> f55e5a8e
     * > This limitation does not apply to Coveo indexes.
     *
     * Default value is `@foldingcollection`.
     */
    field: ComponentOptions.buildFieldOption({ defaultValue: '@foldingcollection' }),
    /**
     * Specifies the field that determines whether a certain result is a child of another top result.
     *
     * **Note:**
     * > In the index, the values of the corresponding field must:
     * > - Contain alphanumerical characters only.
     * > - Contain no more than 60 characters.
     *
     * Default value is `@foldingchild`.
     */
    child: ComponentOptions.buildFieldOption({ defaultValue: '@foldingchild' }),
    /**
     * Specifies the field that determines whether a certain result is a top result containing other child results.
     *
     * **Note:**
     * > In the index, the values of the corresponding field must:
     * > - Contain alphanumerical characters only.
     * > - Contain no more than 60 characters.
     *
     * Default value is `@foldingparent`.
     */
    parent: ComponentOptions.buildFieldOption({ defaultValue: '@foldingparent' }),

    /**
     * This option is deprecated. Instead, use the {@link Folding.options.parent} option.
     * @deprecated
     */
    childField: ComponentOptions.buildFieldOption({
      deprecated: 'This option is deprecated. Instead, use the data-parent option.'
    }),
    /**
     * This option is deprecated. Instead, use the {@link Folding.options.child} option.
     * @deprecated
     */
    parentField: ComponentOptions.buildFieldOption({
      deprecated: 'This option is deprecated. Instead, use the data-child option.'
    }),

    /**
     * Specifies the maximum number of child results to fold.
     *
     * **Example:**
     * > For an email thread with a total of 20 messages, using the default value of `2` means that the component loads
     * > up to a maximum of 2 child messages under the original message, unless the end user expands the entire
     * > conversation using the **Show More** link (see the [`enableExpand`]{@link Folding.options.enableExpand}
     * > option).
     *
     * Default value is `2`. Minimum value is `0`.
     */
    range: ComponentOptions.buildNumberOption({ defaultValue: 2, min: 0 }),

    /**
     * Specifies the sort criteria to apply to the top result and its child results (e.g., `date ascending`,
     * `@myfield descending`, etc.). See [Query Parameters - sortCriteria](https://docs.coveo.com/en/1461/#RestQueryParameters-sortCriteria).
     *
     * This option works from the results returned by the index. This means that if only the three most relevant folded results are returned by the index
     * and you choose to rearrange the folded results by date, then the three most relevant results will be rearranged by date,
     * meaning that the first folded result is not necessarily the oldest or newest item.
     *
     * However, since clicking on the `Show More` button triggers a new query, you would receive new results based on the sort criteria of this option.
     *
     * **Example**
     * > If you are folding email results by conversation and you specify `date descending` as the `rearrange` value of
     * > the `Folding` component, the component re-arranges email conversations so that the newest email is always the
     * > top result. Specifying `date ascending` instead always makes the original email the top result, as it is also
     * > necessarily the oldest.
     *
     * By default, the component displays the results in the order that the index returns them.
     */
    rearrange: ComponentOptions.buildCustomOption(value => (Utils.isNonEmptyString(value) ? SortCriteria.parse(value) : null)),

    /**
     * Specifies whether to add a callback function on the top result, allowing to make an additional query to load all
     * of its child results (e.g., to load all conversations of a given thread).
     *
     * Concretely, the [`ResultFolding`]{@link ResultFolding} component uses this for its **Show More** link.
     *
     * See also the [`expandExpression`]{@link Folding.options.expandExpression} and
     * [`maximumExpandedResults`]{@link Folding.options.maximumExpandedResults} options.
     *
     * Default value is `true`.
     */
    enableExpand: ComponentOptions.buildBooleanOption({ defaultValue: true }),
    /**
     * If the [`enableExpand`]{@link Folding.options.enableExpand} option is `true`, specifies a custom constant
     * expression to send when querying the expanded results.
     *
     * Default value is `undefined`.
     */
    expandExpression: ComponentOptions.buildQueryExpressionOption({ depend: 'enableExpand' }),

    /**
     * If the [`enableExpand`]{@link Folding.options.enableExpand} option is `true`, specifies the maximum number of
     * results to load when expanding.
     *
     * Default value is `100`. Minimum value is `1`.
     */
    maximumExpandedResults: ComponentOptions.buildNumberOption({ defaultValue: 100, min: 1, depend: 'enableExpand' }),

    /**
     * Specifies the function that manages the individual folding of each result.
     *
     * Default value is:
     *
     * ```javascript
     * var results = result.childResults || [];
     * // Add the top result at the top of the list.
     * results.unshift(result);
     * // Empty childResults just to clean it.
     * result.childResults = [];
     * // Fold those results.
     * results = Coveo.Folding.foldWithParent(results);
     * // The first result is the top one.
     * var topResult = results.shift();
     * // All other results are childResults.
     * topResult.childResults = results;
     * return topResult;
     * ```
     *
     * You can pre-process all the result with this option in the [`init`]{@link init} call of your search interface:
     *
     * ```javascript
     * Coveo.init(document.querySelector('#search'), {
     *    Folding: {
     *      getResult: function(result) {
     *        result = Coveo.Folding.defaultGetResult(result);
     *        // Your code here
     *      }
     *    }
     * })
     * ```
     */
    getResult: ComponentOptions.buildCustomOption<(result: IQueryResult) => IQueryResult>(() => {
      return null;
    }),

    /**
     * Specifies the function that manages the folding of all results.
     *
     * Default value is:
     *
     * ```javascript
     * Coveo.Folding.defaultGetMoreResults = function(results) {
     *    // The results are flat, just do the folding.
     *    return Coveo.Folding.foldWithParent(results);
     * }
     * ```
     */
    getMoreResults: ComponentOptions.buildCustomOption<(results: IQueryResult[]) => IQueryResult[]>(() => {
      return null;
    })
  };

  /**
   * Creates a new `Folding` component.
   * @param element The HTMLElement on which to instantiate the component.
   * @param options The options for the `Folding` component.
   * @param bindings The bindings that the component requires to function normally. If not set, these will be
   * automatically resolved (with a slower execution time).
   */
  constructor(public element: HTMLElement, public options: IFoldingOptions, bindings?: IComponentBindings) {
    super(element, Folding.ID, bindings);

    this.options = ComponentOptions.initComponentOptions(element, Folding, options);

    Assert.check(Utils.isCoveoField(<string>this.options.field), this.options.field + ' is not a valid field');
    Assert.exists(this.options.maximumExpandedResults);

    this.swapParentChildFoldingFields();

    this.bind.onRootElement(QueryEvents.buildingQuery, this.handleBuildingQuery);
    this.bind.onRootElement(QueryEvents.preprocessResults, this.handlepreprocessResults);
  }

  // From a list of results, return a list of results and their attachments
  // We use parentResult to build a tree of result
  static foldWithParent(queryResults: IQueryResult[]): IQueryResult[] {
    const rootNode: IResultNode = {
      score: Number.NEGATIVE_INFINITY,
      children: [],
      result: <IQueryResult>{
        raw: false
      }
    };

    each(queryResults, (queryResult: IQueryResult, i: number) => {
      let resultNode = Folding.findUniqueId(rootNode.children, queryResult.uniqueId);
      // If he have no parent or is parent is him self, add it to the root
      if (queryResult.parentResult == null || queryResult.parentResult.uniqueId == queryResult.uniqueId) {
        // Add it only if he do not exist
        if (resultNode == null) {
          resultNode = {
            result: queryResult,
            score: i,
            children: []
          };
          rootNode.children.push(resultNode);
          resultNode.parent = rootNode;
        }
      } else {
        // If the resultNode already exist
        if (resultNode != null) {
          resultNode.score = Math.min(i, resultNode.score);
          // Remove himself from his parent because it will be added in his parent. This allowed to remove duplicate.
          resultNode.parent.children = without(resultNode.parent.children, resultNode);
        } else {
          resultNode = {
            result: queryResult,
            score: i,
            children: []
          };
        }

        let parentResult = Folding.findUniqueId(rootNode.children, queryResult.parentResult.uniqueId);
        // If the parent does not already exist, create it and add it the root
        if (parentResult == null) {
          parentResult = {
            result: queryResult.parentResult,
            score: Number.POSITIVE_INFINITY,
            children: []
          };
          rootNode.children.push(parentResult);
          parentResult.parent = rootNode;
        }
        // Add the resultNode to parent
        parentResult.children.push(resultNode);
        resultNode.parent = parentResult;
        let parent = parentResult;
        while (parent != null && resultNode.score < parent.score) {
          parent.score = resultNode.score;
          parent = parent.parent;
        }
      }
    });
    const rootResult = Folding.resultNodeToQueryResult(rootNode);
    // Remove the root from all results
    each(rootResult.attachments, attachment => (attachment.parentResult = null));
    return rootResult.attachments;
  }

  // 99.9% of the folding case will be alright with those default functions.
  // Otherwise use the options getResult and getMoreResults
  public static defaultGetResult(result: IQueryResult) {
    let results: IQueryResult[] = result.childResults || [];
    // Add the top result at the top of the list
    results.unshift(result);
    // Empty childResults just to make it more clean
    result.childResults = [];
    // Fold those results
    results = Folding.foldWithParent(results);
    // The first result is the top one
    const topResult = results.shift();
    // All other the results are childResults
    topResult.childResults = results;

    return topResult;
  }

  public static defaultGetMoreResults(results: IQueryResult[]) {
    // The result are flat, just do the fold
    return Folding.foldWithParent(results);
  }

  // Convert ResultNode to QueryResult
  private static resultNodeToQueryResult(resultNode: IResultNode): IQueryResult {
    const result = resultNode.result;
    result.attachments = map(sortBy<IResultNode>(resultNode.children, 'score'), Folding.resultNodeToQueryResult);
    result.parentResult = resultNode.parent != null ? resultNode.parent.result : null;
    return result;
  }

  private static findUniqueId(resultNodes: IResultNode[], uniqueId: string): IResultNode {
    for (let i = 0; i < resultNodes.length; i++) {
      if (resultNodes[i].result.uniqueId == uniqueId) {
        return resultNodes[i];
      }
      const resultNode = Folding.findUniqueId(resultNodes[i].children, uniqueId);
      if (resultNode != null) {
        return resultNode;
      }
    }
    return null;
  }

  private swapParentChildFoldingFields() {
    // Swap "old" childField and parentField and assign them to the "new" parent option
    // This needs to be done because connectors push the default data in *reverse* order compared to what the index expect.
    if (this.options.childField != null) {
      this.logger.warn('Detecting usage of deprecated option "childField". Assigning it automatically to the "parent" option instead.');
      this.logger.warn('The option definition was changed to support universal folding across all sources.');
      this.logger.warn('To remove this warning, rename the "childField" option (data-child-field) to "parent" (data-parent).');
      this.options.parent = this.options.childField;
    }

    if (this.options.parentField != null) {
      this.logger.warn('Detecting usage of deprecated option "parentField". Assigning it automatically to the "child" option instead.');
      this.logger.warn('The option definition was changed to support universal folding across all sources.');
      this.logger.warn('To remove this warning, rename the "parentField" option (data-parent-field) to "child" (data-child).');
      this.options.child = this.options.parentField;
    }
  }

  private handleBuildingQuery(data: IBuildingQueryEventArgs) {
    Assert.exists(data);

    if (!this.disabled) {
      data.queryBuilder.childField = <string>this.options.parent;
      data.queryBuilder.parentField = <string>this.options.child;
      data.queryBuilder.filterField = <string>this.options.field;
      data.queryBuilder.filterFieldRange = this.options.range;

      data.queryBuilder.requiredFields.push(<string>this.options.field);
      if (this.options.parent != null) {
        data.queryBuilder.requiredFields.push(<string>this.options.parent);
      }
      if (this.options.child != null) {
        data.queryBuilder.requiredFields.push(<string>this.options.child);
      }
    }
  }

  private handlepreprocessResults(data: IPreprocessResultsEventArgs) {
    Assert.exists(data);
    Assert.check(
      !data.results._folded,
      'Two or more Folding components are active at the same time for the same Tab. Cannot process the results.'
    );
    data.results._folded = true;

    const queryResults = data.results;

    const getResult: (result: IQueryResult) => IQueryResult = this.options.getResult || Folding.defaultGetResult;
    queryResults.results = map(queryResults.results, getResult);

    if (this.options.rearrange) {
      queryResults.results.forEach(result => {
        result.childResults = sortBy(result.childResults, result => Utils.getFieldValue(result, this.options.rearrange.sort));
        if (this.shouldBeReversed(result.childResults)) {
          result.childResults = result.childResults.reverse();
        }
      });
    }

    this.addLoadMoreHandler(<IQueryResult[]>queryResults.results, data.query);
  }

  private shouldBeReversed(childResults: IQueryResult[]) {
    if (this.options.rearrange.direction == 'ascending') {
      return false;
    }
    const childMissingSortByValue = any(childResults, childResult => {
      return Utils.isNullOrUndefined(Utils.getFieldValue(childResult, this.options.rearrange.sort));
    });
    if (childMissingSortByValue) {
      return false;
    }
    return true;
  }

  private addLoadMoreHandler(results: IQueryResult[], originalQuery: IQuery) {
    return map(results, result => {
      if (this.options.enableExpand && !Utils.isNullOrUndefined(Utils.getFieldValue(result, <string>this.options.field))) {
        result.moreResults = () => {
          return this.moreResults(result, originalQuery);
        };
      }
      return result;
    });
  }

  private moreResults(result: IQueryResult, originalQuery: IQuery): Promise<IQueryResult[]> {
    const query = clone(originalQuery);
    const builder = new QueryBuilder();

    query.numberOfResults = this.options.maximumExpandedResults;
    const fieldValue = Utils.getFieldValue(result, <string>this.options.field);

    if (Utils.isNonEmptyString(fieldValue)) {
      builder.advancedExpression.addFieldExpression(<string>this.options.field, '=', [fieldValue]);
      query.aq = builder.build().aq;
    }

    if (Utils.isNonEmptyString(originalQuery.q)) {
      // We add keywords to get the highlight and we add @uri to get all results
      // To ensure it plays nicely with query syntax, we ensure that the needed part of the query
      // are correctly surrounded with the no syntax block
      if (originalQuery.enableQuerySyntax) {
        query.q = `( ${originalQuery.q} ) OR @uri`;
      } else {
        query.enableQuerySyntax = true;
        query.q = `( <@- ${originalQuery.q} -@> ) OR @uri`;
      }
    }

    if (Utils.isNonEmptyString(this.options.expandExpression)) {
      query.cq = this.options.expandExpression;
    }

    if (this.options.child != null) {
      query.parentField = <string>this.options.child;
    }

    if (this.options.parent != null) {
      query.childField = <string>this.options.parent;
    }

    query.filterField = null;
    query.filterFieldRange = null;
    query.firstResult = 0;

    if (this.options.rearrange) {
      this.options.rearrange.putInQueryBuilder(builder);
      query.sortCriteria = builder.sortCriteria;
      query.sortField = builder.sortField;
    } else {
      query.sortCriteria = originalQuery.sortCriteria;
      query.sortField = originalQuery.sortField;
    }

    return this.queryController
      .getEndpoint()
      .search(query)
      .then((results: IQueryResults) => {
        this.handlePreprocessMoreResults(results);
        return results.results;
      })
      .catch(e => {
        this.logger.error(`Invalid query performed while trying to retrieve more results for folding.`, e);
        return [];
      });
  }

  private handlePreprocessMoreResults(queryResults: IQueryResults) {
    const getResults: (results: IQueryResult[]) => IQueryResult[] = this.options.getMoreResults || Folding.defaultGetMoreResults;
    queryResults.results = getResults(queryResults.results);
    $$(this.element).trigger(QueryEvents.preprocessMoreResults, {
      results: queryResults
    });
  }
}

Initialization.registerAutoCreateComponent(Folding);<|MERGE_RESOLUTION|>--- conflicted
+++ resolved
@@ -85,11 +85,7 @@
      *
      * **Note:**
      * > In an Elasticsearch index, the corresponding field must be configured as a *Facet* field
-<<<<<<< HEAD
      * > (see [Add/Edit a Field: [FieldName] - Panel ](https://docs.coveo.com/en/1982/)).
-=======
-     * > (see [Add/Edit a Field: [FieldName] - Panel ](https://www.coveo.com/go?dest=cloudhelp&lcid=9&context=288)).
->>>>>>> f55e5a8e
      * > This limitation does not apply to Coveo indexes.
      *
      * Default value is `@foldingcollection`.
