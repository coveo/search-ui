import { IQueryResult } from '../../rest/QueryResult';
import { Component } from '../Base/Component';
import { SortCriteria } from '../Sort/SortCriteria';
import { ComponentOptions, IFieldOption } from '../Base/ComponentOptions';
import { IComponentBindings } from '../Base/ComponentBindings';
import { Utils } from '../../utils/Utils';
import { Assert } from '../../misc/Assert';
import { QueryEvents, IBuildingQueryEventArgs, IPreprocessResultsEventArgs } from '../../events/QueryEvents';
import { Initialization } from '../Base/Initialization';
import { IQueryResults } from '../../rest/QueryResults';
import { IQuery } from '../../rest/Query';
import { $$ } from '../../utils/Dom';
import { QueryBuilder } from '../Base/QueryBuilder';
import * as _ from 'underscore';
import { exportGlobally } from '../../GlobalExports';

export interface IFoldingOptions {
  field?: IFieldOption;

  child: IFieldOption;
  parent: IFieldOption;

  childField?: IFieldOption;
  parentField?: IFieldOption;

  range?: number;
  rearrange?: SortCriteria;

  enableExpand?: boolean;
  expandExpression?: string;
  maximumExpandedResults?: number;

  /**
   * Manage folding for each results individually
   */
  getResult?: (result: IQueryResult) => IQueryResult;
  /**
   * Manage folding of all more results
   */
  getMoreResults?: (results: IQueryResult[]) => IQueryResult[];
}

interface IResultNode {
  score: number;
  parent?: IResultNode;
  result: IQueryResult;
  children: IResultNode[];
}

/**
 * The `Folding` component makes it possible to render hierarchic representations of search results sharing a common
 * [`field`]{@link Folding.options.field}.
 *
 * This component has no visual impact on its own. It simply folds certain search results so that the
 * [`ResultFolding`]{@link ResultFolding} and [`ResultAttachments`]{@link ResultAttachments} components can then nicely
 * render them within result templates (see [Result Templates](https://developers.coveo.com/x/aIGfAQ)).
 *
 * A typical use case of the `Folding` component is to fold email conversations and message board threads results in a
 * result set in order to display them in a convenient format. Messages belonging to a single conversation typically
 * have a unique conversation ID. By indexing this ID on a field, you can use it to fold search results (see
 * [Folding Results](https://developers.coveo.com/x/7hUvAg)).
 *
 * **Note:**
 * > There can only be one `Folding` component per [`Tab`]{@link Tab} component.
 *
 */
export class Folding extends Component {
  static ID = 'Folding';

  static doExport = () => {
    exportGlobally({
      Folding: Folding
    });
  };

  /**
   * The options for the component
   * @componentOptions
   */
  static options: IFoldingOptions = {
    /**
     * Specifies the name of the field on which to do the folding.
     *
     * Specifying a value for this option is required for this component to work.
     */
    field: ComponentOptions.buildFieldOption({ required: true, defaultValue: '@foldingcollection' }),
    /**
     * Specifies the field that determines whether a certain result is a child of another top result.
     *
<<<<<<< HEAD
     * Default value is `@foldingchild`.
=======
     * **Note:**
     * > In the index, the values of the corresponding field must contain alphanumerical characters only. Using a
     * > `childField` whose values contain non-indexable characters (such as underscores) will make folding fail.
     *
     * Default value is `@topparentid`.
>>>>>>> 83e7d814
     */
    child: ComponentOptions.buildFieldOption({ defaultValue: '@foldingchild' }),
    /**
     * Specifies the field that determines whether a certain result is a top result containing other child results.
     *
<<<<<<< HEAD
     * Default value is `@foldingparent`.
=======
     * **Note:**
     * > In the index, the values of the corresponding field must contain alphanumerical characters only. Using a
     * > `parentField` whose values contain non-indexable characters (such as underscores) will make folding fail.
     *
     * Default value is `@containsattachment`.
>>>>>>> 83e7d814
     */
    parent: ComponentOptions.buildFieldOption({ defaultValue: '@foldingparent' }),

    childField: ComponentOptions.buildFieldOption(),
    parentField: ComponentOptions.buildFieldOption(),

    /**
     * Specifies the maximum number of child results to fold.
     *
     * **Example:**
     * > For an email thread with a total of 20 messages, using the default value of `2` means that the component loads
     * > up to a maximum of 2 child messages under the original message, unless the end user expands the entire
     * > conversation using the **Show More** link (see the [`enableExpand`]{@link Folding.options.enableExpand}
     * > option).
     *
     * Default value is `2`. Minimum value is `0`.
     */
    range: ComponentOptions.buildNumberOption({ defaultValue: 2, min: 0 }),

    /**
     * Specifies the sort criteria to apply to the top result and its child results (e.g., `date ascending`,
     * `@myfield descending`, etc. [See
     * Query Parameters - sortCriteria](https://developers.coveo.com/x/iwEv#QueryParameters-sortCriteriasortCriteria)).
     *
     * **Example**
     * > If you are folding email results by conversation and you specify `date descending` as the `rearrange` value of
     * > the `Folding` component, the component re-arranges email conversations so that the newest email is always the
     * > top result. Specifying `date ascending` instead always makes the original email the top result, as it is also
     * > necessarily the oldest.
     *
     * By default, the component displays the results in the order that the index returns them.
     */
    rearrange: ComponentOptions.buildCustomOption(value => (Utils.isNonEmptyString(value) ? SortCriteria.parse(value) : null)),

    /**
     * Specifies whether to add a callback function on the top result, allowing to make an additional query to load all
     * of its child results (e.g., to load all conversations of a given thread).
     *
     * Concretely, the [`ResultFolding`]{@link ResultFolding} component uses this for its **Show More** link.
     *
     * See also the [`expandExpression`]{@link Folding.options.expandExpression} and
     * [`maximumExpandedResults`]{@link Folding.options.maximumExpandedResults} options.
     *
     * Default value is `true`.
     */
    enableExpand: ComponentOptions.buildBooleanOption({ defaultValue: true }),
    /**
     * If the [`enableExpand`]{@link Folding.options.enableExpand} option is `true`, specifies a custom constant
     * expression to send when querying the expanded results.
     *
     * Default value is `undefined`.
     */
    expandExpression: ComponentOptions.buildStringOption({ depend: 'enableExpand' }),

    /**
     * If the [`enableExpand`]{@link Folding.options.enableExpand} option is `true`, specifies the maximum number of
     * results to load when expanding.
     *
     * Default value is `100`. Minimum value is `1`.
     */
    maximumExpandedResults: ComponentOptions.buildNumberOption({ defaultValue: 100, min: 1, depend: 'enableExpand' }),

    /**
     * Specifies the function that manages the individual folding of each result.
     *
     * Default value is:
     *
     * ```javascript
     * var results = result.childResults || [];
     * // Add the top result at the top of the list.
     * results.unshift(result);
     * // Empty childResults just to clean it.
     * result.childResults = [];
     * // Fold those results.
     * results = Coveo.Folding.foldWithParent(results);
     * // The first result is the top one.
     * var topResult = results.shift();
     * // All other results are childResults.
     * topResult.childResults = results;
     * return topResult;
     * ```
     *
     * You can pre-process all the result with this option in the [`init`]{@link init} call of your search interface:
     *
     * ```javascript
     * Coveo.init(document.querySelector('#search'), {
     *    Folding: {
     *      getResult: function(result) {
     *        result = Coveo.Folding.defaultGetResult(result);
     *        // Your code here
     *      }
     *    }
     * })
     * ```
     */
    getResult: ComponentOptions.buildCustomOption<(result: IQueryResult) => IQueryResult>(() => {
      return null;
    }),

    /**
     * Specifies the function that manages the folding of all results.
     *
     * Default value is:
     *
     * ```javascript
     * Coveo.Folding.defaultGetMoreResults = function(results) {
     *    // The results are flat, just do the folding.
     *    return Coveo.Folding.foldWithParent(results);
     * }
     * ```
     */
    getMoreResults: ComponentOptions.buildCustomOption<(results: IQueryResult[]) => IQueryResult[]>(() => {
      return null;
    })
  };

  /**
   * Creates a new `Folding` component.
   * @param element The HTMLElement on which to instantiate the component.
   * @param options The options for the `Folding` component.
   * @param bindings The bindings that the component requires to function normally. If not set, these will be
   * automatically resolved (with a slower execution time).
   */
  constructor(public element: HTMLElement, public options: IFoldingOptions, bindings?: IComponentBindings) {
    super(element, Folding.ID, bindings);

    this.options = ComponentOptions.initComponentOptions(element, Folding, options);

    Assert.check(Utils.isCoveoField(<string>this.options.field), this.options.field + ' is not a valid field');
    Assert.exists(this.options.maximumExpandedResults);

    this.switcherooFoldingFields();

    this.bind.onRootElement(QueryEvents.buildingQuery, this.handleBuildingQuery);
    this.bind.onRootElement(QueryEvents.preprocessResults, this.handlepreprocessResults);
  }

  // From a list of results, return a list of results and their attachments
  // We use parentResult to build a tree of result
  static foldWithParent(queryResults: IQueryResult[]): IQueryResult[] {
    const rootNode: IResultNode = {
      score: Number.NEGATIVE_INFINITY,
      children: [],
      result: <IQueryResult>{
        raw: false
      }
    };

    _.each(queryResults, (queryResult: IQueryResult, i: number) => {
      let resultNode = Folding.findUniqueId(rootNode.children, queryResult.uniqueId);
      // If he have no parent or is parent is him self, add it to the root
      if (queryResult.parentResult == null || queryResult.parentResult.uniqueId == queryResult.uniqueId) {
        // Add it only if he do not exist
        if (resultNode == null) {
          resultNode = {
            result: queryResult,
            score: i,
            children: []
          };
          rootNode.children.push(resultNode);
          resultNode.parent = rootNode;
        }
      } else {
        // If the resultNode already exist
        if (resultNode != null) {
          resultNode.score = Math.min(i, resultNode.score);
          // Remove himself from his parent because it will be added in his parent. This allowed to remove duplicate.
          resultNode.parent.children = _.without(resultNode.parent.children, resultNode);
        } else {
          resultNode = {
            result: queryResult,
            score: i,
            children: []
          };
        }

        let parentResult = Folding.findUniqueId(rootNode.children, queryResult.parentResult.uniqueId);
        // If the parent does not already exist, create it and add it the root
        if (parentResult == null) {
          parentResult = {
            result: queryResult.parentResult,
            score: Number.POSITIVE_INFINITY,
            children: []
          };
          rootNode.children.push(parentResult);
          parentResult.parent = rootNode;
        }
        // Add the resultNode to parent
        parentResult.children.push(resultNode);
        resultNode.parent = parentResult;
        let parent = parentResult;
        while (parent != null && resultNode.score < parent.score) {
          parent.score = resultNode.score;
          parent = parent.parent;
        }
      }
    });
    const rootResult = Folding.resultNodeToQueryResult(rootNode);
    // Remove the root from all results
    _.each(rootResult.attachments, attachment => (attachment.parentResult = null));
    return rootResult.attachments;
  }

  // 99.9% of the folding case will be alright with those default functions.
  // Otherwise use the options getResult and getMoreResults
  public static defaultGetResult(result: IQueryResult) {
    let results: IQueryResult[] = result.childResults || [];
    // Add the top result at the top of the list
    results.unshift(result);
    // Empty childResults just to make it more clean
    result.childResults = [];
    // Fold those results
    results = Folding.foldWithParent(results);
    // The first result is the top one
    const topResult = results.shift();
    // All other the results are childResults
    topResult.childResults = results;
    return topResult;
  }

  public static defaultGetMoreResults(results: IQueryResult[]) {
    // The result are flat, just do the fold
    return Folding.foldWithParent(results);
  }

  // Convert ResultNode to QueryResult
  private static resultNodeToQueryResult(resultNode: IResultNode): IQueryResult {
    const result = resultNode.result;
    result.attachments = _.map(_.sortBy<IResultNode>(resultNode.children, 'score'), Folding.resultNodeToQueryResult);
    result.parentResult = resultNode.parent != null ? resultNode.parent.result : null;
    return result;
  }

  private static findUniqueId(resultNodes: IResultNode[], uniqueId: string): IResultNode {
    for (let i = 0; i < resultNodes.length; i++) {
      if (resultNodes[i].result.uniqueId == uniqueId) {
        return resultNodes[i];
      }
      const resultNode = Folding.findUniqueId(resultNodes[i].children, uniqueId);
      if (resultNode != null) {
        return resultNode;
      }
    }
    return null;
  }

  private switcherooFoldingFields() {
    // Swap "old" childField and parentField and assign them to the "new" parent option
    // This needs to be done because connectors push the default data in *reverse* order compared to what the index expect.
    // major facepalm ...
    if (this.options.childField != null) {
      this.logger.warn('Detecting usage of deprecated option "childField". Assigning it automatically to the "parent" option instead.');
      this.logger.warn('To remove this warning, rename the "childField" option (data-child-field) to "parent" (data-parent)');
      this.options.parent = this.options.childField;
    }

    if (this.options.parentField != null) {
      this.logger.warn('Detecting usage of deprecated option "parentField". Assigning it automatically to the "child" option instead.');
      this.logger.warn('To remove this warning, rename the "parentField" option (data-parent-field) to "child" (data-child)');
      this.options.child = this.options.parentField;
    }
  }

  private handleBuildingQuery(data: IBuildingQueryEventArgs) {
    Assert.exists(data);

    if (!this.disabled) {
      data.queryBuilder.childField = <string>this.options.parent;
      data.queryBuilder.parentField = <string>this.options.child;
      data.queryBuilder.filterField = <string>this.options.field;
      data.queryBuilder.filterFieldRange = this.options.range;

      data.queryBuilder.requiredFields.push(<string>this.options.field);
      if (this.options.parent != null) {
        data.queryBuilder.requiredFields.push(<string>this.options.parent);
      }
      if (this.options.child != null) {
        data.queryBuilder.requiredFields.push(<string>this.options.child);
      }
    }
  }

  private handlepreprocessResults(data: IPreprocessResultsEventArgs) {
    Assert.exists(data);
    Assert.check(
      !data.results._folded,
      'Two or more Folding components are active at the same time for the same Tab. Cannot process the results.'
    );
    data.results._folded = true;

    const queryResults = data.results;

    const getResult: (result: IQueryResult) => IQueryResult = this.options.getResult || Folding.defaultGetResult;
    queryResults.results = _.map(queryResults.results, getResult);
    this.addLoadMoreHandler(<IQueryResult[]>queryResults.results, data.query);
  }

  private addLoadMoreHandler(results: IQueryResult[], originalQuery: IQuery) {
    return _.map(results, result => {
      if (this.options.enableExpand && !Utils.isNullOrUndefined(Utils.getFieldValue(result, <string>this.options.field))) {
        result.moreResults = () => {
          return this.moreResults(result, originalQuery);
        };
      }
      return result;
    });
  }

  private moreResults(result: IQueryResult, originalQuery: IQuery): Promise<IQueryResult[]> {
    const query = _.clone(originalQuery);
    const builder = new QueryBuilder();

    query.numberOfResults = this.options.maximumExpandedResults;
    const fieldValue = Utils.getFieldValue(result, <string>this.options.field);

    if (Utils.isNonEmptyString(fieldValue)) {
      builder.advancedExpression.addFieldExpression(<string>this.options.field, '=', [fieldValue]);
      query.aq = builder.build().aq;
    }

    if (Utils.isNonEmptyString(originalQuery.q)) {
      // We add keywords to get the highlight and we add @uri to get all results
      // To ensure it plays nicely with query syntax, we ensure that the needed part of the query
      // are correctly surrounded with the no syntax block
      if (originalQuery.enableQuerySyntax) {
        query.q = `( ${originalQuery.q} ) OR @uri`;
      } else {
        query.enableQuerySyntax = true;
        query.q = `( <@- ${originalQuery.q} -@> ) OR @uri`;
      }
    }

    if (Utils.isNonEmptyString(this.options.expandExpression)) {
      query.cq = this.options.expandExpression;
    }

    if (this.options.child != null) {
      query.parentField = <string>this.options.child;
    }

    if (this.options.parent != null) {
      query.childField = <string>this.options.parent;
    }

    query.filterField = null;
    query.filterFieldRange = null;
    query.firstResult = 0;

    if (this.options.rearrange) {
      this.options.rearrange.putInQueryBuilder(builder);
      query.sortCriteria = builder.sortCriteria;
      query.sortField = builder.sortField;
    } else {
      query.sortCriteria = originalQuery.sortCriteria;
      query.sortField = originalQuery.sortField;
    }

    return this.queryController
      .getEndpoint()
      .search(query)
      .then((results: IQueryResults) => {
        this.handlePreprocessMoreResults(results);
        return results.results;
      });
  }

  private handlePreprocessMoreResults(queryResults: IQueryResults) {
    const getResults: (results: IQueryResult[]) => IQueryResult[] = this.options.getMoreResults || Folding.defaultGetMoreResults;
    queryResults.results = getResults(queryResults.results);
    $$(this.element).trigger(QueryEvents.preprocessMoreResults, {
      results: queryResults
    });
  }
}

Initialization.registerAutoCreateComponent(Folding);<|MERGE_RESOLUTION|>--- conflicted
+++ resolved
@@ -87,29 +87,23 @@
     /**
      * Specifies the field that determines whether a certain result is a child of another top result.
      *
-<<<<<<< HEAD
      * Default value is `@foldingchild`.
-=======
      * **Note:**
      * > In the index, the values of the corresponding field must contain alphanumerical characters only. Using a
      * > `childField` whose values contain non-indexable characters (such as underscores) will make folding fail.
      *
      * Default value is `@topparentid`.
->>>>>>> 83e7d814
      */
     child: ComponentOptions.buildFieldOption({ defaultValue: '@foldingchild' }),
     /**
      * Specifies the field that determines whether a certain result is a top result containing other child results.
      *
-<<<<<<< HEAD
      * Default value is `@foldingparent`.
-=======
      * **Note:**
      * > In the index, the values of the corresponding field must contain alphanumerical characters only. Using a
      * > `parentField` whose values contain non-indexable characters (such as underscores) will make folding fail.
      *
      * Default value is `@containsattachment`.
->>>>>>> 83e7d814
      */
     parent: ComponentOptions.buildFieldOption({ defaultValue: '@foldingparent' }),
 
