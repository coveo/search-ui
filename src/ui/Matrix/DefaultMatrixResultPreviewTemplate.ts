<<<<<<< HEAD
import {Template, IInstantiateTemplateOptions} from '../Templates/Template';
import {IQueryResult} from '../../rest/QueryResult';
import {$$} from '../../utils/Dom';
=======
import { Template } from '../Templates/Template';
import { IQueryResult } from '../../rest/QueryResult';
import { $$ } from '../../utils/Dom';
>>>>>>> 51846379
import Globalize = require('globalize');

export class DefaultMatrixResultPreviewTemplate extends Template {

  constructor(private computedField: string, private format: string) {
    super();
  }

  instantiateToString(object?: IQueryResult, instantiateOptions?: IInstantiateTemplateOptions): string {
    var preview = '<div class=\'coveo-result-frame\'>' +
      '<div class=\'coveo-result-row\'>' +
      '<div class=\'coveo-result-cell\' style=\'width: 40px; padding-right:5px;vertical-align: middle\'>' +
      '<a class=\'CoveoIcon\' data-small=\'true\'></a>' +
      '</div>' +
      '<div class=\'coveo-result-cell\' style=\'font-size:13px;vertical-align: middle\'>' +
      '<a class=\'CoveoResultLink\'></a>' +
      '</div>' +
      '<div class=\'coveo-result-cell\' style=\'width:80px; text-align:right; font-size:13px; padding-right: 5px;vertical-align: middle\'>' +
      Globalize.format(parseInt(object.raw[this.computedField.slice(1)]), this.format) +
      '</div>' +
      '</div>' +
      '</div>';
    return preview;
  }

  instantiateToElement(object?: IQueryResult, instantiateOptions?: IInstantiateTemplateOptions): HTMLElement {
    return $$('div', undefined, this.instantiateToString(object)).el;
  }
}<|MERGE_RESOLUTION|>--- conflicted
+++ resolved
@@ -1,12 +1,6 @@
-<<<<<<< HEAD
-import {Template, IInstantiateTemplateOptions} from '../Templates/Template';
-import {IQueryResult} from '../../rest/QueryResult';
-import {$$} from '../../utils/Dom';
-=======
 import { Template } from '../Templates/Template';
 import { IQueryResult } from '../../rest/QueryResult';
 import { $$ } from '../../utils/Dom';
->>>>>>> 51846379
 import Globalize = require('globalize');
 
 export class DefaultMatrixResultPreviewTemplate extends Template {
@@ -15,7 +9,7 @@
     super();
   }
 
-  instantiateToString(object?: IQueryResult, instantiateOptions?: IInstantiateTemplateOptions): string {
+  instantiateToString(object?: IQueryResult, checkCondition?: boolean): string {
     var preview = '<div class=\'coveo-result-frame\'>' +
       '<div class=\'coveo-result-row\'>' +
       '<div class=\'coveo-result-cell\' style=\'width: 40px; padding-right:5px;vertical-align: middle\'>' +
@@ -32,7 +26,7 @@
     return preview;
   }
 
-  instantiateToElement(object?: IQueryResult, instantiateOptions?: IInstantiateTemplateOptions): HTMLElement {
+  instantiateToElement(object?: IQueryResult, checkCondition?: boolean): HTMLElement {
     return $$('div', undefined, this.instantiateToString(object)).el;
   }
 }