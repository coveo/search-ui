import { Component } from '../Base/Component';
import { ComponentOptions } from '../Base/ComponentOptions';
import { Assert } from '../../misc/Assert';
import { QueryEvents, IBuildingCallOptionsEventArgs, IQueryErrorEventArgs } from '../../events/QueryEvents';
import { IComponentBindings } from '../Base/ComponentBindings';
import { InitializationEvents } from '../../events/InitializationEvents';
import { SettingsEvents } from '../../events/SettingsEvents';
import { ISettingsPopulateMenuArgs } from '../Settings/Settings';
import { DomUtils } from '../../utils/DomUtils';
import { $$ } from '../../utils/Dom';
import { Initialization } from '../Base/Initialization';
import { l } from '../../strings/Strings';
import { ModalBox } from '../../ExternalModulesShim';
import { MissingAuthenticationError } from '../../rest/MissingAuthenticationError';
<<<<<<< HEAD
import _ = require('underscore');
import 'styling/_AuthenticationProvider';
=======
import * as _ from 'underscore';
import { exportGlobally } from '../../GlobalExports';
>>>>>>> df6b8011

export interface IAuthenticationProviderOptions {
  name?: string;
  caption?: string;
  useIFrame?: boolean;
  showIFrame?: boolean;
}

/**
 * The AuthenticationProvider component arranges for queries to execute with an identity that the user obtains using an
 * Authentication Provider configured on the Coveo Search API
 * (see [On-Premises SharePoint Claims Authentication](https://developers.coveo.com/x/hQLL)).
 *
 * When necessary, this component handles redirecting the browser to the address that starts the authentication process.
 *
 * Using the standard `data-tab` attribute, you can enable the AuthenticationProvider component only for tabs requiring
 * authentication (see {@link Tab}).
 */
export class AuthenticationProvider extends Component {
  static ID = 'AuthenticationProvider';

  static doExport = () => {
    exportGlobally({
      'AuthenticationProvider': AuthenticationProvider
    });
  }

  /**
   * The options for the component.
   * @componentOptions
   */
  static options: IAuthenticationProviderOptions = {

    /**
     * Specifies the name of the authentication provider.
     *
     * See [Windows Service Configuration File](https://developers.coveo.com/x/OQMv).
     */
    name: ComponentOptions.buildStringOption(),

    /**
     * Specifies the friendly name of the authentication provider. This is the name that you want to display in the user
     * interface when a user is logging in.
     *
     * Default value is the value set to {@link AuthenticationProvider.options.name}.
     */
    caption: ComponentOptions.buildStringOption({ postProcessing: (value, options) => value || options.name }),

    /**
     * Specifies whether to use an `<iframe>` to host the chain of redirections that make up the authentication
     * process.
     *
     * Default value is `false`.
     *
     * Using an `<iframe>` prevents leaving the search page as part of the authentication process. However, some login
     * providers will refuse to load in an `<iframe>`.
     */
    useIFrame: ComponentOptions.buildBooleanOption({ defaultValue: false, attrName: 'data-use-iframe' }),

    /**
     * If the {@link AuthenticationProvider.options.useIFrame} is set to `true`, specifies whether to make the
     * authentication `<iframe>` visible to the user (inside a popup).
     *
     * Default value is `true`.
     *
     * When the underlying authentication provider requires no user interaction (for example, when a user authenticates
     * using Windows Authentication along with SharePoint Claims), setting this option to `false` reduces the visual
     * impact of the authentication process.
     *
     */
    showIFrame: ComponentOptions.buildBooleanOption({
      defaultValue: true,
      attrName: 'data-show-iframe',
      depend: 'useIFrame'
    })
  };

  private handlers: ((...args: any[]) => void)[];

  private redirectCount: number;

  /**
   * Creates a new AuthenticationProvider component.
   * @param element The HTMLElement on which to instantiate the component.
   * @param options The options for the AuthenticationProvider component.
   * @param bindings The bindings that the component requires to function normally. If not set, these will be
   * automatically resolved (with a slower execution time).
   */
  constructor(public element: HTMLElement, public options: IAuthenticationProviderOptions = {}, bindings?: IComponentBindings, public _window?: Window) {
    super(element, AuthenticationProvider.ID, bindings);

    this.options = ComponentOptions.initComponentOptions(element, AuthenticationProvider, options);

    Assert.exists(this.options.name);

    this.handlers = [];

    this._window = this._window || window;
    this.redirectCount = 0;

    this.bind.onRootElement(QueryEvents.buildingCallOptions, this.handleBuildingCallOptions);
    this.bind.onRootElement(QueryEvents.queryError, this.handleQueryError);
    this.bind.onRootElement(InitializationEvents.nuke, this.handleNuke);

    this.bind.onRootElement(SettingsEvents.settingsPopulateMenu, (args: ISettingsPopulateMenuArgs) => {
      args.menuData.push({
        text: l('Reauthenticate', this.options.caption),
        className: 'coveo-authentication-provider',
        onOpen: () => this.authenticateWithProvider()
      });
    });
  }

  private handleBuildingCallOptions(args: IBuildingCallOptionsEventArgs) {
    args.options.authentication.push(this.options.name);
  }

  private handleQueryError(args: IQueryErrorEventArgs) {
    let missingAuthError = <MissingAuthenticationError>args.error;

    if (missingAuthError.isMissingAuthentication && missingAuthError.provider === this.options.name && this.redirectCount < 2 && this.redirectCount !== -1) {
      ++this.redirectCount;
      this.authenticateWithProvider();
    } else {
      this.logger.error('The AuthenticationProvider is in a redirect loop. This may be due to a back-end configuration problem.');
      this.redirectCount = -1;
    }
  }

  private authenticateWithProvider() {
    this.options.useIFrame ? this.authenticateWithIFrame() : this.redirectToAuthenticationProvider();
  }

  private redirectToAuthenticationProvider() {
    this.logger.info(`Redirecting to authentication provider ${this.options.name}`);
    this._window.location.href = this.getAuthenticationProviderUriForRedirect();
  }

  private authenticateWithIFrame() {
    this.logger.info(`Using iframe to retrieve authentication for provider ${this.options.name}`);

    let iframe = $$('iframe', {
      'src': this.getAuthenticationProviderUriForIFrame()
    }).el;

    let modalbox: Coveo.ModalBox.ModalBox;
    modalbox = this.options.showIFrame ? this.createPopupForVisibleIFrame(iframe) : this.createPopupForWaitMessage(iframe);

    let handler = this.createHandler(modalbox, iframe);
    $$(<any>this._window).one('message', handler);
    this.handlers.push(handler);
  }

  private createHandler(modalbox: Coveo.ModalBox.ModalBox, iframe: HTMLElement): () => void {
    return () => {
      modalbox.close();
      $$(iframe).detach();
      this.logger.info(`Got authentication for provider ${this.options.name}; retrying query.`);
      this.queryController.executeQuery();
    };
  }

  private handleNuke() {
    _.each(this.handlers, handler => $$(<any>this._window).off('message', handler));
  }

  private createPopupForWaitMessage(iframe: HTMLElement): Coveo.ModalBox.ModalBox {
    let popup = $$('div', {
      className: 'coveo-waiting-for-authentication-popup'
    }, DomUtils.getBasicLoadingAnimation()).el;

    $$(iframe).hide();
    document.body.appendChild(iframe);

    ModalBox.open(popup, {
      title: l('Authenticating', this.options.caption)
    });
    return ModalBox;
  }

  private createPopupForVisibleIFrame(iframe: HTMLElement): Coveo.ModalBox.ModalBox {
    $$(iframe).addClass('coveo-authentication-iframe');
    let popup = $$('div', {}, iframe).el;

    ModalBox.open(popup, {
      title: l('Authenticating', this.options.caption),
      className: 'coveo-authentication-popup'
    });
    return ModalBox;
  }

  private getAuthenticationProviderUriForRedirect(): string {
    return this.queryController.getEndpoint().getAuthenticationProviderUri(this.options.name, this._window.location.href, undefined);
  }

  private getAuthenticationProviderUriForIFrame(): string {
    return this.queryController.getEndpoint().getAuthenticationProviderUri(this.options.name, undefined, 'success');
  }
}

Initialization.registerAutoCreateComponent(AuthenticationProvider);<|MERGE_RESOLUTION|>--- conflicted
+++ resolved
@@ -12,13 +12,9 @@
 import { l } from '../../strings/Strings';
 import { ModalBox } from '../../ExternalModulesShim';
 import { MissingAuthenticationError } from '../../rest/MissingAuthenticationError';
-<<<<<<< HEAD
-import _ = require('underscore');
-import 'styling/_AuthenticationProvider';
-=======
 import * as _ from 'underscore';
 import { exportGlobally } from '../../GlobalExports';
->>>>>>> df6b8011
+import 'styling/_AuthenticationProvider';
 
 export interface IAuthenticationProviderOptions {
   name?: string;
