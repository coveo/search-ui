--- conflicted
+++ resolved
@@ -237,11 +237,7 @@
     switch (data.error.name) {
       case 'NoEndpointsException':
         this.options.showDetailedError = false;
-<<<<<<< HEAD
         this.buildEndpointErrorElements('https://docs.coveo.com/en/1997/');
-=======
-        this.buildEndpointErrorElements('https://www.coveo.com/go?dest=cloudhelp&lcid=9&context=257');
->>>>>>> f55e5a8e
         this.setErrorTitle(l('NoEndpoints', this.organizationId), l('AddSources'));
         break;
 
@@ -315,11 +311,7 @@
     this.container.append(optionsElement.el);
   }
 
-<<<<<<< HEAD
   private buildEndpointErrorElements(helpLink: string = 'https://docs.coveo.com/en/0/') {
-=======
-  private buildEndpointErrorElements(helpLink: string = 'https://www.coveo.com/go?dest=cloudhelp&lcid=9&context=254') {
->>>>>>> f55e5a8e
     this.helpSuggestion.empty();
 
     const link = $$('a', {
