--- conflicted
+++ resolved
@@ -9,11 +9,8 @@
 import { Initialization } from '../Base/Initialization';
 import { IEndpointError } from '../../rest/EndpointError';
 import { MissingAuthenticationError } from '../../rest/MissingAuthenticationError';
-<<<<<<< HEAD
+import { exportGlobally } from '../../GlobalExports';
 import 'styling/_ErrorReport';
-=======
-import { exportGlobally } from '../../GlobalExports';
->>>>>>> df6b8011
 
 export interface IErrorReportOptions {
   showDetailedError: boolean;
