import { IComponentBindings } from '../Base/ComponentBindings';
import { exportGlobally } from '../../GlobalExports';
import { ComponentOptions, OmniboxEvents, Initialization, $$, Component } from '../../Core';
import { IQuerySuggestSelection } from '../../events/OmniboxEvents';
import { IQueryResults } from '../../rest/QueryResults';
import 'styling/_QuerySuggestPreview';
import { ResultListRenderer } from '../ResultList/ResultListRenderer';
import { IInitializationParameters } from '../Base/Initialization';
import { IResultListOptions } from '../ResultList/ResultListOptions';
import { Template } from '../Templates/Template';
import { TemplateComponentOptions } from '../Base/TemplateComponentOptions';
import { ResultListTableRenderer } from '../ResultList/ResultListTableRenderer';
import { ITemplateToHtml, TemplateToHtml } from '../Templates/TemplateToHtml';
import { IQueryResult } from '../../rest/QueryResult';

export interface IQuerySuggestPreview {
  numberOfPreviewResults?: number;
  previewWidth?: number;
<<<<<<< HEAD
  suggestionWidth?: string;
=======
  suggestionWidth?: number;
>>>>>>> d9e59bac
  resultTemplate?: Template;
  headerText?: string;
  executeQueryDelay?: number;
}

/**
<<<<<<< HEAD
 * The `QuerySuggestPreview` component allows you to preview the top query result items of hovered query suggestions.
 *
 * This component requires a working [`querySuggest`]{@link Omnibox.options.enableQuerySuggestAddon} component in the corresponding search box,
 * and you need to provide a [result template](https://developers.coveo.com/x/aIGfAQ) for the preview.
 *
 * **Exemple**
 * ```
 *  <div class="CoveoQuerySuggestPreview">
 *    <script class="result-template" type="text/x-underscore">
 *      <span>
 *        <a class='CoveoResultLink'></a>
 *      </span>
 *    </script>
 *  </div>
 * ```
=======
 * This component renders a preview of the top query results matching the currently focused query suggestion in the search box.
 *
 * As such, this component only works when an [`Omnibox`]{@link Omnibox} whose [`enableQuerySuggestAddon`]{@link Omnibox.options.enableQuerySuggestAddon} option is set to `true` is present in the search interface.
 *
 * Moreover, this component requires at least one [result template](https://docs.coveo.com/en/413/) in its markup configuration to be able to render previews.
 *
 * **Example**
 * ```
 *   <div class="CoveoQuerySuggestPreview">
 *    <script class="result-template" type="text/html">
 *      <div class="coveo-result-frame">
 *        <a class="CoveoResultLink"></a>
 *      </div>
 *    </script>
 *   </div>
 * ```
 *
 * See [Providing Query Suggestion Result Previews](https://docs.coveo.com/en/340/#providing-query-suggestion-result-previews).
>>>>>>> d9e59bac
 */
export class QuerySuggestPreview extends Component implements IComponentBindings {
  static ID = 'QuerySuggestPreview';

  static doExport = () => {
    exportGlobally({
      QuerySuggestPreview: QuerySuggestPreview
    });
  };

  /**
   * The options for the component
   * @componentOptions
   */
  static options: IQuerySuggestPreview = {
    resultTemplate: TemplateComponentOptions.buildTemplateOption(),
    /**
     * The maximum number of query results to render in the preview.
     *
<<<<<<< HEAD
     * **Minimum value:** `1`
     * **Maximum value:** `6`
     * **Default value:** `3`
=======
     * **Minimum:** `1`
     * **Maximum:** `6`
     * **Default:** `3`
>>>>>>> d9e59bac
     */
    numberOfPreviewResults: ComponentOptions.buildNumberOption({
      defaultValue: 3,
      min: 1,
      max: 6
    }),
    /**
<<<<<<< HEAD
     * Width of the preview container (in pixels).
     *
     * If this option is `undefined` or lower than the remaning space left by the suggestion,
     * the component takes all the space left over by the query suggestions.
     */
    previewWidth: ComponentOptions.buildNumberOption(),
    /**
     *  Width of the suggestion container (in pixels or percentage).
     *
     * **Default value:** `33%`
     */
    suggestionWidth: ComponentOptions.buildStringOption({ defaultValue: '33%' }),
    /**
     *  The text to display at the top of the preview, which is followed by "`<SUGGESTION>`", where `<SUGGESTION>` is the hovered query suggestion.
     *
     * **Default value:** `Query result items for`
     */
    headerText: ComponentOptions.buildLocalizedStringOption({ defaultValue: 'QuerySuggestPreview' }),
    /**
     *  The hovering time (in ms) required on a query suggestion before requesting preview items.
     *
     * **Default value:** `200`
=======
     * The width of the preview container (in pixels).
     *
     * If this option is `undefined` or lower than the remaning space left by the suggestion,
     * the component takes all the space left by the query suggestions.
     */
    previewWidth: ComponentOptions.buildNumberOption(),
    /**
     *  The width of the suggestion container (in pixels).
     *
     *  If the value is set to `0`, the width will adjust to the longest displayed query suggestion.
     *
     * **Default:** `250`
     * **Minimum:** `0`
     */
    suggestionWidth: ComponentOptions.buildNumberOption({ defaultValue: 250, min: 0 }),
    /**
     *  The text to display at the top of the preview, which is followed by "`<SUGGESTION>`", where `<SUGGESTION>` is the hovered query suggestion.
     *
     * **Default:** The localized string `Query result items for`
     */
    headerText: ComponentOptions.buildLocalizedStringOption({ defaultValue: 'QuerySuggestPreview' }),
    /**
     *  The amount of focus time (in milliseconds) required on a query suggestion before requesting a preview of its top results.
     *
     * **Default:** `200`
>>>>>>> d9e59bac
     */
    executeQueryDelay: ComponentOptions.buildNumberOption({ defaultValue: 200 })
  };

  private previousSuggestionHovered: string;
  private renderer: ResultListRenderer;
  private timer;
  public currentlyDisplayedResults: IQueryResult[] = [];

  /**
   * Creates a new QuerySuggestPreview component.
   * @param element The HTMLElement on which to instantiate the component.
   * @param options The options for the QuerySuggestPreview component.
   * @param bindings The bindings that the component requires to function normally. If not set, these will be
   * automatically resolved (with a slower execution time).
   */
  constructor(public element: HTMLElement, public options?: IQuerySuggestPreview, public bindings?: IComponentBindings) {
    super(element, QuerySuggestPreview.ID, bindings);

    this.options = ComponentOptions.initComponentOptions(element, QuerySuggestPreview, options);

    if (!this.options.resultTemplate) {
      this.logger.warn(
<<<<<<< HEAD
        `Option "resultTemplate" is *REQUIRED* on the component "QuerySuggestPreview". The component or the search page might *NOT WORK PROPERLY*`,
        `Check the following URL to create your result template`,
        `https://developers.coveo.com/x/aIGfAQ`
=======
        `Specifying a result template is required for the 'QuerySuggestPreview' component to work properly. See `,
        `https://docs.coveo.com/340/#providing-query-suggestion-result-previews`
>>>>>>> d9e59bac
      );
    }

    this.bind.onRootElement(OmniboxEvents.querySuggestGetFocus, (args: IQuerySuggestSelection) => this.querySuggestGetFocus(args));
    this.bind.onRootElement(OmniboxEvents.querySuggestRendered, () => {
      this.handleAfterComponentInit();
    });
<<<<<<< HEAD
    this.bind.onRootElement(OmniboxEvents.querySuggestLooseFocus, () => {
      this.handleQuerySuggestLooseFocus();
=======
    this.bind.onRootElement(OmniboxEvents.querySuggestLoseFocus, () => {
      this.handleFocusOut();
>>>>>>> d9e59bac
    });
  }

  /**
   * Gets the list of currently displayed result.
   * @returns {IQueryResult[]}
   */
  public get displayedResults(): IQueryResult[] {
    return this.currentlyDisplayedResults;
  }

  private get templateToHtml() {
    const templateToHtmlArgs: ITemplateToHtml = {
      searchInterface: this.searchInterface,
      queryStateModel: this.queryStateModel,
      resultTemplate: this.options.resultTemplate
    };
    return new TemplateToHtml(templateToHtmlArgs);
  }

<<<<<<< HEAD
  private handleQuerySuggestLooseFocus() {
=======
  private handleFocusOut() {
>>>>>>> d9e59bac
    clearTimeout(this.timer);
    this.timer = null;
    this.previousSuggestionHovered = null;
    this.currentlyDisplayedResults = [];
  }

  private updatePreviewContainer(container: HTMLElement) {
    if (!this.options.previewWidth) {
      return;
    }
    container.style.width = `${this.options.previewWidth}px`;
  }

  private updateWidthOfSuggestionContainer(container: HTMLElement) {
    if (!this.options.suggestionWidth) {
      return;
    }
<<<<<<< HEAD
    container.style.minWidth = this.options.suggestionWidth;
    container.style.maxWidth = this.options.suggestionWidth;
=======
    container.style.width = `${this.options.suggestionWidth}px`;
>>>>>>> d9e59bac
  }

  private handleAfterComponentInit() {
    const suggestionContainer = $$(this.root).find('.coveo-magicbox-suggestions');
    if (suggestionContainer) {
      this.updateWidthOfSuggestionContainer(suggestionContainer);
    }
    const previewContainer = $$(this.root).find('.coveo-preview-container');
    if (previewContainer) {
      this.updatePreviewContainer(previewContainer);
    }
<<<<<<< HEAD
  }

  private buildPreviewHeader(suggestion: string) {
    const text = $$('span', {}, `${this.options.headerText} "${suggestion}"`).el;
    const header = $$('div', { className: 'coveo-preview-header' }, text).el;
    this.previewContainer.appendChild(header);
  }

=======
  }

  private buildPreviewHeader(suggestion: string) {
    const text = `${this.options.headerText} "${suggestion}"`;
    const header = $$('h4', { className: 'coveo-preview-header' }, text).el;
    this.previewContainer.appendChild(header);
  }

>>>>>>> d9e59bac
  private buildResultsContainer() {
    return $$('div', { className: 'coveo-preview-results' }).el;
  }

  private get previewContainer() {
    return $$(this.root).find('.coveo-preview-container');
  }

  private querySuggestGetFocus(args: IQuerySuggestSelection) {
    if (!this.previewContainer) {
<<<<<<< HEAD
      return;
    }

    if (this.previousSuggestionHovered === args.suggestion) {
      return;
    }

=======
      return;
    }

    if (this.previousSuggestionHovered === args.suggestion) {
      return;
    }

>>>>>>> d9e59bac
    this.previousSuggestionHovered = args.suggestion;
    this.timer && clearTimeout(this.timer);
    this.timer = setTimeout(() => {
      this.executeQueryHover(args.suggestion);
    }, this.options.executeQueryDelay);
  }

  private async executeQueryHover(suggestion: string) {
    const previousQueryOptions = this.queryController.getLastQuery();
    previousQueryOptions.q = suggestion;
    previousQueryOptions.numberOfResults = this.options.numberOfPreviewResults;
<<<<<<< HEAD
    var results = await this.queryController.getEndpoint().search(previousQueryOptions);
=======
    const results = await this.queryController.getEndpoint().search(previousQueryOptions);
>>>>>>> d9e59bac
    $$(this.previewContainer).empty();
    this.currentlyDisplayedResults = [];
    if (!results) {
      return;
    }
<<<<<<< HEAD
    this.addImage(results);
=======
>>>>>>> d9e59bac
    this.buildPreviewHeader(suggestion);
    this.buildResultsPreview(results);
  }

  private async buildResultsPreview(results: IQueryResults) {
    const resultsContainer = this.buildResultsContainer();
    this.previewContainer.appendChild(resultsContainer);
    this.setupRenderer(resultsContainer);
<<<<<<< HEAD
    const HTMLResult = await this.templateToHtml.buildResults(results, 'preview', this.currentlyDisplayedResults);
    if (!(HTMLResult.length > 0)) {
      return;
    }
    this.updateResultPerRow(HTMLResult);
    this.renderer.renderResults(HTMLResult, true, result => {});
  }

  private updateResultPerRow(elements: HTMLElement[]) {
    let resultAvailibleSpace = '33%';
    if (elements.length === 4) {
      resultAvailibleSpace = '50%';
    }
    elements.forEach(element => {
      this.updateFlexCSS(element, resultAvailibleSpace);
=======
    const buildResults = await this.templateToHtml.buildResults(results, 'preview', this.currentlyDisplayedResults);
    if (!(buildResults.length > 0)) {
      return;
    }
    this.updateResultPerRow(buildResults);
    this.renderer.renderResults(buildResults, true, result => {});
  }

  private updateResultPerRow(elements: HTMLElement[]) {
    const resultAvailableSpace = elements.length === 4 ? '50%' : '33%';
    elements.forEach(element => {
      this.updateFlexCSS(element, resultAvailableSpace);
>>>>>>> d9e59bac
    });
  }

  private updateFlexCSS(element: HTMLElement, value: string) {
    element.style.flex = `0 0 ${value}`;
  }

<<<<<<< HEAD
  //Delete when creating the PR
  private addImage(results: IQueryResults) {
    results.results.forEach(result => {
      result.raw['ccimage'] = 'https://img.bbystatic.com/BestBuy_US/images/products/5410/5410701_sa.jpg';
    });
  }

  private setupRenderer(resultsContainer: HTMLElement) {
    const rendererOption: IResultListOptions = {
      resultContainer: resultsContainer
=======
  private setupRenderer(resultsContainer: HTMLElement) {
    const rendererOption: IResultListOptions = {
      resultsContainer
>>>>>>> d9e59bac
    };
    const initParameters: IInitializationParameters = {
      options: this.searchInterface.options.originalOptionsObject,
      bindings: this.bindings
    };

    const autoCreateComponentsFn = (elem: HTMLElement) => Initialization.automaticallyCreateComponentsInside(elem, initParameters);

    this.renderer = new ResultListTableRenderer(rendererOption, autoCreateComponentsFn);
  }
}

Initialization.registerAutoCreateComponent(QuerySuggestPreview);<|MERGE_RESOLUTION|>--- conflicted
+++ resolved
@@ -16,34 +16,13 @@
 export interface IQuerySuggestPreview {
   numberOfPreviewResults?: number;
   previewWidth?: number;
-<<<<<<< HEAD
-  suggestionWidth?: string;
-=======
   suggestionWidth?: number;
->>>>>>> d9e59bac
   resultTemplate?: Template;
   headerText?: string;
   executeQueryDelay?: number;
 }
 
 /**
-<<<<<<< HEAD
- * The `QuerySuggestPreview` component allows you to preview the top query result items of hovered query suggestions.
- *
- * This component requires a working [`querySuggest`]{@link Omnibox.options.enableQuerySuggestAddon} component in the corresponding search box,
- * and you need to provide a [result template](https://developers.coveo.com/x/aIGfAQ) for the preview.
- *
- * **Exemple**
- * ```
- *  <div class="CoveoQuerySuggestPreview">
- *    <script class="result-template" type="text/x-underscore">
- *      <span>
- *        <a class='CoveoResultLink'></a>
- *      </span>
- *    </script>
- *  </div>
- * ```
-=======
  * This component renders a preview of the top query results matching the currently focused query suggestion in the search box.
  *
  * As such, this component only works when an [`Omnibox`]{@link Omnibox} whose [`enableQuerySuggestAddon`]{@link Omnibox.options.enableQuerySuggestAddon} option is set to `true` is present in the search interface.
@@ -62,7 +41,6 @@
  * ```
  *
  * See [Providing Query Suggestion Result Previews](https://docs.coveo.com/en/340/#providing-query-suggestion-result-previews).
->>>>>>> d9e59bac
  */
 export class QuerySuggestPreview extends Component implements IComponentBindings {
   static ID = 'QuerySuggestPreview';
@@ -82,15 +60,9 @@
     /**
      * The maximum number of query results to render in the preview.
      *
-<<<<<<< HEAD
-     * **Minimum value:** `1`
-     * **Maximum value:** `6`
-     * **Default value:** `3`
-=======
      * **Minimum:** `1`
      * **Maximum:** `6`
      * **Default:** `3`
->>>>>>> d9e59bac
      */
     numberOfPreviewResults: ComponentOptions.buildNumberOption({
       defaultValue: 3,
@@ -98,30 +70,6 @@
       max: 6
     }),
     /**
-<<<<<<< HEAD
-     * Width of the preview container (in pixels).
-     *
-     * If this option is `undefined` or lower than the remaning space left by the suggestion,
-     * the component takes all the space left over by the query suggestions.
-     */
-    previewWidth: ComponentOptions.buildNumberOption(),
-    /**
-     *  Width of the suggestion container (in pixels or percentage).
-     *
-     * **Default value:** `33%`
-     */
-    suggestionWidth: ComponentOptions.buildStringOption({ defaultValue: '33%' }),
-    /**
-     *  The text to display at the top of the preview, which is followed by "`<SUGGESTION>`", where `<SUGGESTION>` is the hovered query suggestion.
-     *
-     * **Default value:** `Query result items for`
-     */
-    headerText: ComponentOptions.buildLocalizedStringOption({ defaultValue: 'QuerySuggestPreview' }),
-    /**
-     *  The hovering time (in ms) required on a query suggestion before requesting preview items.
-     *
-     * **Default value:** `200`
-=======
      * The width of the preview container (in pixels).
      *
      * If this option is `undefined` or lower than the remaning space left by the suggestion,
@@ -147,7 +95,6 @@
      *  The amount of focus time (in milliseconds) required on a query suggestion before requesting a preview of its top results.
      *
      * **Default:** `200`
->>>>>>> d9e59bac
      */
     executeQueryDelay: ComponentOptions.buildNumberOption({ defaultValue: 200 })
   };
@@ -171,14 +118,8 @@
 
     if (!this.options.resultTemplate) {
       this.logger.warn(
-<<<<<<< HEAD
-        `Option "resultTemplate" is *REQUIRED* on the component "QuerySuggestPreview". The component or the search page might *NOT WORK PROPERLY*`,
-        `Check the following URL to create your result template`,
-        `https://developers.coveo.com/x/aIGfAQ`
-=======
         `Specifying a result template is required for the 'QuerySuggestPreview' component to work properly. See `,
         `https://docs.coveo.com/340/#providing-query-suggestion-result-previews`
->>>>>>> d9e59bac
       );
     }
 
@@ -186,13 +127,8 @@
     this.bind.onRootElement(OmniboxEvents.querySuggestRendered, () => {
       this.handleAfterComponentInit();
     });
-<<<<<<< HEAD
-    this.bind.onRootElement(OmniboxEvents.querySuggestLooseFocus, () => {
-      this.handleQuerySuggestLooseFocus();
-=======
     this.bind.onRootElement(OmniboxEvents.querySuggestLoseFocus, () => {
       this.handleFocusOut();
->>>>>>> d9e59bac
     });
   }
 
@@ -213,11 +149,7 @@
     return new TemplateToHtml(templateToHtmlArgs);
   }
 
-<<<<<<< HEAD
-  private handleQuerySuggestLooseFocus() {
-=======
   private handleFocusOut() {
->>>>>>> d9e59bac
     clearTimeout(this.timer);
     this.timer = null;
     this.previousSuggestionHovered = null;
@@ -235,12 +167,7 @@
     if (!this.options.suggestionWidth) {
       return;
     }
-<<<<<<< HEAD
-    container.style.minWidth = this.options.suggestionWidth;
-    container.style.maxWidth = this.options.suggestionWidth;
-=======
     container.style.width = `${this.options.suggestionWidth}px`;
->>>>>>> d9e59bac
   }
 
   private handleAfterComponentInit() {
@@ -252,16 +179,6 @@
     if (previewContainer) {
       this.updatePreviewContainer(previewContainer);
     }
-<<<<<<< HEAD
-  }
-
-  private buildPreviewHeader(suggestion: string) {
-    const text = $$('span', {}, `${this.options.headerText} "${suggestion}"`).el;
-    const header = $$('div', { className: 'coveo-preview-header' }, text).el;
-    this.previewContainer.appendChild(header);
-  }
-
-=======
   }
 
   private buildPreviewHeader(suggestion: string) {
@@ -270,7 +187,6 @@
     this.previewContainer.appendChild(header);
   }
 
->>>>>>> d9e59bac
   private buildResultsContainer() {
     return $$('div', { className: 'coveo-preview-results' }).el;
   }
@@ -281,7 +197,6 @@
 
   private querySuggestGetFocus(args: IQuerySuggestSelection) {
     if (!this.previewContainer) {
-<<<<<<< HEAD
       return;
     }
 
@@ -289,15 +204,6 @@
       return;
     }
 
-=======
-      return;
-    }
-
-    if (this.previousSuggestionHovered === args.suggestion) {
-      return;
-    }
-
->>>>>>> d9e59bac
     this.previousSuggestionHovered = args.suggestion;
     this.timer && clearTimeout(this.timer);
     this.timer = setTimeout(() => {
@@ -309,20 +215,12 @@
     const previousQueryOptions = this.queryController.getLastQuery();
     previousQueryOptions.q = suggestion;
     previousQueryOptions.numberOfResults = this.options.numberOfPreviewResults;
-<<<<<<< HEAD
-    var results = await this.queryController.getEndpoint().search(previousQueryOptions);
-=======
     const results = await this.queryController.getEndpoint().search(previousQueryOptions);
->>>>>>> d9e59bac
     $$(this.previewContainer).empty();
     this.currentlyDisplayedResults = [];
     if (!results) {
       return;
     }
-<<<<<<< HEAD
-    this.addImage(results);
-=======
->>>>>>> d9e59bac
     this.buildPreviewHeader(suggestion);
     this.buildResultsPreview(results);
   }
@@ -331,23 +229,6 @@
     const resultsContainer = this.buildResultsContainer();
     this.previewContainer.appendChild(resultsContainer);
     this.setupRenderer(resultsContainer);
-<<<<<<< HEAD
-    const HTMLResult = await this.templateToHtml.buildResults(results, 'preview', this.currentlyDisplayedResults);
-    if (!(HTMLResult.length > 0)) {
-      return;
-    }
-    this.updateResultPerRow(HTMLResult);
-    this.renderer.renderResults(HTMLResult, true, result => {});
-  }
-
-  private updateResultPerRow(elements: HTMLElement[]) {
-    let resultAvailibleSpace = '33%';
-    if (elements.length === 4) {
-      resultAvailibleSpace = '50%';
-    }
-    elements.forEach(element => {
-      this.updateFlexCSS(element, resultAvailibleSpace);
-=======
     const buildResults = await this.templateToHtml.buildResults(results, 'preview', this.currentlyDisplayedResults);
     if (!(buildResults.length > 0)) {
       return;
@@ -360,7 +241,6 @@
     const resultAvailableSpace = elements.length === 4 ? '50%' : '33%';
     elements.forEach(element => {
       this.updateFlexCSS(element, resultAvailableSpace);
->>>>>>> d9e59bac
     });
   }
 
@@ -368,22 +248,9 @@
     element.style.flex = `0 0 ${value}`;
   }
 
-<<<<<<< HEAD
-  //Delete when creating the PR
-  private addImage(results: IQueryResults) {
-    results.results.forEach(result => {
-      result.raw['ccimage'] = 'https://img.bbystatic.com/BestBuy_US/images/products/5410/5410701_sa.jpg';
-    });
-  }
-
-  private setupRenderer(resultsContainer: HTMLElement) {
-    const rendererOption: IResultListOptions = {
-      resultContainer: resultsContainer
-=======
   private setupRenderer(resultsContainer: HTMLElement) {
     const rendererOption: IResultListOptions = {
       resultsContainer
->>>>>>> d9e59bac
     };
     const initParameters: IInitializationParameters = {
       options: this.searchInterface.options.originalOptionsObject,
