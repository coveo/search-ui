--- conflicted
+++ resolved
@@ -12,16 +12,13 @@
 import { ResultListTableRenderer } from '../ResultList/ResultListTableRenderer';
 import { ITemplateToHtml, TemplateToHtml } from '../Templates/TemplateToHtml';
 import { IQueryResult } from '../../rest/QueryResult';
-<<<<<<< HEAD
 import { ResultLink } from '../ResultLink/ResultLink';
-=======
 import { OmniboxAnalytics } from '../Omnibox/OmniboxAnalytics';
 import {
   IAnalyticsOmniboxSuggestionMeta,
   analyticsActionCauseList,
   IAnalyticsClickQuerySuggestPreviewMeta
 } from '../Analytics/AnalyticsActionListMeta';
->>>>>>> 5a8972bd
 
 export interface IQuerySuggestPreview {
   numberOfPreviewResults?: number;
@@ -256,12 +253,8 @@
     if (!(buildResults.length > 0)) {
       return;
     }
-<<<<<<< HEAD
     this.updateResultElement(buildResults);
-=======
     this.addOnClickListener(buildResults);
-    this.updateResultPerRow(buildResults);
->>>>>>> 5a8972bd
     this.renderer.renderResults(buildResults, true, result => {});
   }
 
@@ -278,17 +271,10 @@
     });
   }
 
-<<<<<<< HEAD
   private handleSelect(element: HTMLElement) {
-    const link = $$(element).find(`.${Component.computeCssClassNameForType('ResultLink')}`);
-    if (link) {
-      const resultLink = <ResultLink>Component.get(link);
-      resultLink.openLinkAsConfigured() || resultLink.openLink();
-    }
-  }
-
-  private updateResultPerRow(element: HTMLElement, value: string) {
-=======
+    element.click();
+  }
+
   private addOnClickListener(results: HTMLElement[]) {
     results.forEach(result => {
       const rank = results.indexOf(result);
@@ -302,8 +288,7 @@
     this.logClickQuerySuggestPreview(rank, element);
   }
 
-  private updateFlexCSS(element: HTMLElement, value: string) {
->>>>>>> 5a8972bd
+  private updateResultPerRow(element: HTMLElement, value: string) {
     element.style.flex = `0 0 ${value}`;
   }
 
