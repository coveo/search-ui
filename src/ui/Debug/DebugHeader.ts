--- conflicted
+++ resolved
@@ -15,10 +15,7 @@
   private highlightRecommendation = false;
   private requestAllFields = false;
   private search: HTMLElement;
-<<<<<<< HEAD
   private downloadLink: Dom;
-=======
->>>>>>> 814e4f7f
   private widgets: HTMLElement[] = [];
 
   constructor(public root: HTMLElement, public element: HTMLElement, public bindings: IComponentBindings, public onSearch: (value: string) => void, public infoToDebug: any) {
@@ -39,7 +36,6 @@
     this.element = newElement;
   }
 
-<<<<<<< HEAD
   public setNewInfoToDebug(newInfoToDebug) {
     this.infoToDebug = newInfoToDebug;
     this.rebuildDownloadLink();
@@ -51,8 +47,6 @@
     }
   }
 
-=======
->>>>>>> 814e4f7f
   private handleNewResultDisplayed(args: IDisplayedNewResultEventArgs) {
     if (args.item != null && args.result.isRecommendation && this.highlightRecommendation) {
       $$(args.item).addClass('coveo-is-recommendation');
