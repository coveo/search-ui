import {Component} from '../Base/Component';
import {IComponentBindings} from '../Base/ComponentBindings';
import {ComponentOptions} from '../Base/ComponentOptions';
import {InitializationEvents} from '../../events/InitializationEvents';
import {BreadcrumbEvents, IBreadcrumbItem, IPopulateBreadcrumbEventArgs, IClearBreadcrumbEventArgs} from '../../events/BreadcrumbEvents';
import {analyticsActionCauseList, IAnalyticsNoMeta} from '../Analytics/AnalyticsActionListMeta';
import {$$} from '../../utils/Dom';
import {l} from '../../strings/Strings';
import {Initialization} from '../Base/Initialization';
import {QueryEvents} from '../../events/QueryEvents';
import {KeyboardUtils, KEYBOARD} from '../../utils/KeyboardUtils';

export interface IBreadcrumbOptions {
}

/**
 * This component displays a summary of the filters currently active in the query.
 *
 * For example, when the user selects a facet value, the value is displayed in the breadcrumbs.
 *
 * The active filters are obtained by the component by firing an event in the breadcrumb component.
 *
 * All other components having an active state can answer to this event by providing custom bits of HTML that will be displayed inside the breadcrumb.
 *
 * Thus, the breadcrumb can easily be extended by custom code to display information about custom state and filters.
 *
 * See {@link BreadcrumbEvents} for the list of events and parameters sent when a breadcrumb is populated.
 */
export class Breadcrumb extends Component {
  static ID = 'Breadcrumb';
  static options: IBreadcrumbOptions = {};

  private lastBreadcrumbs: IBreadcrumbItem[];

  /**
   * Create a new breadcrumb element, bind event on deferredQuerySuccess to draw the breadcrumb
   * @param element
   * @param options
   * @param bindings
   */
  constructor(public element: HTMLElement, public options?: IBreadcrumbOptions, bindings?: IComponentBindings) {
    super(element, Breadcrumb.ID, bindings);

    this.options = ComponentOptions.initComponentOptions(element, Breadcrumb, options);

    this.bind.oneRootElement(InitializationEvents.afterInitialization, () => this.handleAfterInitialization());
    this.bind.onRootElement(BreadcrumbEvents.redrawBreadcrumb, () => this.redrawBreadcrumb());
    this.element.style.display = 'none';
  }

  /**
   * Trigger the event to populate breadcrumb, which component such as {@link Facet} can populate.<br/>
   * Will trigger an event with {@link IPopulateBreadcrumbEventArgs} object (an array) which other component or code can populate.
   * @returns {IBreadcrumbItem[]}
   */
  public getBreadcrumbs(): IBreadcrumbItem[] {
    let args = <IPopulateBreadcrumbEventArgs>{ breadcrumbs: [] };
    this.bind.trigger(this.root, BreadcrumbEvents.populateBreadcrumb, args);
    this.logger.debug('Retrieved breadcrumbs', args.breadcrumbs);
    this.lastBreadcrumbs = args.breadcrumbs;
    return args.breadcrumbs;
  }

  /**
   * Trigger the event to clear the current breadcrumbs, which component such as {@link Facet} can populate.<br/>
   * Trigger a new query, and log a search event
   */
  public clearBreadcrumbs() {
    let args = <IClearBreadcrumbEventArgs>{};
    this.bind.trigger(this.root, BreadcrumbEvents.clearBreadcrumb, args);
    this.logger.debug('Clearing breadcrumbs');
    this.usageAnalytics.logSearchEvent<IAnalyticsNoMeta>(analyticsActionCauseList.breadcrumbResetAll, {});
    this.queryController.executeQuery();
  }

  /**
   * Draw the given breadcrumbs items
   * @param breadcrumbs
   */
  public drawBreadcrumb(breadcrumbs: IBreadcrumbItem[]) {
    $$(this.element).empty();
    if (breadcrumbs.length != 0) {
      this.element.style.display = '';
    } else {
      this.element.style.display = 'none';
    }

    let breadcrumbItems = document.createElement('div');
    $$(breadcrumbItems).addClass('coveo-breadcrumb-items');
    this.element.appendChild(breadcrumbItems);
    _.each(breadcrumbs, (bcrumb: IBreadcrumbItem) => {
      let elem = bcrumb.element;
      $$(elem).addClass('coveo-breadcrumb-item');
      breadcrumbItems.appendChild(elem);
    });

    let clear = $$('div', {
      className: 'coveo-breadcrumb-clear-all',
      title: l('ClearAllFilters'),
      tabindex: 0
    }).el;

    let clearIcon = $$('div', { className: 'coveo-icon coveo-breadcrumb-icon-clear-all' }).el;
    clear.appendChild(clearIcon);

    if (this.searchInterface.isNewDesign()) {
      let clearText = document.createElement('div');
      $$(clearText).text(l('Clear', ''));
      clear.appendChild(clearText);
      this.element.appendChild(clear);
    } else {
      this.element.insertBefore(clear, this.element.firstChild);
    }

    const clearAction = () => {
      this.clearBreadcrumbs();
<<<<<<< HEAD
    }
    this.bind.on(clear, 'click', clearAction);
    this.bind.on(clear, 'keyup', KeyboardUtils.keypressAction(KEYBOARD.ENTER, clearAction));
=======
    });
>>>>>>> 8a2cf453
  }

  private redrawBreadcrumb() {
    this.lastBreadcrumbs ? this.drawBreadcrumb(this.lastBreadcrumbs) : this.drawBreadcrumb(this.getBreadcrumbs());
  }

  private handleDeferredQuerySuccess() {
    this.drawBreadcrumb(this.getBreadcrumbs());
  }

  private handleAfterInitialization() {
    // We must bind to these events after the initialization to make sure the breadcrumb generation
    // is made with updated components. (E.G facet, facetrange, ...)
    this.bind.onRootElement(QueryEvents.deferredQuerySuccess, () => this.handleDeferredQuerySuccess());
  }
}

Initialization.registerAutoCreateComponent(Breadcrumb);<|MERGE_RESOLUTION|>--- conflicted
+++ resolved
@@ -112,15 +112,9 @@
       this.element.insertBefore(clear, this.element.firstChild);
     }
 
-    const clearAction = () => {
-      this.clearBreadcrumbs();
-<<<<<<< HEAD
-    }
+    const clearAction = () => this.clearBreadcrumbs();
     this.bind.on(clear, 'click', clearAction);
     this.bind.on(clear, 'keyup', KeyboardUtils.keypressAction(KEYBOARD.ENTER, clearAction));
-=======
-    });
->>>>>>> 8a2cf453
   }
 
   private redrawBreadcrumb() {
