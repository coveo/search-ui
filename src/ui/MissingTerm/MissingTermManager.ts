import 'styling/_MissingTermsBreadcrumb';
import { $$ } from '../../utils/Dom';
<<<<<<< HEAD
import { QueryEvents, BreadcrumbEvents, l } from '../../Core';
import { IDoneBuildingQueryEventArgs } from '../../events/QueryEvents';
import { IClearBreadcrumbEventArgs, IPopulateBreadcrumbEventArgs } from '../../events/BreadcrumbEvents';
import { SVGIcons } from '../../utils/SVGIcons';
import { IAnalyticsMissingTerm, analyticsActionCauseList } from '../Analytics/AnalyticsActionListMeta';
import { IMissingTermManagerArgs } from '../SearchInterface/SearchInterface';

export class MissingTermManager {
  static ID = 'MissingTermManager';
  private termForcedToAppear: Array<string>;
  constructor(private args: IMissingTermManagerArgs) {
    $$(args.element).on(QueryEvents.buildingQuery, (event, args: IDoneBuildingQueryEventArgs) => {
      return this.handleBuildingQuery(args);
    });

    $$(args.element).on(BreadcrumbEvents.populateBreadcrumb, (evt, args: IPopulateBreadcrumbEventArgs) => {
=======
import { QueryEvents, QueryStateModel, BreadcrumbEvents, l, get } from '../../Core';
import { IDoneBuildingQueryEventArgs } from '../../events/QueryEvents';
import { IClearBreadcrumbEventArgs, IPopulateBreadcrumbEventArgs } from '../../events/BreadcrumbEvents';
import { SVGIcons } from '../../utils/SVGIcons';
import { QueryController } from '../../controllers/QueryController';
import { MODEL_EVENTS, IAttributeChangedEventArg } from '../../models/Model';
import { QUERY_STATE_ATTRIBUTES } from '../../models/QueryStateModel';
import XRegExp = require('xregexp');
import { Breadcrumb } from '../Breadcrumb/Breadcrumb';

export class MissingTermManager {
  static ID = 'MissingTermManager';
  // We only need to import one Asian characters script because what is important here is the space
  // between characters and any of those scripts will contain it.
  // p{Han}: import the unicode script for chinese caracter
  // List of script: https://www.fontspace.com/unicode/script
  static wordBoundary = '(([\\p{Han}])?([^(\\p{Latin}-)])|^|$)';

  constructor(private root: HTMLElement, private queryStateModel: QueryStateModel, private queryController: QueryController) {
    $$(root).on(QueryEvents.doneBuildingQuery, (event, args: IDoneBuildingQueryEventArgs) => {
      return this.handleBuildingQuery(args);
    });

    $$(root).on(`state:${MODEL_EVENTS.CHANGE_ONE}${QUERY_STATE_ATTRIBUTES.Q}`, (evt, args: IAttributeChangedEventArg) =>
      this.handleQueryChange(args)
    );

    $$(root).on(BreadcrumbEvents.populateBreadcrumb, (evt, args: IPopulateBreadcrumbEventArgs) => {
>>>>>>> ade59dad
      this.handlePopulateBreadcrumb(args);
    });
    $$(args.element).on(BreadcrumbEvents.clearBreadcrumb, (evt, args: IClearBreadcrumbEventArgs) => this.handleClearBreadcrumb());
  }

  private handleBuildingQuery(data: IDoneBuildingQueryEventArgs) {
<<<<<<< HEAD
    const currentMissingTerm = this.args.queryStateModel.get('missingTerm');
=======
    const currentMissingTerm = this.queryStateModel.get('missingTerms');
>>>>>>> ade59dad
    currentMissingTerm.forEach(term => {
      data.queryBuilder.advancedExpression.add(term);
    });
  }

<<<<<<< HEAD
  private updateTermsForcedToAppear() {
    this.termForcedToAppear = [...this.args.queryStateModel.get('missingTerm')];
=======
  private get termsForcedToAppear(): string[] {
    return [...this.queryStateModel.get('missingTerms')];
  }

  private setUpdateTermsForcedToAppear(terms: string[]) {
    this.queryStateModel.set('missingTerms', [...terms]);
>>>>>>> ade59dad
  }

  private handlePopulateBreadcrumb(args: IPopulateBreadcrumbEventArgs) {
    if (this.termsForcedToAppear.length === 0) {
      return;
    }

    const missingTerms = this.buildTermForcedToAppear();
    const BreadcrumbContainer = this.buildBreadcrumbContainer();

    missingTerms.forEach(term => $$(BreadcrumbContainer).append(term.el));

    args.breadcrumbs.push({
      element: BreadcrumbContainer.el
    });
  }

  private buildTermForcedToAppear() {
    return this.termsForcedToAppear.map(term => {
      const termContainer = $$(
        'button',
        {
          className: 'coveo-missing-term-breadcrumb-value coveo-accessible-button'
        },
        $$('span', { className: 'coveo-missing-term-breadcrumb-caption' }, term),
        $$('span', { className: 'coveo-missing-term-breadcrumb-clear' }, SVGIcons.icons.mainClear)
      );

      termContainer.on('click', () => this.removeTermForcedToAppear(term));
      return termContainer;
    });
  }

  private buildBreadcrumbContainer() {
    return $$(
      'div',
      {
        className: 'coveo-remove-term-container'
      },
      $$(
        'span',
        {
          className: 'coveo-missing-term-breadcrumb-title'
        },
        l('MustContain')
      )
    );
  }

  private removeTermForcedToAppear(term: string) {
<<<<<<< HEAD
    this.updateTermsForcedToAppear();
    const termIndex = this.termForcedToAppear.indexOf(term);
    this.termForcedToAppear.splice(termIndex, 1);
    this.args.queryStateModel.set('missingTerm', [...this.termForcedToAppear]);
    this.logAnalyticsRemoveMissingTerm(term);
    this.args.queryController.executeQuery();
  }

  private handleClearBreadcrumb() {
    this.args.queryStateModel.set('missingTerm', []);
  }

  private logAnalyticsRemoveMissingTerm(term: string) {
    this.args.usageAnalytics.logSearchEvent<IAnalyticsMissingTerm>(analyticsActionCauseList.removeMissingTerm, {
      missingTerm: term
    });
=======
    const termsForcedToAppearCopy = this.termsForcedToAppear;
    const termIndex = termsForcedToAppearCopy.indexOf(term);
    termsForcedToAppearCopy.splice(termIndex, 1);
    this.setUpdateTermsForcedToAppear(termsForcedToAppearCopy);
    this.queryController.executeQuery();
  }

  private handleClearBreadcrumb() {
    this.setUpdateTermsForcedToAppear([]);
  }

  private handleQueryChange(args: IAttributeChangedEventArg) {
    this.updateTermsForcedToAppearToOnlyIncludeWords(args);

    const breadcrumbSelector = document.querySelector('.CoveoBreadcrumb');
    if (!breadcrumbSelector) {
      return;
    }

    let breadcrumb = <Breadcrumb>get(<HTMLElement>breadcrumbSelector);
    if (breadcrumb) {
      breadcrumb.getBreadcrumbs();
      $$(this.root).trigger(BreadcrumbEvents.redrawBreadcrumb);
    }
  }

  private updateTermsForcedToAppearToOnlyIncludeWords(args) {
    let termForcedToAppearCopy = this.termsForcedToAppear;
    this.termsForcedToAppear.forEach(term => {
      const regex = XRegExp(`${MissingTermManager.wordBoundary}(${term})${MissingTermManager.wordBoundary}`, 'g');
      if (!regex.test(args.value)) {
        const termIndex = termForcedToAppearCopy.indexOf(term);
        termForcedToAppearCopy.splice(termIndex, 1);
      }
    });
    this.setUpdateTermsForcedToAppear(termForcedToAppearCopy);
>>>>>>> ade59dad
  }
}<|MERGE_RESOLUTION|>--- conflicted
+++ resolved
@@ -1,28 +1,11 @@
 import 'styling/_MissingTermsBreadcrumb';
 import { $$ } from '../../utils/Dom';
-<<<<<<< HEAD
-import { QueryEvents, BreadcrumbEvents, l } from '../../Core';
+import { IAnalyticsMissingTerm, analyticsActionCauseList } from '../Analytics/AnalyticsActionListMeta';
+import { IMissingTermManagerArgs } from '../SearchInterface/SearchInterface';
+import { QueryEvents, BreadcrumbEvents, l, get } from '../../Core';
 import { IDoneBuildingQueryEventArgs } from '../../events/QueryEvents';
 import { IClearBreadcrumbEventArgs, IPopulateBreadcrumbEventArgs } from '../../events/BreadcrumbEvents';
 import { SVGIcons } from '../../utils/SVGIcons';
-import { IAnalyticsMissingTerm, analyticsActionCauseList } from '../Analytics/AnalyticsActionListMeta';
-import { IMissingTermManagerArgs } from '../SearchInterface/SearchInterface';
-
-export class MissingTermManager {
-  static ID = 'MissingTermManager';
-  private termForcedToAppear: Array<string>;
-  constructor(private args: IMissingTermManagerArgs) {
-    $$(args.element).on(QueryEvents.buildingQuery, (event, args: IDoneBuildingQueryEventArgs) => {
-      return this.handleBuildingQuery(args);
-    });
-
-    $$(args.element).on(BreadcrumbEvents.populateBreadcrumb, (evt, args: IPopulateBreadcrumbEventArgs) => {
-=======
-import { QueryEvents, QueryStateModel, BreadcrumbEvents, l, get } from '../../Core';
-import { IDoneBuildingQueryEventArgs } from '../../events/QueryEvents';
-import { IClearBreadcrumbEventArgs, IPopulateBreadcrumbEventArgs } from '../../events/BreadcrumbEvents';
-import { SVGIcons } from '../../utils/SVGIcons';
-import { QueryController } from '../../controllers/QueryController';
 import { MODEL_EVENTS, IAttributeChangedEventArg } from '../../models/Model';
 import { QUERY_STATE_ATTRIBUTES } from '../../models/QueryStateModel';
 import XRegExp = require('xregexp');
@@ -36,44 +19,34 @@
   // List of script: https://www.fontspace.com/unicode/script
   static wordBoundary = '(([\\p{Han}])?([^(\\p{Latin}-)])|^|$)';
 
-  constructor(private root: HTMLElement, private queryStateModel: QueryStateModel, private queryController: QueryController) {
-    $$(root).on(QueryEvents.doneBuildingQuery, (event, args: IDoneBuildingQueryEventArgs) => {
+  constructor(private args: IMissingTermManagerArgs) {
+    $$(args.element).on(QueryEvents.doneBuildingQuery, (event, args: IDoneBuildingQueryEventArgs) => {
       return this.handleBuildingQuery(args);
     });
 
-    $$(root).on(`state:${MODEL_EVENTS.CHANGE_ONE}${QUERY_STATE_ATTRIBUTES.Q}`, (evt, args: IAttributeChangedEventArg) =>
+    $$(args.element).on(`state:${MODEL_EVENTS.CHANGE_ONE}${QUERY_STATE_ATTRIBUTES.Q}`, (evt, args: IAttributeChangedEventArg) =>
       this.handleQueryChange(args)
     );
 
-    $$(root).on(BreadcrumbEvents.populateBreadcrumb, (evt, args: IPopulateBreadcrumbEventArgs) => {
->>>>>>> ade59dad
+    $$(args.element).on(BreadcrumbEvents.populateBreadcrumb, (evt, args: IPopulateBreadcrumbEventArgs) => {
       this.handlePopulateBreadcrumb(args);
     });
     $$(args.element).on(BreadcrumbEvents.clearBreadcrumb, (evt, args: IClearBreadcrumbEventArgs) => this.handleClearBreadcrumb());
   }
 
   private handleBuildingQuery(data: IDoneBuildingQueryEventArgs) {
-<<<<<<< HEAD
-    const currentMissingTerm = this.args.queryStateModel.get('missingTerm');
-=======
-    const currentMissingTerm = this.queryStateModel.get('missingTerms');
->>>>>>> ade59dad
+    const currentMissingTerm = this.args.queryStateModel.get('missingTerms');
     currentMissingTerm.forEach(term => {
       data.queryBuilder.advancedExpression.add(term);
     });
   }
 
-<<<<<<< HEAD
-  private updateTermsForcedToAppear() {
-    this.termForcedToAppear = [...this.args.queryStateModel.get('missingTerm')];
-=======
   private get termsForcedToAppear(): string[] {
-    return [...this.queryStateModel.get('missingTerms')];
+    return [...this.args.queryStateModel.get('missingTerms')];
   }
 
   private setUpdateTermsForcedToAppear(terms: string[]) {
-    this.queryStateModel.set('missingTerms', [...terms]);
->>>>>>> ade59dad
+    this.args.queryStateModel.set('missingTerms', [...terms]);
   }
 
   private handlePopulateBreadcrumb(args: IPopulateBreadcrumbEventArgs) {
@@ -124,29 +97,18 @@
   }
 
   private removeTermForcedToAppear(term: string) {
-<<<<<<< HEAD
-    this.updateTermsForcedToAppear();
-    const termIndex = this.termForcedToAppear.indexOf(term);
-    this.termForcedToAppear.splice(termIndex, 1);
-    this.args.queryStateModel.set('missingTerm', [...this.termForcedToAppear]);
+    const termsForcedToAppearCopy = this.termsForcedToAppear;
+    const termIndex = termsForcedToAppearCopy.indexOf(term);
+    termsForcedToAppearCopy.splice(termIndex, 1);
+    this.setUpdateTermsForcedToAppear(termsForcedToAppearCopy);
     this.logAnalyticsRemoveMissingTerm(term);
     this.args.queryController.executeQuery();
-  }
-
-  private handleClearBreadcrumb() {
-    this.args.queryStateModel.set('missingTerm', []);
   }
 
   private logAnalyticsRemoveMissingTerm(term: string) {
     this.args.usageAnalytics.logSearchEvent<IAnalyticsMissingTerm>(analyticsActionCauseList.removeMissingTerm, {
       missingTerm: term
     });
-=======
-    const termsForcedToAppearCopy = this.termsForcedToAppear;
-    const termIndex = termsForcedToAppearCopy.indexOf(term);
-    termsForcedToAppearCopy.splice(termIndex, 1);
-    this.setUpdateTermsForcedToAppear(termsForcedToAppearCopy);
-    this.queryController.executeQuery();
   }
 
   private handleClearBreadcrumb() {
@@ -164,7 +126,7 @@
     let breadcrumb = <Breadcrumb>get(<HTMLElement>breadcrumbSelector);
     if (breadcrumb) {
       breadcrumb.getBreadcrumbs();
-      $$(this.root).trigger(BreadcrumbEvents.redrawBreadcrumb);
+      $$(this.args.element).trigger(BreadcrumbEvents.redrawBreadcrumb);
     }
   }
 
@@ -178,6 +140,5 @@
       }
     });
     this.setUpdateTermsForcedToAppear(termForcedToAppearCopy);
->>>>>>> ade59dad
   }
 }