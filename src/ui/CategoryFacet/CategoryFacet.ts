--- conflicted
+++ resolved
@@ -345,11 +345,8 @@
     super(element, 'CategoryFacet', bindings);
     this.options = ComponentOptions.initComponentOptions(element, CategoryFacet, options);
 
-<<<<<<< HEAD
     this.oldCategoryFacetQueryController = new OldCategoryFacetQueryController(this);
-=======
     this.isCollapsed = this.options.enableCollapse && this.options.collapsedByDefault;
->>>>>>> a19fc8a7
     this.categoryFacetQueryController = new CategoryFacetQueryController(this);
     this.categoryFacetTemplates = new CategoryFacetTemplates();
     this.categoryValueRoot = new CategoryValueRoot($$(this.element), this.categoryFacetTemplates, this);
