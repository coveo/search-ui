import { Component } from '../Base/Component';
import { l } from '../../strings/Strings';
import { IFieldOption, ComponentOptions } from '../Base/ComponentOptions';
import { IComponentBindings } from '../Base/ComponentBindings';
import { $$, Dom } from '../../utils/Dom';
import { Initialization } from '../Base/Initialization';
import { exportGlobally } from '../../GlobalExports';
import { CategoryFacetTemplates } from './CategoryFacetTemplates';
import { CategoryValueRoot } from './CategoryValueRoot';
import { CategoryFacetQueryController } from '../../controllers/CategoryFacetQueryController';
import { SVGDom } from '../../utils/SVGDom';
import { SVGIcons } from '../../utils/SVGIcons';
import { QueryStateModel } from '../../models/QueryStateModel';
import 'styling/_CategoryFacet';
import { IAttributesChangedEventArg, MODEL_EVENTS } from '../../models/Model';
import { Utils } from '../../utils/Utils';
import { CategoryValue, CategoryValueParent } from './CategoryValue';
import { pluck, reduce, find, first, last, contains, isArray } from 'underscore';
import { Assert } from '../../misc/Assert';
import { QueryEvents, IBuildingQueryEventArgs, IQuerySuccessEventArgs } from '../../events/QueryEvents';
import { CategoryFacetSearch } from './CategoryFacetSearch';
import { KeyboardUtils, KEYBOARD } from '../../utils/KeyboardUtils';
import { ICategoryFacetResult } from '../../rest/CategoryFacetResult';
import { BreadcrumbEvents, IPopulateBreadcrumbEventArgs } from '../../events/BreadcrumbEvents';
import { CategoryFacetBreadcrumb } from './CategoryFacetBreadcrumb';
import { ICategoryFacetValue } from '../../rest/CategoryFacetValue';
import { ISearchEndpoint } from '../../rest/SearchEndpointInterface';
import { IAnalyticsCategoryFacetMeta, analyticsActionCauseList, IAnalyticsActionCause } from '../Analytics/AnalyticsActionListMeta';
import { CategoryFacetDebug } from './CategoryFacetDebug';
import { QueryBuilder } from '../Base/QueryBuilder';
import { IAutoLayoutAdjustableInsideFacetColumn } from '../SearchInterface/FacetColumnAutoLayoutAdjustment';

export interface ICategoryFacetOptions {
  field: IFieldOption;
  title?: string;
  numberOfResultsInFacetSearch?: number;
  id?: string;
  enableFacetSearch?: boolean;
  facetSearchDelay?: number;
  numberOfValues?: number;
  injectionDepth?: number;
  enableMoreLess?: boolean;
  pageSize?: number;
  delimitingCharacter?: string;
  debug?: boolean;
  basePath?: string[];
  maximumDepth?: number;
}

export type CategoryValueDescriptor = {
  value: string;
  count: number;
  path: string[];
};

// /**
//  * The _CategoryFacet_ component is a facet that renders values in a hierarchical fashion. It determines the filter to apply depending on the
//  * current selected path of values.
//  *
//  * The path is a sequence of values that leads to a specific value in the hierarchy.
//  * It is an array listing all the parents of a file (e.g., `['c', 'folder1']` for the `c:\folder1\text1.txt` file).
//  *
//  * This facet requires a field with a special format to work correctly.
//  *
//  * **Example:**
//  *
//  * You have the following files indexed on a file system:
//  *
//  * ```
//  * c:\
//  *   folder1\
//  *     text1.txt
//  *   folder2\
//  *     folder3\
//  *       text2.txt
//  * ```
//  *
//  * The `text1.txt` item would have a field with the following value:
//  * `c; c|folder1;`
//  *
//  * The `text2.txt` item would have a field with the following value:
//  * `c; c|folder2; c|folder2|folder3;`
//  *
//  * By default, the `|` character determines the hierarchy (`folder3` inside `folder2` inside `c`).
//  *
//  * Since both items contain the `c` value, selecting it value in the facet would return both items.
//  *
//  * Selecting the `folder3` value in the facet would only return the `text2.txt` item.
//  *
//  * To help you verify if your fields are setup correctly, see the {@link CategoryFacet.options.debug} option
//  * and the {@link CategoryFacet.debugValue} method.
//  */
export class CategoryFacet extends Component implements IAutoLayoutAdjustableInsideFacetColumn {
  static doExport = () => {
    exportGlobally({
      CategoryFacet
    });
  };

  static ID = 'CategoryFacet';

  static options: ICategoryFacetOptions = {
    field: ComponentOptions.buildFieldOption({ required: true }),
    title: ComponentOptions.buildLocalizedStringOption({
      defaultValue: l('NoTitle')
    }),
    /**
     * Specifies the maximum number of field values to display by default in the facet before the user
     * clicks the arrow to show more.
     *
     * See also the [`enableMoreLess`]{@link CategoryFacet.options.enableMoreLess} option.
     */
    numberOfValues: ComponentOptions.buildNumberOption({ defaultValue: 5, min: 0, section: 'CommonOptions' }),
    /**
     * Specifies whether to display a search box at the bottom of the facet for searching among the available facet
     * [`field`]{@link CategoryFacet.options.field} values.
     *
     * See also the [`facetSearchDelay`]{@link CategoryFacet.options.facetSearchDelay}, and
     * [`numberOfValuesInFacetSearch`]{@link CategoryFacet.options.numberOfValuesInFacetSearch} options.
     *
     *
     * Default value is `true`.
     */
    enableFacetSearch: ComponentOptions.buildBooleanOption({ defaultValue: true }),
    /**
     * Specifies a unique identifier for the facet. Among other things, this identifier serves the purpose of saving
     * the facet state in the URL hash.
     *
     * If you have two facets with the same field on the same page, you should specify an `id` value for at least one of
     * those two facets. This `id` must be unique among the facets.
     *
     * Default value is the [`field`]{@link CategoryFacet.options.field} option value.
     */
    id: ComponentOptions.buildStringOption({
      postProcessing: (value, options: ICategoryFacetOptions) => value || (options.field as string)
    }),
    /**
     * Specifies the *injection depth* to use.
     *
     * The injection depth determines how many results to scan in the index to ensure that the category facet lists all potential
     * facet values. Increasing this value enhances the accuracy of the listed values at the cost of performance.
     *
     * Default value is `1000`. Minimum value is `0`.
     * @notSupportedIn salesforcefree
     */
    injectionDepth: ComponentOptions.buildNumberOption({ defaultValue: 1000, min: 0 }),
    /**
     * If the [`enableFacetSearch`]{@link CategoryFacet.options.enableFacetSearch} option is `true`, specifies the number of
     * values to display in the facet search results popup.
     *
     * Default value is `15`. Minimum value is `1`.
     */
    numberOfResultsInFacetSearch: ComponentOptions.buildNumberOption({ defaultValue: 15, min: 1 }),
    /**
     * If the [`enableFacetSearch`]{@link CategoryFacet.options.enableFacetSearch} option is `true`, specifies the delay (in
     * milliseconds) before sending a search request to the server when the user starts typing in the category facet search box.
     *
     * Specifying a smaller value makes results appear faster. However, chances of having to cancel many requests
     * sent to the server increase as the user keeps on typing new characters.
     *
     * Default value is `100`. Minimum value is `0`.
     */
    facetSearchDelay: ComponentOptions.buildNumberOption({ defaultValue: 100, min: 0 }),
    /**
     * Specifies whether to enable the **More** and **Less** buttons in the Facet.
     *
     * See also the [`pageSize`]{@link CategoryFacet.options.pageSize} option.
     *
     * Default value is `true`.
     */
    enableMoreLess: ComponentOptions.buildBooleanOption({ defaultValue: true }),
    /**
     * If the [`enableMoreLess`]{@link CategoryFacet.options.enableMoreLess} option is `true`, specifies the number of
     * additional results to fetch when clicking the **More** button.
     *
     * Default value is `10`. Minimum value is `1`.
     */
    pageSize: ComponentOptions.buildNumberOption({ defaultValue: 10, min: 1, depend: 'enableMoreLess' }),
    /**
     * The character that specifies the hierarhical dependency.
     *
     * **Example:**
     *
     * If your field has the following values:
     *
     * `@field: c; c>folder2; c>folder2>folder3;`
     *
     * The delimiting character is `>`.
     *
     * Default value is `|`.
     */
    delimitingCharacter: ComponentOptions.buildStringOption({ defaultValue: '|' }),
    /**
     * The path to use as the path prefix for every query.
     *
     * **Example:**
     *
     * You have the following files indexed on a file system:
     * ```
     * c:\
     *    folder1\
     *      text1.txt
     *    folder2\
     *      folder3\
     *        text2.txt
     * ```
     * Setting the `basePath` to `c` would display `folder1` and `folder2` in the `CategoryFacet`, but omit `c`.
     *
     */
    basePath: ComponentOptions.buildListOption<string>({ defaultValue: [] }),
    /**
     * The maximum number of levels to traverse in the hierarchy.
     * This option does not count the length of the base path. The depth depends on what is shown in the interface.
     *
     * Default value is `Number.MAX_VALUE`.
     */
    maximumDepth: ComponentOptions.buildNumberOption({ min: 1, defaultValue: Number.MAX_VALUE }),
    /**
     * Specifies whether field format debugging is activated.
     * This options logs messages in the console for any potential encountered issues.
     * This option can have negative effects on performance, and should only be activated when debugging.
     */
    debug: ComponentOptions.buildBooleanOption({ defaultValue: false })
  };

  public categoryFacetQueryController: CategoryFacetQueryController;
  public listenToQueryStateChange = true;
  public categoryFacetSearch: CategoryFacetSearch;
  public activeCategoryValue: CategoryValue | undefined;
  public positionInQuery: number;
  public static MAXIMUM_NUMBER_OF_VALUES_BEFORE_TRUNCATING = 15;
  public static NUMBER_OF_VALUES_TO_KEEP_AFTER_TRUNCATING = 10;

  private categoryValueRoot: CategoryValueRoot;
  private categoryFacetTemplates: CategoryFacetTemplates;
  private facetHeader: Dom;
  private waitElement: Dom;
  private currentPage: number;
  private moreLessContainer: Dom;
  private moreValuesToFetch: boolean = true;
  private numberOfChildValuesCurrentlyDisplayed = 0;
  private numberOfValues: number;

  public static WAIT_ELEMENT_CLASS = 'coveo-category-facet-header-wait-animation';

  constructor(public element: HTMLElement, public options: ICategoryFacetOptions, bindings?: IComponentBindings) {
    super(element, 'CategoryFacet', bindings);
    this.options = ComponentOptions.initComponentOptions(element, CategoryFacet, options);

    this.categoryFacetQueryController = new CategoryFacetQueryController(this);
    this.categoryFacetTemplates = new CategoryFacetTemplates();
    this.categoryValueRoot = new CategoryValueRoot($$(this.element), this.categoryFacetTemplates, this);
    this.categoryValueRoot.path = this.activePath;
    this.currentPage = 0;
    this.numberOfValues = this.options.numberOfValues;

    if (this.options.enableFacetSearch) {
      this.categoryFacetSearch = new CategoryFacetSearch(this);
    }

    if (this.options.debug) {
      new CategoryFacetDebug(this);
    }

    this.bind.onRootElement<IBuildingQueryEventArgs>(QueryEvents.buildingQuery, args => this.handleBuildingQuery(args));
    this.bind.onRootElement<IQuerySuccessEventArgs>(QueryEvents.querySuccess, args => this.handleQuerySuccess(args));
    this.bind.onRootElement(QueryEvents.duringQuery, () => this.addFading());
    this.bind.onRootElement(QueryEvents.deferredQuerySuccess, () => this.removeFading());
    this.bind.onRootElement<IPopulateBreadcrumbEventArgs>(BreadcrumbEvents.populateBreadcrumb, args => this.handlePopulateBreadCrumb(args));
    this.bind.onRootElement(BreadcrumbEvents.clearBreadcrumb, () => this.handleClearBreadcrumb());
    this.buildFacetHeader();
    this.initQueryStateEvents();
  }

  public isCurrentlyDisplayed() {
    return this.hasValues;
  }

  public get activePath() {
    return this.queryStateModel.get(this.queryStateAttribute) || this.options.basePath;
  }

  public set activePath(newPath: string[]) {
    this.listenToQueryStateChange = false;
    this.queryStateModel.set(this.queryStateAttribute, newPath);
    this.listenToQueryStateChange = true;
  }

  public get queryStateAttribute() {
    return QueryStateModel.getFacetId(this.options.id);
  }

  public handleBuildingQuery(args: IBuildingQueryEventArgs) {
    this.positionInQuery = this.categoryFacetQueryController.putCategoryFacetInQueryBuilder(
      args.queryBuilder,
      this.activePath,
      this.numberOfValues + 1
    );
  }

  private handleNoResults() {
    if (this.isPristine()) {
      this.hide();
      return;
    }

    if (this.hasValues) {
      this.show();
      return;
    }
    this.activePath = this.options.basePath;
    this.hide();
  }

  public handleQuerySuccess(args: IQuerySuccessEventArgs) {
    if (Utils.isNullOrUndefined(args.results.categoryFacets)) {
      this.notImplementedError();
      return;
    }

    if (Utils.isNullOrUndefined(args.results.categoryFacets[this.positionInQuery])) {
      this.handleNoResults();
      return;
    }

    const numberOfRequestedValues = args.query.categoryFacets[this.positionInQuery].maximumNumberOfValues;
    const categoryFacetResult = args.results.categoryFacets[this.positionInQuery];
    this.moreValuesToFetch = numberOfRequestedValues == categoryFacetResult.values.length;
    this.clear();

    if (categoryFacetResult.notImplemented) {
      this.notImplementedError();
      return;
    }

    if (categoryFacetResult.values.length == 0 && categoryFacetResult.parentValues.length == 0) {
      this.handleNoResults();
      return;
    }

    this.renderValues(categoryFacetResult, numberOfRequestedValues);
    if (this.options.enableFacetSearch) {
      const facetSearch = this.categoryFacetSearch.build();
      $$(facetSearch).insertAfter(this.categoryValueRoot.listRoot.el);
    }

    if (this.options.enableMoreLess) {
      this.renderMoreLess();
    }

    if (!this.isPristine()) {
      $$(this.element).addClass('coveo-category-facet-non-empty-path');
    }
  }

  /**
   * Changes the active path.
   *
   */
  public changeActivePath(path: string[]) {
    this.activePath = path;
  }

  public async executeQuery() {
    this.showWaitingAnimation();
    try {
      await this.queryController.executeQuery();
    } finally {
      this.hideWaitAnimation();
    }
  }

  /**
   * Reloads the facet with the same path.
   */
  public reload() {
    this.changeActivePath(this.activePath);
    this.logAnalyticsEvent(analyticsActionCauseList.categoryFacetReload);
    this.executeQuery();
  }

  /**
   * Returns all the visible parent values.
   * @returns simple object with three fields: `value`, `count` and `path`.
   */
  public getVisibleParentValues(): CategoryValueDescriptor[] {
    return this.getVisibleParentCategoryValues().map(categoryValue => categoryValue.getDescriptor());
  }

  private getVisibleParentCategoryValues() {
    if (this.categoryValueRoot.children.length == 0 || this.categoryValueRoot.children[0].children.length == 0) {
      return [];
    }
    let currentParentvalue = this.categoryValueRoot.children[0];
    const parentValues = [currentParentvalue];
    while (currentParentvalue.children.length != 0 && !Utils.arrayEqual(currentParentvalue.path, this.activePath)) {
      currentParentvalue = currentParentvalue.children[0];
      parentValues.push(currentParentvalue);
    }
    return parentValues;
  }

  /**
   * Shows more values according to {@link CategoryFacet.options.pageSize}.
   *
   * See the [`enableMoreLess`]{@link CategoryFacet.options.enableMoreLess}, and
   * [`numberOfValues`]{@link CategoryFacet.options.numberOfValues} options.
   */
  public showMore() {
    if (this.moreValuesToFetch) {
      this.currentPage++;
      this.numberOfValues = this.options.numberOfValues + this.currentPage * this.options.pageSize;
      this.reload();
    }
  }

  /**
   * Shows less values, up to the original number of values.
   *
   * See the [`enableMoreLess`]{@link CategoryFacet.options.enableMoreLess}, and
   * [`numberOfValues`]{@link CategoryFacet.options.numberOfValues} options.
   */
  public showLess() {
    if (this.currentPage > 0) {
      this.currentPage--;
      this.numberOfValues = this.options.numberOfValues + this.currentPage * this.options.pageSize;
      this.reload();
    }
  }

  /**
   * Returns the values at the bottom of the hierarchy. These are the values that are not yet applied to the query.
   * @returns simple object with three fields: `value`, `count` and `path`.
   */
  public getAvailableValues() {
    if (!this.activeCategoryValue) {
      return [];
    }
    return this.activeCategoryValue.children.map(categoryValue => {
      return {
        value: categoryValue.categoryValueDescriptor.value,
        count: categoryValue.categoryValueDescriptor.count,
        path: categoryValue.path
      };
    });
  }

  /**
   * Selects a value from the currently available values.
   * If the given value to select is not in the available values, it will throw an error.
   */
  public selectValue(value: string) {
    Assert.check(
      contains(pluck(this.getAvailableValues(), 'value'), value),
      'Failed while trying to select a value that is not available.'
    );
    const newPath = this.activePath.slice(0);
    newPath.push(value);
    this.changeActivePath(newPath);
    this.logAnalyticsEvent(analyticsActionCauseList.categoryFacetSelect);
    this.executeQuery();
  }

  /**
   * Deselects the last value in the hierarchy that is applied to the query. When at the top of the hierarchy, this method does nothing.
   */
  public deselectCurrentValue() {
    if (this.activePath.length == 0) {
      return;
    }

    const newPath = this.activePath.slice(0);
    newPath.pop();
    this.changeActivePath(newPath);
    this.logAnalyticsEvent(analyticsActionCauseList.categoryFacetSelect);
    this.executeQuery();
  }

  /**
   * Reset the facet to its initial state.
   */
  public reset() {
    this.changeActivePath(this.options.basePath);
    this.logAnalyticsEvent(analyticsActionCauseList.categoryFacetClear);
    this.executeQuery();
  }

  public disable() {
    super.disable();
    this.hide();
  }

  /**
   * Hides the component.
   */
  public hide() {
    $$(this.element).addClass('coveo-hidden');
  }

  /**
   * Shows the component.
   */
  public show() {
    $$(this.element).removeClass('coveo-hidden');
  }

  /**
   * This method goes through any value that contains the value parameter, and verifies if there are missing parents.
   * Issues are then logged in the console.
   * If you do not want to specify a value, you can simply enable {@link CategoryFacet.option.debug} and do an empty query.
   */
  public async debugValue(value: string) {
    const queryBuilder = new QueryBuilder();
    this.categoryFacetQueryController.addDebugGroupBy(queryBuilder, value);
    const queryResults = await this.queryController.getEndpoint().search(queryBuilder.build());
    CategoryFacetDebug.analyzeResults(queryResults.groupByResults[0], this.options.delimitingCharacter);
  }

  public showWaitingAnimation() {
    if (this.waitElement.el.style.visibility == 'hidden') {
      this.waitElement.el.style.visibility = 'visible';
    }
  }

  public hideWaitAnimation() {
    if (this.waitElement.el.style.visibility == 'visible') {
      this.waitElement.el.style.visibility = 'hidden';
    }
  }

  public logAnalyticsEvent(eventName: IAnalyticsActionCause, path = this.activePath) {
    this.usageAnalytics.logSearchEvent<IAnalyticsCategoryFacetMeta>(eventName, {
      categoryFacetId: this.options.id,
      categoryFacetField: this.options.field.toString(),
      categoryFacetPath: path,
      categoryFacetTitle: this.options.title
    });
  }

  public getEndpoint(): ISearchEndpoint {
    return this.queryController.getEndpoint();
  }

  get children(): CategoryValue[] {
    return this.categoryValueRoot.children;
  }

  private renderValues(categoryFacetResult: ICategoryFacetResult, numberOfRequestedValues: number) {
    this.show();
    let sortedParentValues = this.sortParentValues(categoryFacetResult.parentValues);
    let currentParentValue: CategoryValueParent = this.categoryValueRoot;
    let needToTruncate = false;
    let pathOfLastTruncatedParentValue: string[];

    const numberOfItemsInFirstSlice = Math.floor(CategoryFacet.NUMBER_OF_VALUES_TO_KEEP_AFTER_TRUNCATING / 2);
    const numberOfItemsInSecondSlice = Math.ceil(CategoryFacet.NUMBER_OF_VALUES_TO_KEEP_AFTER_TRUNCATING / 2);

    sortedParentValues = this.hideBasePathInParentValues(sortedParentValues);

    if (this.shouldTruncate(sortedParentValues)) {
      pathOfLastTruncatedParentValue = this.findPathOfLastTruncatedParentValue(sortedParentValues, numberOfItemsInSecondSlice);
      needToTruncate = true;
      sortedParentValues = first(sortedParentValues, numberOfItemsInFirstSlice).concat(
        last(sortedParentValues, numberOfItemsInSecondSlice)
      );
    }

    if (!this.isPristine()) {
      this.addAllCategoriesButton();
    }

    for (let i = 0; i < sortedParentValues.length; i++) {
      currentParentValue = currentParentValue.renderAsParent(sortedParentValues[i]);

<<<<<<< HEAD
      if (needToTruncate) {
        if (i == numberOfItemsInFirstSlice - 1) {
          this.addEllipsis();
        }

        if (i == numberOfItemsInFirstSlice) {
          currentParentValue.path = [...pathOfLastTruncatedParentValue, sortedParentValues[i].value];
        }
=======
      // We do not want to make the "last" parent selectable, as clicking it would be a noop (re-selecting the same filter)
      const isLastParent = i == sortedParentValues.length - 1;
      if (!isLastParent) {
        (currentParentValue as CategoryValue).makeSelectable().showCollapseArrow();
      }

      if (needToTruncate && i == numberOfItemsInFirstSlice) {
        this.addEllipsis(currentParentValue, pathOfLastTruncatedParentValue, sortedParentValues[i].value);
>>>>>>> 0360e6d7
      }
    }

    const childrenValuesToRender = this.moreValuesToFetch
      ? categoryFacetResult.values.slice(0, numberOfRequestedValues - 1)
      : categoryFacetResult.values.slice(0, numberOfRequestedValues);

    this.numberOfChildValuesCurrentlyDisplayed = childrenValuesToRender.length;

    currentParentValue.renderChildren(childrenValuesToRender);
    this.activeCategoryValue = currentParentValue as CategoryValue;
  }

  private hideBasePathInParentValues(parentValues: ICategoryFacetValue[]) {
    if (Utils.arrayEqual(first(this.activePath, this.options.basePath.length), this.options.basePath)) {
      parentValues = last(parentValues, parentValues.length - this.options.basePath.length);
    }
    return parentValues;
  }

  private shouldTruncate(parentValues: ICategoryFacetValue[]) {
    return parentValues.length > CategoryFacet.MAXIMUM_NUMBER_OF_VALUES_BEFORE_TRUNCATING;
  }

  private addEllipsis() {
    this.categoryValueRoot.listRoot.append(this.categoryFacetTemplates.buildEllipsis().el);
  }

  private findPathOfLastTruncatedParentValue(sortedParentValues: ICategoryFacetValue[], numberOfItemsInSecondSlice: number) {
    const indexOfLastTruncatedParentValue = sortedParentValues.length - numberOfItemsInSecondSlice - 1;
    return reduce(first(sortedParentValues, indexOfLastTruncatedParentValue + 1), (path, parentValue) => [...path, parentValue.value], []);
  }

  private addAllCategoriesButton() {
    const allCategories = this.categoryFacetTemplates.buildAllCategoriesButton();
    allCategories.on('click', () => this.reset());
    this.categoryValueRoot.listRoot.append(allCategories.el);
  }

  private isPristine() {
    return Utils.arrayEqual(this.activePath, this.options.basePath);
  }

  private buildFacetHeader() {
    this.waitElement = $$('div', { className: CategoryFacet.WAIT_ELEMENT_CLASS }, SVGIcons.icons.loading);
    SVGDom.addClassToSVGInContainer(this.waitElement.el, 'coveo-category-facet-header-wait-animation-svg');
    this.waitElement.el.style.visibility = 'hidden';

    const titleSection = $$('div', { className: 'coveo-category-facet-title' }, this.options.title);
    this.facetHeader = $$('div', { className: 'coveo-category-facet-header' }, titleSection);
    $$(this.element).prepend(this.facetHeader.el);
    this.facetHeader.append(this.waitElement.el);

    const clearIcon = $$(
      'div',
      { title: l('Clear', this.options.title), className: 'coveo-category-facet-header-eraser coveo-facet-header-eraser' },
      SVGIcons.icons.mainClear
    );
    SVGDom.addClassToSVGInContainer(clearIcon.el, 'coveo-facet-header-eraser-svg');
    clearIcon.on('click', () => {
      this.logAnalyticsEvent(analyticsActionCauseList.categoryFacetClear);
      this.reset();
    });
    this.facetHeader.append(clearIcon.el);
  }

  private handleQueryStateChanged(data: IAttributesChangedEventArg) {
    if (this.listenToQueryStateChange) {
      let path = data.attributes[this.queryStateAttribute];
      if (!Utils.isNullOrUndefined(path) && isArray(path) && path.length != 0) {
        this.activePath = path;
      }
    }
  }

  private initQueryStateEvents() {
    this.queryStateModel.registerNewAttribute(this.queryStateAttribute, this.options.basePath);
    this.bind.onQueryState<IAttributesChangedEventArg>(MODEL_EVENTS.CHANGE, undefined, data => this.handleQueryStateChanged(data));
  }

  private addFading() {
    $$(this.element).addClass('coveo-category-facet-values-fade');
  }

  private removeFading() {
    $$(this.element).removeClass('coveo-category-facet-values-fade');
  }

  private notImplementedError() {
    const errorMessage = 'Category Facets are not supported by your current search endpoint. Disabling this component.';
    this.logger.error(errorMessage);
    this.disable();
  }

  private sortParentValues(parentValues: ICategoryFacetValue[]) {
    if (this.activePath.length != parentValues.length) {
      this.logger.warn('Inconsistent CategoryFacet results: Number of parent values results does not equal length of active path');
      return parentValues;
    }

    const sortedParentvalues: ICategoryFacetValue[] = [];
    for (const pathElement of this.activePath) {
      const currentParentValue = find(parentValues, parentValue => parentValue.value.toLowerCase() == pathElement.toLowerCase());
      if (!currentParentValue) {
        this.logger.warn('Inconsistent CategoryFacet results: path not consistent with parent values results');
        return parentValues;
      }
      sortedParentvalues.push(currentParentValue);
    }
    return sortedParentvalues;
  }

  private renderMoreLess() {
    this.moreLessContainer = $$('div', { className: 'coveo-category-facet-more-less-container' });
    $$(this.element).append(this.moreLessContainer.el);

    if (this.numberOfChildValuesCurrentlyDisplayed > this.options.numberOfValues) {
      this.moreLessContainer.append(this.buildLessButton());
    }

    if (this.moreValuesToFetch) {
      this.moreLessContainer.append(this.buildMoreButton());
    }
  }

  private clear() {
    this.categoryValueRoot.clear();
    this.categoryFacetSearch.clear();
    this.moreLessContainer && this.moreLessContainer.detach();
    $$(this.element).removeClass('coveo-category-facet-non-empty-path');
  }

  private buildMoreButton() {
    const svgContainer = $$('span', { className: 'coveo-facet-more-icon' }, SVGIcons.icons.arrowDown).el;
    SVGDom.addClassToSVGInContainer(svgContainer, 'coveo-facet-more-icon-svg');
    const more = $$('div', { className: 'coveo-category-facet-more', tabindex: 0 }, svgContainer);

    const showMoreHandler = () => this.showMore();
    more.on('click', () => this.showMore());
    more.on('keyup', KeyboardUtils.keypressAction(KEYBOARD.ENTER, showMoreHandler));

    return more.el;
  }

  private buildLessButton() {
    const svgContainer = $$('span', { className: 'coveo-facet-less-icon' }, SVGIcons.icons.arrowUp).el;
    SVGDom.addClassToSVGInContainer(svgContainer, 'coveo-facet-less-icon-svg');
    const less = $$('div', { className: 'coveo-category-facet-less', tabIndex: 0 }, svgContainer);

    const showLessHandler = () => this.showLess();
    less.on('click', showLessHandler);
    less.on('keyup', KeyboardUtils.keypressAction(KEYBOARD.ENTER, showLessHandler));

    return less.el;
  }

  private handlePopulateBreadCrumb(args: IPopulateBreadcrumbEventArgs) {
    const lastParentValue = this.getVisibleParentValues().pop();
    if (!this.isPristine() && lastParentValue) {
      const resetFacet = () => {
        this.logAnalyticsEvent(analyticsActionCauseList.breadcrumbFacet);
        this.reset();
      };

      const categoryFacetBreadcrumbBuilder = new CategoryFacetBreadcrumb(this.options.title, resetFacet, lastParentValue);
      args.breadcrumbs.push({ element: categoryFacetBreadcrumbBuilder.build() });
    }
  }

  private handleClearBreadcrumb() {
    this.changeActivePath(this.options.basePath);
  }

  private get hasValues(): boolean {
    return this.getAvailableValues().length > 0;
  }
}

Initialization.registerAutoCreateComponent(CategoryFacet);
CategoryFacet.doExport();<|MERGE_RESOLUTION|>--- conflicted
+++ resolved
@@ -572,25 +572,20 @@
     for (let i = 0; i < sortedParentValues.length; i++) {
       currentParentValue = currentParentValue.renderAsParent(sortedParentValues[i]);
 
-<<<<<<< HEAD
-      if (needToTruncate) {
-        if (i == numberOfItemsInFirstSlice - 1) {
-          this.addEllipsis();
-        }
-
-        if (i == numberOfItemsInFirstSlice) {
-          currentParentValue.path = [...pathOfLastTruncatedParentValue, sortedParentValues[i].value];
-        }
-=======
       // We do not want to make the "last" parent selectable, as clicking it would be a noop (re-selecting the same filter)
       const isLastParent = i == sortedParentValues.length - 1;
       if (!isLastParent) {
         (currentParentValue as CategoryValue).makeSelectable().showCollapseArrow();
       }
 
-      if (needToTruncate && i == numberOfItemsInFirstSlice) {
-        this.addEllipsis(currentParentValue, pathOfLastTruncatedParentValue, sortedParentValues[i].value);
->>>>>>> 0360e6d7
+      if (needToTruncate) {
+        if (i == numberOfItemsInFirstSlice - 1) {
+          this.addEllipsis();
+        }
+
+        if (i == numberOfItemsInFirstSlice) {
+          currentParentValue.path = [...pathOfLastTruncatedParentValue, sortedParentValues[i].value];
+        }
       }
     }
 
