--- conflicted
+++ resolved
@@ -140,14 +140,10 @@
 
   private facetValueShouldBeRemoved(facetValue: FacetValue): boolean {
     return facetValue.occurrences == 0 &&
-<<<<<<< HEAD
       (facetValue.delta == 0 || facetValue.delta == undefined) &&
       !facetValue.selected &&
       !facetValue.excluded &&
       !this.facet.keepDisplayedValuesNextTime;
-=======
-      (facetValue.delta == 0 || facetValue.delta == undefined) && !facetValue.selected && !facetValue.excluded && !this.facet.keepDisplayedValuesNextTime;
->>>>>>> 8a2cf453
   }
 
   private ensureFacetValueIsInList(value: any) {
