--- conflicted
+++ resolved
@@ -70,13 +70,9 @@
 
     const request: IGroupByRequest = {
       allowedValues,
-<<<<<<< HEAD
-      allowedValuesPatternType: AllowedValuesPatternType.Wildcards,
-=======
       allowedValuesPatternType: this.facet.options.useWildcardsInFacetSearch
         ? AllowedValuesPatternType.Wildcards
         : AllowedValuesPatternType.Legacy,
->>>>>>> 9a927805
       maximumNumberOfValues: nbResults,
       completeFacetWithStandardValues: completeFacetWithStandardValues,
       field: <string>this.facet.options.field,
