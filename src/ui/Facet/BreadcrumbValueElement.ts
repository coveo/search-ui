--- conflicted
+++ resolved
@@ -1,14 +1,5 @@
 /// <reference path="Facet.ts" />
 
-<<<<<<< HEAD
-import {FacetValue} from './FacetValues';
-import {Facet} from './Facet';
-import {Assert} from '../../misc/Assert';
-import {DeviceUtils} from '../../utils/DeviceUtils';
-import {IAnalyticsFacetMeta, analyticsActionCauseList} from '../Analytics/AnalyticsActionListMeta';
-import {$$, Dom} from '../../utils/Dom';
-import 'styling/_FacetBreadcrumb';
-=======
 import { FacetValue } from './FacetValues';
 import { Facet } from './Facet';
 import { Assert } from '../../misc/Assert';
@@ -16,7 +7,7 @@
 import { IAnalyticsFacetMeta, analyticsActionCauseList } from '../Analytics/AnalyticsActionListMeta';
 import { $$, Dom } from '../../utils/Dom';
 import _ = require('underscore');
->>>>>>> eb42ceab
+import 'styling/_FacetBreadcrumb';
 
 export interface IBreadcrumbValueElementKlass {
   new (facet: Facet, facetValue: FacetValue): BreadcrumbValueElement;
