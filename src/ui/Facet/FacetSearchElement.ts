--- conflicted
+++ resolved
@@ -7,13 +7,9 @@
 import { PopupUtils, PopupHorizontalAlignment, PopupVerticalAlignment } from '../../utils/PopupUtils';
 import { IFacetSearch } from './IFacetSearch';
 import { FacetSearchUserInputHandler } from './FacetSearchUserInputHandler';
-<<<<<<< HEAD
 import { uniqueId } from 'underscore';
 import { ISearchDropdownNavigator, ISearchDropdownConfig } from '../FacetSearchDropdownNavigation/DefaultSearchDropdownNavigator';
 import { SearchDropdownNavigatorFactory } from '../FacetSearchDropdownNavigation/SearchDropdownNavigatorFactory';
-=======
-import { first, last, uniqueId } from 'underscore';
->>>>>>> 99e80359
 
 export class FacetSearchElement {
   public search: HTMLElement | undefined;
@@ -29,20 +25,11 @@
   private triggeredScroll = false;
   private static FACET_SEARCH_PADDING = 40;
   private facetSearchId = uniqueId('coveo-facet-search-results');
-<<<<<<< HEAD
   private searchDropdownNavigator: ISearchDropdownNavigator;
 
   constructor(private facetSearch: IFacetSearch) {
     this.facetSearchUserInputHandler = new FacetSearchUserInputHandler(this.facetSearch);
     this.initSearchResults();
-=======
-
-  constructor(private facetSearch: IFacetSearch) {
-    this.facetSearchUserInputHandler = new FacetSearchUserInputHandler(this.facetSearch);
-    this.searchResults = $$('ul', { id: this.facetSearchId, className: 'coveo-facet-search-results', role: 'listbox' }).el;
-    $$(this.searchResults).on('scroll', () => this.handleScrollEvent());
-    $$(this.searchResults).hide();
->>>>>>> 99e80359
   }
 
   public build(handleFacetSearchClear?: () => void) {
@@ -203,11 +190,7 @@
   private handleFacetSearchFocus() {
     if (this.facetSearch.currentlyDisplayedResults == null) {
       this.facetSearch.displayNewValues();
-<<<<<<< HEAD
-      this.toggleAriaAttributes(true);
-=======
       this.addAriaAttributes();
->>>>>>> 99e80359
     }
   }
 
@@ -235,11 +218,7 @@
   }
 
   public hideSearchResultsElement() {
-<<<<<<< HEAD
-    this.toggleAriaAttributes(false);
-=======
     this.removeAriaAttributes();
->>>>>>> 99e80359
     $$(this.searchResults).hide();
     $$(this.searchResults).remove();
   }
@@ -294,20 +273,11 @@
     }
   }
 
-<<<<<<< HEAD
-  private toggleAriaAttributes(enable: boolean) {
-=======
   private addAriaAttributes() {
->>>>>>> 99e80359
     if (!this.input || !this.combobox) {
       return;
     }
 
-<<<<<<< HEAD
-    $$(this.combobox).setAttribute('role', enable ? 'combobox' : '');
-    $$(this.combobox).setAttribute('aria-owns', enable ? this.facetSearchId : '');
-    $$(this.input).setAttribute('aria-controls', enable ? this.facetSearchId : '');
-=======
     this.combobox.setAttribute('role', 'combobox');
     this.combobox.setAttribute('aria-owns', this.facetSearchId);
     this.input.setAttribute('aria-controls', this.facetSearchId);
@@ -322,6 +292,5 @@
     this.combobox.removeAttribute('aria-owns');
     this.input.removeAttribute('aria-controls');
     this.input.removeAttribute('aria-activedescendant');
->>>>>>> 99e80359
   }
 }