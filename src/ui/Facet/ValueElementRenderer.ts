import { Facet } from './Facet';
import { FacetValue } from './FacetValue';
import { $$ } from '../../utils/Dom';
import { Utils } from '../../utils/Utils';
import { l } from '../../strings/Strings';
import { Component } from '../Base/Component';
import * as _ from 'underscore';
import { SVGIcons } from '../../utils/SVGIcons';
import { SVGDom } from '../../utils/SVGDom';

export class ValueElementRenderer {
  public listItem: HTMLElement;
  public label: HTMLElement;
  public checkbox: HTMLElement;
  public stylishCheckbox: HTMLElement;
  public valueCaption: HTMLElement;
  public valueCount: HTMLElement;
  public icon: HTMLElement;
  public excludeIcon: HTMLElement;
  public computedField: HTMLElement;
  private facetValueLabelWrapper: HTMLElement;

  constructor(public facet: Facet, public facetValue: FacetValue) {}

  public withNo(element: HTMLElement[]): ValueElementRenderer;
  public withNo(element: HTMLElement): ValueElementRenderer;
  public withNo(element: any): ValueElementRenderer {
    if (_.isArray(element)) {
      _.each(element, (e: HTMLElement) => {
        if (e) {
          $$(e).detach();
        }
      });
    } else {
      if (element) {
        $$(element).detach();
      }
    }
    return this;
  }

  public build(): ValueElementRenderer {
    this.buildListItem();
    this.initAndAppendLabel();
    this.initAndAppendExcludeIcon();
    this.setCssClassOnListValueElement();
    this.addAccessibilityAttributesToTargetElement();
    return this;
  }

  public setCssClassOnListValueElement(): void {
    $$(this.listItem).toggleClass('coveo-selected', this.facetValue.selected);
    $$(this.listItem).toggleClass('coveo-excluded', this.facetValue.excluded);
  }

  public get accessibleElement() {
    return this.stylishCheckbox;
  }

  protected buildExcludeIcon(): HTMLElement {
    const isExcluded = this.facetValue.excluded;
    const excludeIcon = $$('div', {
      ariaLabel: l('ExcludeValueWithResultCount', this.caption, l('ResultCount', this.count, parseInt(this.count, 10))),
      className: 'coveo-facet-value-exclude',
      tabindex: 0,
      role: 'button',
      ariaPressed: isExcluded.toString()
    }).el;
    this.addFocusAndBlurEventListeners(excludeIcon);
<<<<<<< HEAD
    excludeIcon.innerHTML = SVGIcons.icons.checkboxHookExclusionMore;
    SVGDom.addClassToSVGInContainer(excludeIcon, 'coveo-facet-value-exclude-svg');
    SVGDom.addAttributesToSVGInContainer(excludeIcon, { 'aria-hidden': 'true' });
=======
    excludeIcon.innerHTML = isExcluded ? SVGIcons.icons.plus : SVGIcons.icons.checkboxHookExclusionMore;
    SVGDom.addClassToSVGInContainer(excludeIcon, isExcluded ? 'coveo-facet-value-unexclude-svg' : 'coveo-facet-value-exclude-svg');
>>>>>>> 3ba11800
    return excludeIcon;
  }

  protected buildValueComputedField(): HTMLElement {
    const computedField = this.facetValue.getFormattedComputedField(this.facet.options.computedFieldFormat);
    if (Utils.isNonEmptyString(computedField)) {
      const elem = $$('span', {
        className: 'coveo-facet-value-computed-field'
      }).el;
      $$(elem).text(computedField);
      return elem;
    } else {
      return undefined;
    }
  }

  protected buildValueCheckbox(): HTMLElement {
    const checkbox = $$('input', {
      type: 'checkbox',
      ariaHidden: true,
      ariaLabel: this.ariaLabel
    }).el;

    this.facetValue.selected ? checkbox.setAttribute('checked', 'checked') : checkbox.removeAttribute('checked');
    this.facetValue.excluded ? checkbox.setAttribute('disabled', 'disabled') : checkbox.removeAttribute('disabled');

    Component.pointElementsToDummyForm(checkbox);
    return checkbox;
  }

  protected buildValueStylishCheckbox(): HTMLElement {
    const checkbox = $$('div', {
      className: 'coveo-facet-value-checkbox',
      tabindex: 0
    }).el;
    checkbox.innerHTML = SVGIcons.icons.checkboxHookExclusionMore;
    SVGDom.addClassToSVGInContainer(checkbox, 'coveo-facet-value-checkbox-svg');
    this.addFocusAndBlurEventListeners(checkbox);
    return checkbox;
  }

  protected buildValueIcon(): HTMLElement {
    const icon = this.getValueIcon();
    if (Utils.exists(icon)) {
      return $$('img', {
        className: 'coveo-facet-value-icon coveo-icon',
        src: this.getValueIcon()
      }).el;
    } else {
      return this.buildValueIconFromSprite();
    }
  }

  protected getValueIcon(): string {
    if (Utils.exists(this.facet.options.valueIcon)) {
      return this.facet.options.valueIcon(this.facetValue);
    } else {
      return undefined;
    }
  }

  protected buildValueIconFromSprite(): HTMLElement {
    return $$('div', {
      className: 'coveo-facet-value-icon coveo-icon ' + this.facet.options.field.substr(1) + ' ' + this.facetValue.value
    }).el;
  }

  protected buildValueCaption(): HTMLElement {
    const valueCaption = $$('span', {
      className: 'coveo-facet-value-caption',
      title: this.caption,
      'data-original-value': this.facetValue.value
    }).el;

    $$(valueCaption).text(this.caption);
    return valueCaption;
  }

  protected buildValueCount(): HTMLElement {
    if (Utils.isNonEmptyString(this.count)) {
      const countElement = $$('span', {
        className: 'coveo-facet-value-count'
      }).el;
      $$(countElement).text(this.count);
      return countElement;
    } else {
      return undefined;
    }
  }

  private get caption() {
    return this.facet.getValueCaption(this.facetValue);
  }

  private get count() {
    return this.facetValue.getFormattedCount();
  }

  private addFocusAndBlurEventListeners(elem: HTMLElement) {
    $$(elem).on('focus', () => $$(this.listItem).addClass('coveo-focused'));
    $$(elem).on('blur', () => $$(this.listItem).removeClass('coveo-focused'));
  }

  private buildListItem() {
    this.listItem = $$('li', { className: 'coveo-facet-value coveo-facet-selectable', ariaLabel: this.ariaLabel }).el;

    if (!$$(this.listItem).canHandleEvent('touchstart')) {
      $$(this.listItem).addClass('coveo-with-hover');
    }

    this.listItem.setAttribute('data-value', this.facetValue.value);
  }

  private initAndAppendLabel() {
    this.label = $$('label', { className: 'coveo-facet-value-label', role: 'group' }).el;
    this.tryToInitAndAppendComputedField();
    this.initAndAppendFacetValueLabelWrapper();
    this.listItem.appendChild(this.label);
  }

  private initAndAppendExcludeIcon() {
    this.excludeIcon = this.buildExcludeIcon();
    this.attachExcludeIconEventHandlers();
    this.listItem.appendChild(this.excludeIcon);
  }

  private attachExcludeIconEventHandlers() {
    $$(this.excludeIcon).on('mouseover', () => {
      $$(this.listItem).addClass('coveo-facet-value-will-exclude');
    });

    $$(this.excludeIcon).on('mouseout', () => {
      $$(this.listItem).removeClass('coveo-facet-value-will-exclude');
    });
  }

  private tryToInitAndAppendComputedField() {
    if (!Utils.exists(this.facetValue.computedField)) {
      return;
    }

    this.computedField = this.buildValueComputedField();

    if (!this.computedField) {
      return;
    }

    this.label.appendChild(this.computedField);
    $$(this.label).addClass('coveo-with-computed-field');
  }

  private initAndAppendFacetValueLabelWrapper() {
    this.facetValueLabelWrapper = $$('div', { className: 'coveo-facet-value-label-wrapper' }).el;

    this.initAndAppendCheckbox();
    this.initAndAppendStylishCheckbox();
    this.initAndAppendValueCount();
    this.initAndAppendValueCaption();

    this.label.appendChild(this.facetValueLabelWrapper);
  }

  private initAndAppendCheckbox() {
    this.checkbox = this.buildValueCheckbox();
    this.facetValueLabelWrapper.appendChild(this.checkbox);
  }

  private initAndAppendStylishCheckbox() {
    this.stylishCheckbox = this.buildValueStylishCheckbox();
    this.facetValueLabelWrapper.appendChild(this.stylishCheckbox);
  }

  private initAndAppendValueCount() {
    this.valueCount = this.buildValueCount();

    if (!this.valueCount) {
      return;
    }

    this.facetValueLabelWrapper.appendChild(this.valueCount);
  }

  private initAndAppendValueCaption() {
    this.valueCaption = this.buildValueCaption();
    this.facetValueLabelWrapper.appendChild(this.valueCaption);
  }

  private addAccessibilityAttributesToTargetElement() {
    const el = this.accessibleElement;
    el.setAttribute('aria-label', this.ariaLabel);
    el.setAttribute('role', 'button');
    el.setAttribute('aria-pressed', this.ariaPressed);
  }

  private get ariaLabel() {
    const resultCount = l('ResultCount', this.count, parseInt(this.count, 10));
    return `${l('SelectValueWithResultCount', this.caption, resultCount)}`;
  }

  private get ariaPressed() {
    return this.facetValue.selected ? 'true' : 'false';
  }
}<|MERGE_RESOLUTION|>--- conflicted
+++ resolved
@@ -67,14 +67,9 @@
       ariaPressed: isExcluded.toString()
     }).el;
     this.addFocusAndBlurEventListeners(excludeIcon);
-<<<<<<< HEAD
-    excludeIcon.innerHTML = SVGIcons.icons.checkboxHookExclusionMore;
-    SVGDom.addClassToSVGInContainer(excludeIcon, 'coveo-facet-value-exclude-svg');
-    SVGDom.addAttributesToSVGInContainer(excludeIcon, { 'aria-hidden': 'true' });
-=======
     excludeIcon.innerHTML = isExcluded ? SVGIcons.icons.plus : SVGIcons.icons.checkboxHookExclusionMore;
     SVGDom.addClassToSVGInContainer(excludeIcon, isExcluded ? 'coveo-facet-value-unexclude-svg' : 'coveo-facet-value-exclude-svg');
->>>>>>> 3ba11800
+    SVGDom.addAttributesToSVGInContainer(excludeIcon, { 'aria-hidden': 'true' });
     return excludeIcon;
   }
 
