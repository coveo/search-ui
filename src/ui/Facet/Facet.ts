--- conflicted
+++ resolved
@@ -1526,7 +1526,6 @@
       bind: this.bind
     };
     this.dependsOnManager = new DependsOnManager(facetInfo);
-<<<<<<< HEAD
   }
 
   private dependsOnUpdateParentDisplayValue() {
@@ -1558,37 +1557,6 @@
     }
   }
 
-  private dependsOnUpdateParentDisplayValue() {
-    if (this.options.dependsOn) {
-      const masterFacetHTML = $$(this.root)
-        .findAll(`.CoveoFacet`)
-        .filter(HTMLFacet => {
-          const facet = <Facet>Facet.get(HTMLFacet);
-          return facet.options.id === this.options.dependsOn;
-        });
-      if (!masterFacetHTML.length) {
-        this.logger.warn(
-          `Unable to find a Facet with the id or field "${this.options.dependsOn}".`,
-          `The master Facet values can't be updated.`
-        );
-        return;
-      }
-      if (masterFacetHTML.length > 1) {
-        this.logger.warn(
-          `Mulltiple Facet with the id or field "${this.options.dependsOn}" found.`,
-          `A Facet can only depends on one other Facet.`,
-          `The master Facet values can't be updated.`,
-          masterFacetHTML
-        );
-        return;
-      }
-      const masterFacet = <Facet>Facet.get(masterFacetHTML[0]);
-      masterFacet.keepDisplayedValuesNextTime = false;
-    }
-=======
->>>>>>> f027335b
-  }
-
   private initBottomAndTopSpacer() {
     const bottomSpace = $$(this.options.paddingContainer).find('.coveo-bottomSpace');
     const topSpace = $$(this.options.paddingContainer).find('.coveo-topSpace');
