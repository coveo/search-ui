--- conflicted
+++ resolved
@@ -572,8 +572,6 @@
 
     /**
      * If {@link Facet.options.enableResponsiveMode} is `true` for all facets and
-<<<<<<< HEAD
-=======
      * {@link FacetSlider.options.enableResponsiveMode} is also `true` for all sliders, specifies the width threshold
      * (in pixels) of the search interface at which facets go in responsive mode.
      *
@@ -590,14 +588,13 @@
 
     /**
      * If {@link Facet.options.enableResponsiveMode} is `true` for all facets and
->>>>>>> 241c68ab
      * {@link FacetSlider.options.enableResponsiveMode} is also `true` for all sliders, specifies the label of the
      * dropdown button that allows to display the facets when in responsive mode.
      *
      * If more than one Facet or {@link FacetSlider} in the search interface specifies a value for this option, then the
      * framework uses the first occurrence of the option.
      *
-     * Default value is `"Filters"`.
+     * Default value is `Filters`.
      */
     dropdownHeaderLabel: ComponentOptions.buildLocalizedStringOption()
   };
