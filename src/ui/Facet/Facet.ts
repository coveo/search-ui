--- conflicted
+++ resolved
@@ -244,14 +244,9 @@
       | 'nosort'
     >({
       defaultValue: ['occurrences', 'score', 'alphaAscending', 'alphaDescending'],
-<<<<<<< HEAD
-      values: ['Occurrences', 'Score', 'AlphaAscending', 'AlphaDescending', 'ComputedFieldAscending', 'ComputedFieldDescending', 'ChiSquare', 'NoSort'],
+      values: [
       depend: 'enableSettings',
       section: 'Sorting'
-=======
-      values: [
-        'Occurrences',
-        'Score',
         'AlphaAscending',
         'AlphaDescending',
         'ComputedFieldAscending',
@@ -259,8 +254,6 @@
         'ChiSquare',
         'NoSort'
       ],
-      depend: 'enableSettings'
->>>>>>> 27951a17
     }),
 
     /**
@@ -272,13 +265,8 @@
      * option, or `occurrences` if no sort criteria is specified.
      */
     sortCriteria: ComponentOptions.buildStringOption({
-<<<<<<< HEAD
       postProcessing: (value, options: IFacetOptions) => value || (options.availableSorts.length > 0 ? options.availableSorts[0] : 'occurrences'),
       section: 'Sorting'
-=======
-      postProcessing: (value, options: IFacetOptions) =>
-        value || (options.availableSorts.length > 0 ? options.availableSorts[0] : 'occurrences')
->>>>>>> 27951a17
     }),
 
     /**
@@ -339,14 +327,10 @@
      *
      * Default value is `false`.
      */
-<<<<<<< HEAD
     enableTogglingOperator: ComponentOptions.buildBooleanOption({ defaultValue: false, alias: 'allowTogglingOperator', section: 'Filtering' }),
-=======
-    enableTogglingOperator: ComponentOptions.buildBooleanOption({
       defaultValue: false,
       alias: 'allowTogglingOperator'
     }),
->>>>>>> 27951a17
 
     /**
      * Specifies whether to display a search box at the bottom of the facet for searching among the available facet
