--- conflicted
+++ resolved
@@ -194,7 +194,6 @@
 
     SVGDom.addClassToSVGInContainer(eraser.el, 'coveo-facet-header-eraser-svg');
 
-<<<<<<< HEAD
     new AccessibleButton()
       .withElement(eraser.el)
       .withLabel(l('ResetFacet'))
@@ -202,18 +201,6 @@
       .withEnterKeyboardAction(() => this.onEraserClick())
       .build();
 
-=======
-    eraser.on('click', () => {
-      const cmp = this.options.facet || this.options.facetSlider;
-      cmp.reset();
-      cmp.usageAnalytics.logSearchEvent<IAnalyticsFacetMeta>(analyticsActionCauseList.facetClearAll, {
-        facetId: cmp.options.id,
-        facetField: cmp.options.field.toString(),
-        facetTitle: cmp.options.title
-      });
-      cmp.queryController.executeQuery();
-    });
->>>>>>> 65507ff7
     return eraser.el;
   }
 
@@ -222,6 +209,7 @@
     cmp.reset();
     cmp.usageAnalytics.logSearchEvent<IAnalyticsFacetMeta>(analyticsActionCauseList.facetClearAll, {
       facetId: cmp.options.id,
+      facetField: cmp.options.field.toString(),
       facetTitle: cmp.options.title
     });
     cmp.queryController.executeQuery();
