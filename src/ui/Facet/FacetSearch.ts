--- conflicted
+++ resolved
@@ -59,16 +59,9 @@
     this.onDocClick = (e: Event) => {
       this.handleClickElsewhere(e);
     }
-<<<<<<< HEAD
-    window.addEventListener('resize', ()=> this.onResize());
-    document.addEventListener('click', (e: Event)=> this.onDocClick(e));
-    $$(facet.root).on(InitializationEvents.nuke, ()=> this.handleNuke());
-=======
     window.addEventListener('resize', () => this.onResize());
     document.addEventListener('click', (e: Event) => this.onDocClick(e));
     $$(facet.root).on(InitializationEvents.nuke, () => this.handleNuke());
-
->>>>>>> c655e54c
   }
 
   public isMobileDevice() {
