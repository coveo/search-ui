--- conflicted
+++ resolved
@@ -22,13 +22,7 @@
 import {Defer} from '../../misc/Defer';
 import {IFacetSearchValuesListKlass} from './FacetSearchValuesList';
 import {FacetValueElement} from './FacetValueElement';
-<<<<<<< HEAD
-import _ = require('underscore');
-
-declare const Coveo;
-=======
 import {ModalBox} from '../../ExternalModulesShim';
->>>>>>> e9360a67
 
 /**
  * Used by the {@link Facet} component to render and handle the facet search part of each facet.
