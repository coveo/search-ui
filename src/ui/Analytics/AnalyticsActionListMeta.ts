/**
 * The IAnalyticsActionCause interface describes the cause of an event for the analytics service.
 *
 * See the {@link Analytics} component
 */
export interface IAnalyticsActionCause {
  /**
   * Specifies the name of the event. While you can actually set this property to any arbitrary string value, its value
   * should uniquely identify the precise action that triggers the event. Thus, each individual event should have its
   * own unique `name` value.
   *
   * Example: `searchBoxSubmit`, `resultSort`, etc.
   */
  name: string;

  /**
   * Specifies the type of the event. While you can actually set this property to any arbitrary string value, it should
   * describe the general category of the event. Thus, more than one event can have the same `type` value, which makes
   * it possible to group events with identical types when doing reporting.
   *
   * Example: All search box related events could have `searchbox` as their `type` value.
   */
  type: string;
  metaMap?: { [name: string]: number };
}

export interface IAnalyticsNoMeta {}

export interface IAnalyticsInterfaceChange {
  interfaceChangeTo: string;
}

export interface IAnalyticsContextAddMeta {
  contextName: string;
}

export interface IAnalyticsContextRemoveMeta {
  contextName: string;
}

export interface IAnalyticsResultsSortMeta {
  resultsSortBy: string;
}

/**
 * The `IAnalyticsDocumentViewMeta` interface describes the expected metadata when logging a click event / item view.
 *
 * See also the [`Analytics`]{@link Analytics} component, and more specifically its
 * [`logClickEvent`]{@link Analytics.logClickEvent} method.
 */
export interface IAnalyticsDocumentViewMeta {
  /**
   * The URL of the clicked item.
   */
  documentURL?: string;

  /**
   * The title of the clicked item.
   */
  documentTitle?: string;

  /**
   * The author of the clicked item.
   */
  author: string;
}

export interface IAnalyticsOmniboxFacetMeta {
  facetId: string;
  facetTitle: string;
  facetValue?: string;
  suggestions: string;
  suggestionRanking: number;
  query: string;
}

export interface IAnalyticsSimpleFilterMeta {
  simpleFilterTitle: string;
  simpleFilterSelectedValue?: string;
  simpleFilterField: string;
}

export interface IAnalyticsFacetMeta {
  facetId: string;
  facetValue?: string;
  facetTitle: string;
}

export interface IAnalyticsCategoryFacetMeta {
  categoryFacetId: string;
  categoryFacetPath?: string[];
  categoryFacetTitle: string;
}

export interface IAnalyticsQueryErrorMeta {
  query: string;
  aq: string;
  cq: string;
  dq: string;
  errorType: string;
  errorMessage: string;
}

export interface IAnalyticsTopSuggestionMeta {
  suggestionRanking: number;
  partialQueries: string;
  suggestions: string;
  partialQuery: string;
}

export interface IAnalyticsOmniboxSuggestionMeta {
  suggestionRanking: number;
  partialQueries: string;
  suggestions: string;
  partialQuery: string;
}

export interface IAnalyticsFacetSliderChangeMeta {
  facetId: string;
  facetRangeStart: any;
  facetRangeEnd: any;
}

export interface IAnalyticsFacetGraphSelectedMeta extends IAnalyticsFacetSliderChangeMeta {}

export interface IAnalyticsFacetOperatorMeta extends IAnalyticsFacetMeta {
  facetOperatorBefore: string;
  facetOperatorAfter: string;
}

export interface IAnalyticsPreferencesChangeMeta {
  preferenceName: string;
  preferenceType: string;
}

export interface IAnalyticsCustomFiltersChangeMeta {
  customFilterName: string;
  customFilterType: string;
  customFilterExpression: string;
}

export interface IAnalyticsCaseAttachMeta {
  resultUriHash: string;
  articleID: string;
  caseID: string;
  author: string;
}

export interface IAnalyticsCaseContextAddMeta {
  caseID: string;
}

export interface IAnalyticsCaseContextRemoveMeta {
  caseID: string;
}

export interface IAnalyticsCaseDetachMeta extends IAnalyticsCaseAttachMeta {}

export interface IAnalyticsCaseCreationInputChangeMeta {
  inputTitle: string;
  input: string;
  value: string;
}

export interface IAnalyticsCaseCreationDeflectionMeta {
  hasClicks: boolean;
  values: { [field: string]: string };
}

export interface IAnalyticsPagerMeta {
  pagerNumber: number;
}

export interface IAnalyticsResultsPerPageMeta {
  currentResultsPerPage: number;
}

export interface IAnalyticsTriggerNotify {
  notification: string;
}

export interface IAnalyticsTriggerRedirect {
  redirectedTo: string;
}

export interface IAnalyticsTriggerQuery {
  query: string;
}

export interface IAnalyticsTriggerExecute {
  executed: string;
}

export interface IAnalyticsSearchAlertsMeta {
  subscription: string;
}

export interface IAnalyticsSearchAlertsUpdateMeta extends IAnalyticsSearchAlertsMeta {
  frequency: string;
}

export interface IAnalyticsSearchAlertsFollowDocumentMeta extends IAnalyticsDocumentViewMeta {
  documentSource: string;
  documentLanguage: string;
  contentIDKey: string;
  contentIDValue: string;
}

export interface IAnalyticsResultsLayoutChange {
  resultsLayoutChangeTo: string;
}

export var analyticsActionCauseList = {
  /**
   * Identifies the search event that gets logged when the initial query is performed as a result of loading a search interface.
   *
   * `actionCause`: `'interfaceLoad'`
   * `actionType`: `'interface'`
   */
  interfaceLoad: <IAnalyticsActionCause>{
    name: 'interfaceLoad',
    type: 'interface'
  },
  /**
   * Identifies the search event that gets logged when a new tab is selected in the search interface.
   *
   * `actionCause`: `'interfaceChange'`
   * `actionType`: `'interface'`
   *
   * Logging an event with this actionType also adds the following key-value pair in the custom data property of the Usage Analytics HTTP service request.
   * `"interfaceChangeTo"`: <newTabId>
   */
  interfaceChange: <IAnalyticsActionCause>{
    name: 'interfaceChange',
    type: 'interface',
    metaMap: { interfaceChangeTo: 1 }
  },
  /**
   * Identifies the search event that gets logged when any `hd` or `hq` gets cleared from {@link QueryStateModel}, and then triggers a new query.
   *
   * `actionCause`: `'contextRemove'`
   * `actionType`: `'misc'`
   *
   * Logging an event with this actionType also adds the following key-value pair in the custom data property of the Usage Analytics HTTP service request.
   * `"contextName"`: <contextName>
   */
  contextRemove: <IAnalyticsActionCause>{
    name: 'contextRemove',
    type: 'misc',
    metaMap: { contextName: 1 }
  },
  /**
   * Identifies the search event that gets logged when `enableAutoCorrection: true` and the query is automatically corrected.
   *
   * `actionCause`: `'didyoumeanAutomatic'`
   * `actionType`: `'misc'`
   */
  didyoumeanAutomatic: <IAnalyticsActionCause>{
    name: 'didyoumeanAutomatic',
    type: 'misc'
  },
  /**
   * Identifies the search event that gets logged when the query suggestion with the corrected term is selected and successfully updates the query.
   *
   * `actionCause`: `'didyoumeanClick'`
   * `actionType`: `'misc'`
   */
  didyoumeanClick: <IAnalyticsActionCause>{
    name: 'didyoumeanClick',
    type: 'misc'
  },
  /**
   * Identifies the search event that gets logged when a sorting method is selected.
   *
   * `actionCause`: `'resultsSort'`
   * `actionType`: `'misc'`
   *
   * Logging an event with this actionType also adds the following key-value pair in the custom data property of the Usage Analytics HTTP service request.
   * `"resultsSortBy"`: <sortingCategory>
   */
  resultsSort: <IAnalyticsActionCause>{
    name: 'resultsSort',
    type: 'misc',
    metaMap: { resultsSortBy: 1 }
  },
  /**
   * Identifies the search event that gets logged when a submit button is selected on a search box.
   *
   * `actionCause`: `'searchboxSubmit'`
   * `actionType`: `'search box'`
   */
  searchboxSubmit: <IAnalyticsActionCause>{
    name: 'searchboxSubmit',
    type: 'search box'
  },
  /**
   * Identifies the search event that gets logged when a clear button is selected on a search box.
   *
   * `actionCause`: `'searchboxClear'`
   * `actionType`: `'search box'`
   */
  searchboxClear: <IAnalyticsActionCause>{
    name: 'searchboxClear',
    type: 'search box'
  },
  /**
   * Identifies the search as you type event that gets logged when a query is automatically generated, and results are displayed while a user is entering text in the search box before they voluntarily submit the query.
   *
   * `actionCause`: `'searchboxAsYouType'`
   * `actionType`: `'search box'`
   */
  searchboxAsYouType: <IAnalyticsActionCause>{
    name: 'searchboxAsYouType',
    type: 'search box'
  },
  /**
   * Identifies the search as you type event that gets logged when a breadcrumb facet is selected and the query is updated.
   *
   * `actionCause`: `'breadcrumbFacet'`
   * `actionType`: `'breadcrumb'`
   *
   * Logging an event with this actionType also adds the following key-value pairs in the custom data property of the Usage Analytics HTTP service request.
   * `"facetId":`: <correspondingFacetId>
   */
  breadcrumbFacet: <IAnalyticsActionCause>{
    name: 'breadcrumbFacet',
    type: 'breadcrumb',
    metaMap: { facetId: 1, facetValue: 2, facetTitle: 3 }
  },
  /**
   * Identifies the search event that gets logged when a user clears all values from the advanced search filter summary.
   *
   * `actionCause`: `'breadcrumbAdvancedSearch'`
   * `actionType`: `'breadcrumb'`
   */
  breadcrumbAdvancedSearch: <IAnalyticsActionCause>{
    name: 'breadcrumbAdvancedSearch',
    type: 'breadcrumb'
  },
  /**
   * Identifies the search event that gets logged when the event to clear the current breadcrumbs is triggered.
   *
   * `actionCause`: `'breadcrumbResetAll'`
   * `actionType`: `'breadcrumb'`
   */
  breadcrumbResetAll: <IAnalyticsActionCause>{
    name: 'breadcrumbResetAll',
    type: 'breadcrumb'
  },
  /**
   * Identifies the search event that gets logged when a user clicks a tag value from an item tag field to add a filter.
   *
   * `actionCause`: `'documentTag'`
   * `actionType`: `'document'`
   *
   * Logging an event with this actionType also adds the following key-value pairs in the custom data property of the Usage Analytics HTTP service request.
   * `"facetId":`: <correspondingFacetId>
   * `"facetValue":`: <correspondingFacetValue>
   * `"facetTitle":`: <correspondingFacetTitle>
   */
  documentTag: <IAnalyticsActionCause>{
    name: 'documentTag',
    type: 'document',
    metaMap: { facetId: 1, facetValue: 2, facetTitle: 3 }
  },
  /**
   * Identifies the search event that gets logged when a user clicks a field value from an item field to add a filter.
   *
   * `actionCause`: `'documentField'`
   * `actionType`: `'document'`
   *
   * Logging an event with this actionType also adds the following key-value pair in the custom data property of the Usage Analytics HTTP service request.
   * `"facetId":`: <correspondingFacetId>
   * `"facetValue":`: <correspondingFacetValue>
   * `"facetTitle":`: <correspondingFacetTitle>
   */
  documentField: <IAnalyticsActionCause>{
    name: 'documentField',
    type: 'document',
    metaMap: { facetId: 1, facetValue: 2, facetTitle: 3 }
  },
  /**
   * Identifies the click event that gets logged when the Quick View element is selected and a Quick View modal of the document is displayed.
   *
   * `actionCause`: `'documentQuickview'`
   * `actionType`: `'document'`
   *
   * Logging an event with this actionType also adds the following key-value pairs in the custom data property of the Usage Analytics HTTP service request.
   * `"documentTitle":`: <correspondingDocumentTitle>
   * `"documentURL":`: <correspondingDocumentURL>
   */
  documentQuickview: <IAnalyticsActionCause>{
    name: 'documentQuickview',
    type: 'document',
    metaMap: { documentTitle: 1, documentURL: 2 }
  },
  /**
   * Identifies the click event that gets logged when a user clicks on a search result to open an item.
   *
   * `actionCause`: `'documentOpen'`
   * `actionType`: `'document'`
   *
   * Logging an event with this actionType also adds the following key-value pairs in the custom data property of the Usage Analytics HTTP service request.
   * `"documentTitle":`: <correspondingDocumentTitle>
   * `"documentURL":`: <correspondingDocumentURL>
   */
  documentOpen: <IAnalyticsActionCause>{
    name: 'documentOpen',
    type: 'document',
    metaMap: { documentTitle: 1, documentURL: 2 }
  },
  /**
   * Identifies the search event that gets logged when a user selects or deselects a facet filter from the Omnibox.
   *
   * `actionCause`: `'omniboxFacetSelect'`
   * `actionType`: `'omnibox'`
   *
   * Logging an event with this actionType also adds the following key-value pairs in the custom data property of the Usage Analytics HTTP service request.
   * `"facetId":`: <correspondingFacetId>
   * `"facetValue":`: <correspondingFacetValue>
   * `"facetTitle":`: <correspondingFacetTitle>
   */
  omniboxFacetSelect: <IAnalyticsActionCause>{
    name: 'omniboxFacetSelect',
    type: 'omnibox',
    metaMap: { facetId: 1, facetValue: 2, facetTitle: 3 }
  },
  /**
   * Identifies the search event that gets logged when a user clicks a facet value to filter out results containing this value from the Omnibox.
   *
   * `actionCause`: `'omniboxFacetExclude'`
   * `actionType`: `'omnibox'`
   *
   * Logging an event with this actionType also adds the following key-value pairs in the custom data property of the Usage Analytics HTTP service request.
   * `"facetId":`: <correspondingFacetId>
   * `"facetValue":`: <correspondingFacetValue>
   * `"facetTitle":`: <correspondingFacetTitle>
   */
  omniboxFacetExclude: <IAnalyticsActionCause>{
    name: 'omniboxFacetExclude',
    type: 'omnibox',
    metaMap: { facetId: 1, facetValue: 2, facetTitle: 3 }
  },
  /**
   * Identifies the search event that gets logged when a user selects or deselects a facet filter from the Omnibox.
   *
   * `actionCause`: `'omniboxFacetDeselect'`
   * `actionType`: `'omnibox'`
   *
   * Logging an event with this actionType also adds the following key-value pairs in the custom data property of the Usage Analytics HTTP service request.
   * `"facetId":`: <correspondingFacetId>
   * `"facetValue":`: <correspondingFacetValue>
   * `"facetTitle":`: <correspondingFacetTitle>
   */
  omniboxFacetDeselect: <IAnalyticsActionCause>{
    name: 'omniboxFacetDeselect',
    type: 'omnibox',
    metaMap: { facetId: 1, facetValue: 2, facetTitle: 3 }
  },
  /**
   * Identifies the search event that gets logged when a user clicks a facet value to not filter out results containing this value from the Omnibox.
   *
   * `actionCause`: `'omniboxFacetUnexclude'`
   * `actionType`: `'omnibox'`
   *
   * Logging an event with this actionType also adds the following key-value pairs in the custom data property of the Usage Analytics HTTP service request.
   * `"facetId":`: <correspondingFacetId>
   * `"facetValue":`: <correspondingFacetValue>
   * `"facetTitle":`: <correspondingFacetTitle>
   */
  omniboxFacetUnexclude: <IAnalyticsActionCause>{
    name: 'omniboxFacetUnexclude',
    type: 'omnibox',
    metaMap: { faceId: 1, facetValue: 2, facetTitle: 3 }
  },
  /**
   * Identifies the search event that gets logged when a user clicks a query suggestion based on the usage analytics recorded queries.
   *
   * `actionCause`: `'omniboxAnalytics'`
   * `actionType`: `'omnibox'`
   *
   * Logging an event with this actionType also adds the following key-value pairs in the custom data property of the Usage Analytics HTTP service request.
   * `"partialQuery":`: <correspondingPartialQuery>
   * `"suggestionRanking":`: <suggestionRankingValue>
   * `"partialQueries":`: <correspondingPartialQueries>
   * `"suggestions":`: <availableQuerySuggestions>
   */
  omniboxAnalytics: <IAnalyticsActionCause>{
    name: 'omniboxAnalytics',
    type: 'omnibox',
    metaMap: {
      partialQuery: 1,
      suggestionRanking: 2,
      partialQueries: 3,
      suggestions: 4
    }
  },
  /**
   * Identifies the search event that gets logged when a suggested search query is selected from a standalone searchbox.
   *
   * `actionCause`: `'omniboxFromLink'`
   * `actionType`: `'omnibox'`
   *
   * Logging an event with this actionType also adds the following key-value pairs in the custom data property of the Usage Analytics HTTP service request.
   * `"partialQuery":`: <correspondingPartialQuery>
   * `"suggestionRanking":`: <suggestionRankingValue>
   * `"partialQueries":`: <correspondingPartialQueries>
   * `"suggestions":`: <availableQuerySuggestions>
   */
  omniboxFromLink: <IAnalyticsActionCause>{
    name: 'omniboxFromLink',
    type: 'omnibox',
    metaMap: {
      partialQuery: 1,
      suggestionRanking: 2,
      partialQueries: 3,
      suggestions: 4
    }
  },
  /**
   * Identifies the search event that gets logged when a user selects a query suggestion from a list built from values of a field.
   *
   * `actionCause`: `'omniboxField'`
   * `actionType`: `'omnibox'`
   */
  omniboxField: <IAnalyticsActionCause>{
    name: 'omniboxField',
    type: 'omnibox'
  },
  /**
   * Identifies the search event that gets logged when the Clear Facet **X** button is selected.
   *
   * `actionCause`: `'facetClearAll'`
   * `actionType`: `'facet'`
   *
   * Logging an event with this actionType also adds the following key-value pair in the custom data property of the Usage Analytics HTTP service request.
   * `"facetId":`: <correspondingFacetId>
   */
  facetClearAll: <IAnalyticsActionCause>{
    name: 'facetClearAll',
    type: 'facet',
    metaMap: { facetId: 1 }
  },
  /**
   * Identifies the custom event that gets logged when a query is being typed into the facet search box.
   *
   * `actionCause`: `'facetSearch'`
   * `actionType`: `'facet'`
   *
   * Logging an event with this actionType also adds the following key-value pair in the custom data property of the Usage Analytics HTTP service request.
   * `"facetId":`: <correspondingFacetId>
   */
  facetSearch: <IAnalyticsActionCause>{
    name: 'facetSearch',
    type: 'facet',
    metaMap: { facetId: 1 }
  },
  /**
   * Identifies the search event that gets logged when the user toggles the facet operator.
   *
   * `actionCause`: `'facetToggle'`
   * `actionType`: `'facet'`
   *
   * Logging an event with this actionType also adds the following key-value pairs in the custom data property of the Usage Analytics HTTP service request.
   * `"facetId":`: <correspondingFacetId>
   * `"facetOperatorBefore":`: <facetOperatorBeforeToggle>
   * `"facetOperatorAfter":`: <facetOperatorAfterToggle>
   */
  facetToggle: <IAnalyticsActionCause>{
    name: 'facetToggle',
    type: 'facet',
    metaMap: { facetId: 1, facetOperatorBefore: 2, facetOperatorAfter: 3 }
  },
  /**
   * Identifies the search event that gets logged when a facet slider changes range values.
   *
   * `actionCause`: `'facetRangeSlider'`
   * `actionType`: `'facet'`
   *
   * Logging an event with this actionType also adds the following key-value pairs in the custom data property of the Usage Analytics HTTP service request.
   * `"facetId":`: <correspondingFacetId>
   * `"facetRangeStart":`: <correspondingRangeStart>
   * `"facetRangeEnd":`: <correspondingRangeEnd>
   */
  facetRangeSlider: <IAnalyticsActionCause>{
    name: 'facetRangeSlider',
    type: 'facet',
    metaMap: { facetId: 1, facetRangeStart: 2, facetRangeEnd: 3 }
  },
  /**
   * Identifies the search event that gets logged when a facet graph changes range values.
   *
   * `actionCause`: `'facetRangeGraph'`
   * `actionType`: `'facet'`
   *
   * Logging an event with this actionType also adds the following key-value pairs in the custom data property of the Usage Analytics HTTP service request.
   * `"facetId":`: <correspondingFacetId>
   * `"facetRangeStart":`: <correspondingRangeStart>
   * `"facetRangeEnd":`: <correspondingRangeEnd>
   */
  facetRangeGraph: <IAnalyticsActionCause>{
    name: 'facetRangeGraph',
    type: 'facet',
    metaMap: { facetId: 1, facetRangeStart: 2, facetRangeEnd: 3 }
  },
  /**
   * Identifies the search event that gets logged when a facet check box is selected and the query is updated.
   *
   * `actionCause`: `'facetSelect'`
   * `actionType`: `'facet'`
   *
   * Logging an event with this actionType also adds the following key-value pairs in the custom data property of the Usage Analytics HTTP service request.
   * `"facetId":`: <correspondingFacetId>
   * `"facetValue":`: <correspondingFacetValue>
   * `"facetTitle":`: <correspondingFacetTitle>
   */
  facetSelect: <IAnalyticsActionCause>{
    name: 'facetSelect',
    type: 'facet',
    metaMap: { facetId: 1, facetValue: 2, facetTitle: 3 }
  },
  /**
   * Identifies the search event that gets logged when all filters on a facet are selected.
   *
   * `actionCause`: `'facetSelectAll'`
   * `actionType`: `'facet'`
   *
   * Logging an event with this actionType also adds the following key-value pairs in the custom data property of the Usage Analytics HTTP service request.
   * `"facetId":`: <correspondingFacetId>
   * `"facetValue":`: <correspondingFacetValue>
   * `"facetTitle":`: <correspondingFacetTitle>
   */
  facetSelectAll: <IAnalyticsActionCause>{
    name: 'facetSelectAll',
    type: 'facet',
    metaMap: { facetId: 1, facetValue: 2, facetTitle: 3 }
  },
  /**
   * Identifies the search event that gets logged when a facet check box is deselected and the query is updated.
   *
   * `actionCause`: `'facetSelect'`
   * `actionType`: `'facet'`
   *
   * Logging an event with this actionType also adds the following key-value pairs in the custom data property of the Usage Analytics HTTP service request.
   * `"facetId":`: <correspondingFacetId>
   * `"facetValue":`: <correspondingFacetValue>
   * `"facetTitle":`: <correspondingFacetTitle>
   */
  facetDeselect: <IAnalyticsActionCause>{
    name: 'facetDeselect',
    type: 'facet',
    metaMap: { facetId: 1, facetValue: 2, facetTitle: 3 }
  },
  /**
   * Identifies the search event that gets logged when a user clicks a facet value to filter out results containing the facet value.
   *
   * `actionCause`: `'facetExclude'`
   * `actionType`: `'facet'`
   *
   * Logging an event with this actionType also adds the following key-value pairs in the custom data property of the Usage Analytics HTTP service request.
   * `"facetId":`: <correspondingFacetId>
   * `"facetValue":`: <correspondingFacetValue>
   * `"facetTitle":`: <correspondingFacetTitle>
   */
  facetExclude: <IAnalyticsActionCause>{
    name: 'facetExclude',
    type: 'facet',
    metaMap: { facetId: 1, facetValue: 2, facetTitle: 3 }
  },
  /**
   * Identifies the search event that gets logged when a user clicks a facet value to not filter out results containing the facet value.
   *
   * `actionCause`: `'facetUnexclude'`
   * `actionType`: `'facet'`
   *
   * Logging an event with this actionType also adds the following key-value pairs in the custom data property of the Usage Analytics HTTP service request.
   * `"facetId":`: <correspondingFacetId>
   * `"facetValue":`: <correspondingFacetValue>
   * `"facetTitle":`: <correspondingFacetTitle>
   */
  facetUnexclude: <IAnalyticsActionCause>{
    name: 'facetUnexclude',
    type: 'facet',
    metaMap: { facetId: 1, facetValue: 2, facetTitle: 3 }
  },
<<<<<<< HEAD
  categoryFacetSelect: <IAnalyticsActionCause>{
    name: 'categoryFacetSelect',
    type: 'categoryFacet',
    metaMap: { categoryFacetId: 1, categoryFacetValue: 2, categoryFacetTitle: 3 }
  },
  categoryFacetClear: <IAnalyticsActionCause>{
    name: 'categoryFacetClear',
    type: 'categoryFacet',
    metaMap: { categoryFacetId: 1, categoryFacetValue: 2, categoryFacetTitle: 3 }
  },
  categoryFacetBreadcrumb: <IAnalyticsActionCause>{
    name: 'categoryFacetBreadcrumb',
    type: 'categoryFacet',
    metaMap: { categoryFacetId: 1, categoryFacetValue: 2, categoryFacetTitle: 3 }
  },
  categoryFacetSearch: <IAnalyticsActionCause>{
    name: 'categoryFacetSearch',
    type: 'categoryFacet',
    metaMap: { categoryFacetId: 1, categoryFacetValue: 2, categoryFacetTitle: 3 }
  },
=======
  /**
   * Identifies the search and custom event that gets logged when a user clicks the Go Back link after an error page.
   *
   * `actionCause`: `'errorBack'`
   * `actionType`: `'errors'`
   */
>>>>>>> 6c0abe3f
  errorBack: <IAnalyticsActionCause>{
    name: 'errorBack',
    type: 'errors'
  },
  /**
   * Identifies the search and custom event that gets logged when a user clears the query box after an error page.
   *
   * `actionCause`: `'errorClearQuery'`
   * `actionType`: `'errors'`
   */
  errorClearQuery: <IAnalyticsActionCause>{
    name: 'errorClearQuery',
    type: 'errors'
  },
  /**
   * Identifies the search and custom event that gets logged when a user clicks the Retry link after an error page.
   *
   * `actionCause`: `'errorRetry'`
   * `actionType`: `'errors'`
   */
  errorRetry: <IAnalyticsActionCause>{
    name: 'errorRetry',
    type: 'errors'
  },
  /**
   * Identifies the search and custom event that gets logged when a user clicks the Cancel last action link when no results are returned following their last action.
   *
   * `actionCause`: `'noResultsBack'`
   * `actionType`: `'noResults'`
   */
  noResultsBack: <IAnalyticsActionCause>{
    name: 'noResultsBack',
    type: 'noResults'
  },
  /**
   * In the context of Coveo for Salesforce, this search event is logged when a user switches from a search results list in the Insight Panel to the Expanded Search using the Expanded Search icon.
   *
   * `actionCause`: `'expandToFullUI'`
   * `actionType`: `'interface'`
   */
  expandToFullUI: <IAnalyticsActionCause>{
    name: 'expandToFullUI',
    type: 'interface'
  },
  /**
   * In the context of some Coveo for Salesforce user interfaces, this search event is logged when a user fills a form input in the case creation page.
   *
   * `actionCause`: `'inputChange'`
   * `actionType`: `'caseCreation'`
   */
  caseCreationInputChange: <IAnalyticsActionCause>{
    name: 'inputChange',
    type: 'caseCreation'
  },
  /**
   * In the context of some Coveo for Salesforce user interfaces, this custom event is logged when a user creates a case by clicking the submit button.
   *
   * `actionCause`: `'submitButton'`
   * `actionType`: `'caseCreation'`
   */
  caseCreationSubmitButton: <IAnalyticsActionCause>{
    name: 'submitButton',
    type: 'caseCreation'
  },
  /**
   * In the context of some Coveo for Salesforce user interfaces, this custom event is logged when a user cancels the creation of their case by clicking the cancel button.
   *
   * `actionCause`: `'cancelButton'`
   * `actionType`: `'caseCreation'`
   */
  caseCreationCancelButton: <IAnalyticsActionCause>{
    name: 'cancelButton',
    type: 'caseCreation'
  },
  /**
   * In the context of some Coveo for Salesforce user interfaces, this custom event is logged when a user leaves the case creation page.
   *
   * `actionCause`: `'unloadPage'`
   * `actionType`: `'caseCreation'`
   */
  caseCreationUnloadPage: <IAnalyticsActionCause>{
    name: 'unloadPage',
    type: 'caseCreation'
  },
  /**
   * In the context of Coveo for Salesforce, this search event is logged when a user checks the Show only contextual result checkbox from the Insight Panel.
   *
   * `actionCause`: `'casecontextAdd'`
   * `actionType`: `'casecontext'`
   *
   * Logging an event with this actionType also adds the following key-value pairs in the custom data property of the Usage Analytics HTTP service request.
   * `"caseID":`: <correspondingCaseId>
   */
  casecontextAdd: <IAnalyticsActionCause>{
    name: 'casecontextAdd',
    type: 'casecontext',
    metaMap: { caseID: 5 }
  },
  /**
   * In the context of Coveo for Salesforce, this search event is logged when a user clears the Show only contextual result checkbox from the Insight Panel.
   *
   * `actionCause`: `'casecontextRemove'`
   * `actionType`: `'casecontext'`
   *
   * Logging an event with this actionType also adds the following key-value pair in the custom data property of the Usage Analytics HTTP service request.
   * `"caseID":`: <correspondingCaseId>
   */
  casecontextRemove: <IAnalyticsActionCause>{
    name: 'casecontextRemove',
    type: 'casecontext',
    metaMap: { caseID: 5 }
  },
  /**
   * Identifies the search and custom event that gets logged when a checkbox in the search preferences is toggled.
   *
   * `actionCause`: `'preferencesChange'`
   * `actionType`: `'preferences'`
   *
   * Logging an event with this actionType also adds the following key-value pairs in the custom data property of the Usage Analytics HTTP service request.
   * `"preferenceName":`: <correspondingPreferenceName>
   * `"preferenceType":`: <correspondingPreferenceType>
   */
  preferencesChange: <IAnalyticsActionCause>{
    name: 'preferencesChange',
    type: 'preferences',
    metaMap: { preferenceName: 1, preferenceType: 2 }
  },
  /**
   * In the context of Coveo for Salesforce, this is custom event logged when an agent opens the User Actions panel.
   *
   * `actionCause`: `'getUserHistory'`
   * `actionType`: `'userHistory'`
   */
  getUserHistory: <IAnalyticsActionCause>{
    name: 'getUserHistory',
    type: 'userHistory'
  },
  /**
   * In the context of some Coveo for Salesforce user interfaces, this  custom event is logged when an agent clicks a link in the User Actions panel.
   *
   * `actionCause`: `'userActionDocumentClick'`
   * `actionType`: `'userHistory'`
   */
  userActionDocumentClick: <IAnalyticsActionCause>{
    name: 'userActionDocumentClick',
    type: 'userHistory'
  },
  /**
   * In the context of Coveo for Salesforce, this custom event is logged when a user attaches a knowledge base article to a case.
   *
   * `actionCause`: `'caseAttach'`
   * `actionType`: `'case'`
   *
   * Logging an event with this actionType also adds the following key-value pairs in the custom data property of the Usage Analytics HTTP service request.
   * `"documentTitle":`: <correspondingDocumentTitle>
   * `"resultUriHash":`: <correspondingResultUriHash>
   * `"articleID":`: <correspondingArticleId>
   * `"caseID":`: <correspondingCaseID>
   */
  caseAttach: <IAnalyticsActionCause>{
    name: 'caseAttach',
    type: 'case',
    metaMap: { documentTitle: 1, resultUriHash: 3, articleID: 4, caseID: 5 }
  },
  /**
   * In the context of Coveo for Salesforce, this custom event is logged when a user detaches a knowledge base article to a case.
   *
   * `actionCause`: `'caseDetach'`
   * `actionType`: `'case'`
   *
   * Logging an event with this actionType also adds the following key-value pairs in the custom data property of the Usage Analytics HTTP service request.
   * `"documentTitle":`: <correspondingDocumentTitle>
   * `"resultUriHash":`: <correspondingResultUriHash>
   * `"articleID":`: <correspondingArticleId>
   * `"caseID":`: <correspondingCaseID>
   */
  caseDetach: <IAnalyticsActionCause>{
    name: 'caseDetach',
    type: 'case',
    metaMap: { documentTitle: 1, resultUriHash: 3, articleID: 4, caseID: 5 }
  },
  /**
   * Identifies the search event that gets logged when a user modifies a custom search filter or removes one from the breadcrumbs.
   *
   * `actionCause`: `'customfiltersChange'`
   * `actionType`: `'customfilters'`
   *
   * Logging an event with this actionType also adds the following key-value pairs in the custom data property of the Usage Analytics HTTP service request.
   * `"customFilterName":`: <correspondingCustomFilterName>
   * `"customFilterType":`: <correspondingCustomFilterType>
   * `"customFilterExpression":`: <correspondingCustomFilterExpression>
   */
  customfiltersChange: <IAnalyticsActionCause>{
    name: 'customfiltersChange',
    type: 'customfilters',
    metaMap: { customFilterName: 1, customFilterType: 2, customFilterExpression: 3 }
  },
  /**
   * Identifies the custom event that gets logged when a page number is selected and more items are loaded.
   *
   * `actionCause`: `'pagerNumber'`
   * `actionType`: `'getMoreResults'`
   *
   * Logging an event with this actionType also adds the following key-value pairs in the custom data property of the Usage Analytics HTTP service request.
   * `"pagerNumber":`: <correspondingPageNumber>
   */
  pagerNumber: <IAnalyticsActionCause>{
    name: 'pagerNumber',
    type: 'getMoreResults',
    metaMap: { pagerNumber: 1 }
  },
  /**
   * Identifies the custom event that gets logged when the Next Page link is selected and more items are loaded.
   *
   * `actionCause`: `'pagerNext'`
   * `actionType`: `'getMoreResults'`
   *
   * Logging an event with this actionType also adds the following key-value pairs in the custom data property of the Usage Analytics HTTP service request.
   * `"pagerNumber":`: <correspondingPageNumber>
   */
  pagerNext: <IAnalyticsActionCause>{
    name: 'pagerNext',
    type: 'getMoreResults',
    metaMap: { pagerNumber: 1 }
  },
  /**
   * Identifies the custom event that gets logged when the Previous Page link is selected and more items are loaded.
   *
   * `actionCause`: `'pagerPrevious'`
   * `actionType`: `'getMoreResults'`
   *
   * Logging an event with this actionType also adds the following key-value pairs in the custom data property of the Usage Analytics HTTP service request.
   * `"pagerNumber":`: <correspondingPageNumber>
   */
  pagerPrevious: <IAnalyticsActionCause>{
    name: 'pagerPrevious',
    type: 'getMoreResults',
    metaMap: { pagerNumber: 1 }
  },
  /**
   * Identifies the custom event that gets logged when the user scrolls to the bottom of the item page and more results are loaded.
   *
   * `actionCause`: `'pagerScrolling'`
   * `actionType`: `'getMoreResults'`
   */
  pagerScrolling: <IAnalyticsActionCause>{
    name: 'pagerScrolling',
    type: 'getMoreResults'
  },
  /**
   * Identifies the custom event that gets logged when the Results per page component is selected.
   *
   * `actionCause`: `'pagerResize'`
   * `actionType`: `'getMoreResults'`
   */
  pagerResize: <IAnalyticsActionCause>{
    name: 'pagerResize',
    type: 'getMoreResults'
  },
  /**
   * Identifies the search event that gets logged when the user accepts to share their location (latitude and longitude) with the search page.
   *
   * `actionCause`: `'positionSet'`
   * `actionType`: `'distance'`
   */
  positionSet: <IAnalyticsActionCause>{
    name: 'positionSet',
    type: 'distance'
  },
  /**
   * Identifies the search event that gets logged when the search page loads with a query, such as when a user clicks a link pointing to a search results page with a query or enters a query in a standalone search box that points to a search page.
   *
   * `actionCause`: `'searchFromLink'`
   * `actionType`: `'interface'`
   */
  searchFromLink: <IAnalyticsActionCause>{
    name: 'searchFromLink',
    type: 'interface'
  },
  /**
   * Identifies the custom event that gets logged when a user action triggers a notification set in the effective query pipeline on the search page.
   *
   * `actionCause`: `'notify'`
   * `actionType`: `'queryPipelineTriggers'`
   */
  triggerNotify: <IAnalyticsActionCause>{
    name: 'notify',
    type: 'queryPipelineTriggers'
  },
  /**
   * Identifies the custom event that gets logged when a user action executes a JavaScript function set in the effective query pipeline on the search page.
   *
   * `actionCause`: `'execute'`
   * `actionType`: `'queryPipelineTriggers'`
   */
  triggerExecute: <IAnalyticsActionCause>{
    name: 'execute',
    type: 'queryPipelineTriggers'
  },
  /**
   * Identifies the custom event that gets logged when a user action triggers a new query set in the effective query pipeline on the search page.
   *
   * `actionCause`: `'query'`
   * `actionType`: `'queryPipelineTriggers'`
   */
  triggerQuery: <IAnalyticsActionCause>{
    name: 'query',
    type: 'queryPipelineTriggers'
  },
  /**
   * Identifies the custom event that gets logged when a user action redirects them to a URL set in the effective query pipeline on the search page.
   *
   * `actionCause`: `'redirect'`
   * `actionType`: `'queryPipelineTriggers'`
   */
  triggerRedirect: <IAnalyticsActionCause>{
    name: 'redirect',
    type: 'queryPipelineTriggers'
  },
  /**
   * Identifies the custom event that gets logged when a user query encounters an error during execution.
   *
   * `actionCause`: `'query'`
   * `actionType`: `'errors'`
   *
   * Logging an event with this actionType also adds the following key-value pairs in the custom data property of the Usage Analytics HTTP service request.
   * `"query":`: <correspondingQuery>
   * `"aq":`: <correspondingAdvancedQuery>
   * `"cq":`: <correspondingConstantQuery>
   * `"dq":`: <correspondingDisjunctiveQuery>
   * `"errorType":`: <errorType>
   * `"errorMessage":`: <errorMessage>
   */
  queryError: <IAnalyticsActionCause>{
    name: 'query',
    type: 'errors',
    metaMap: { query: 1, aq: 2, cq: 3, dq: 4, errorType: 5, errorMessage: 6 }
  },
  /**
   * Identifies the custom event that gets logged when a user exports search results in an XLS file by clicking the Export to Excel option.
   *
   * `actionCause`: `'exportToExcel'`
   * `actionType`: `'misc'`
   */
  exportToExcel: <IAnalyticsActionCause>{
    name: 'exportToExcel',
    type: 'misc'
  },
  /**
   * Identifies the custom event that gets logged when a user performs a query that returns recommendations in the Recommendations panel.
   *
   * `actionCause`: `'recommendation'`
   * `actionType`: `'recommendation'`
   */
  recommendation: <IAnalyticsActionCause>{
    name: 'recommendation',
    type: 'recommendation'
  },
  /**
   * Identifies the search event that gets logged when a user action (that is not a query) reloads the Recommendations panel with new recommendations.
   *
   * `actionCause`: `'recommendationInterfaceLoad'`
   * `actionType`: `'recommendation'`
   */
  recommendationInterfaceLoad: <IAnalyticsActionCause>{
    name: 'recommendationInterfaceLoad',
    type: 'recommendation'
  },
  /**
   * Identifies the click event that gets logged when a user clicks a recommendation in the Recommendations panel.
   *
   * `actionCause`: `'recommendationOpen'`
   * `actionType`: `'recommendation'`
   */
  recommendationOpen: <IAnalyticsActionCause>{
    name: 'recommendationOpen',
    type: 'recommendation'
  },
  /**
   * Identifies the search event that gets logged when a user creates an advanced query from the {@link AdvancedSearch} component.
   *
   * `actionCause`: `'advancedSearch'`
   * `actionType`: `'advancedSearch'`
   */
  advancedSearch: <IAnalyticsActionCause>{
    name: 'advancedSearch',
    type: 'advancedSearch'
  },
  /**
   * Identifies the custom event that gets logged when a user follows a document.
   *
   * `actionCause`: `'followDocument'`
   * `actionType`: `'searchAlerts'`
   */
  searchAlertsFollowDocument: <IAnalyticsActionCause>{
    name: 'followDocument',
    type: 'searchAlerts'
  },
  /**
   * Identifies the custom event that gets logged when a user follows a query.
   *
   * `actionCause`: `'followQuery'`
   * `actionType`: `'searchAlerts'`
   */
  searchAlertsFollowQuery: <IAnalyticsActionCause>{
    name: 'followQuery',
    type: 'searchAlerts'
  },
  /**
   * Identifies the custom event that gets logged when the dropdown value for frequency is changed.
   *
   * `actionCause`: `'updateSubscription'`
   * `actionType`: `'searchAlerts'`
   */
  searchAlertsUpdateSubscription: <IAnalyticsActionCause>{
    name: 'updateSubscription',
    type: 'searchAlerts'
  },
  /**
   * Identifies the custom event that gets logged when a subscription is successfully deleted.
   *
   * `actionCause`: `'deleteSubscription'`
   * `actionType`: `'searchAlerts'`
   */
  searchAlertsDeleteSubscription: <IAnalyticsActionCause>{
    name: 'deleteSubscription',
    type: 'searchAlerts'
  },
  /**
   * Identifies the custom event that gets logged when a user unfollows a document.
   *
   * `actionCause`: `'unfollowDocument'`
   * `actionType`: `'searchAlerts'`
   */
  searchAlertsUnfollowDocument: <IAnalyticsActionCause>{
    name: 'unfollowDocument',
    type: 'searchAlerts'
  },
  /**
   * Identifies the custom event that gets logged when a user unfollows a query.
   *
   * `actionCause`: `'unfollowQuery'`
   * `actionType`: `'searchAlerts'`
   */
  searchAlertsUnfollowQuery: <IAnalyticsActionCause>{
    name: 'unfollowQuery',
    type: 'searchAlerts'
  },
  /**
   * Identifies the search event that gets logged when a user selects a simple filter value under the search box.
   *
   * `actionCause`: `'selectValue'`
   * `actionType`: `'simpleFilter'`
   *
   * Logging an event with this actionType also adds the following key-value pairs in the custom data property of the Usage Analytics HTTP service request.
   * `"simpleFilterTitle":`: <correspondingSimpleFilterTitle>
   * `"simpleFilterValue":`: <correspondingSimpleFilterValue>
   * `"simpleFilterField":`: <correspondingSimpleFilterField>
   */
  simpleFilterSelectValue: <IAnalyticsActionCause>{
    name: 'selectValue',
    type: 'simpleFilter',
    metaMap: { simpleFilterTitle: 1, simpleFilterValue: 2, simpleFilterField: 3 }
  },
  /**
   * Identifies the search event that gets logged when a user deselects a simple filter value under the search box.
   *
   * `actionCause`: `'selectValue'`
   * `actionType`: `'simpleFilter'`
   *
   * Logging an event with this actionType also adds the following key-value pairs in the custom data property of the Usage Analytics HTTP service request.
   * `"simpleFilterTitle":`: <correspondingSimpleFilterTitle>
   * `"simpleFilterValue":`: <correspondingSimpleFilterValue>
   * `"simpleFilterField":`: <correspondingSimpleFilterField>
   */
  simpleFilterDeselectValue: <IAnalyticsActionCause>{
    name: 'selectValue',
    type: 'simpleFilter',
    metaMap: { simpleFilterTitle: 1, simpleFilterValues: 2, simpleFilterField: 3 }
  },
  /**
   * Identifies the search event that gets logged when a user clicks the Clear all button to remove all simple filters under the search box.
   *
   * `actionCause`: `'selectValue'`
   * `actionType`: `'simpleFilter'`
   *
   * Logging an event with this actionType also adds the following key-value pairs in the custom data property of the Usage Analytics HTTP service request.
   * `"simpleFilterTitle":`: <correspondingSimpleFilterTitle>
   * `"simpleFilterValue":`: <correspondingSimpleFilterValue>
   * `"simpleFilterField":`: <correspondingSimpleFilterField>
   */
  simpleFilterClearAll: <IAnalyticsActionCause>{
    name: 'selectValue',
    type: 'simpleFilter',
    metaMap: { simpleFilterTitle: 1, simpleFilterField: 3 }
  },
  /**
   * Identifies the search event that gets logged when a user changes the search results layout (list, card, or table).
   *
   * `actionCause`: `'changeResultsLayout'`
   * `actionType`: `'resultsLayout'`
   */
  resultsLayoutChange: <IAnalyticsActionCause>{
    name: 'changeResultsLayout',
    type: 'resultsLayout'
  },
  /**
   * Identifies the click event that gets logged when a user clicks the Show More link under a search result that support the folding component
   *
   * `actionCause`: `'showMoreFoldedResults'`
   * `actionType`: `'folding'`
   */
  foldingShowMore: <IAnalyticsActionCause>{
    name: 'showMoreFoldedResults',
    type: 'folding'
  },
  /**
   * Identifies the click event that gets logged when a user clicks the Show Less link under a search result that support the folding component
   *
   * `actionCause`: `'showMoreFoldedResults'`
   * `actionType`: `'folding'`
   */
  foldingShowLess: <IAnalyticsActionCause>{
    name: 'showLessFoldedResults',
    type: 'folding'
  }
};<|MERGE_RESOLUTION|>--- conflicted
+++ resolved
@@ -683,7 +683,6 @@
     type: 'facet',
     metaMap: { facetId: 1, facetValue: 2, facetTitle: 3 }
   },
-<<<<<<< HEAD
   categoryFacetSelect: <IAnalyticsActionCause>{
     name: 'categoryFacetSelect',
     type: 'categoryFacet',
@@ -704,14 +703,12 @@
     type: 'categoryFacet',
     metaMap: { categoryFacetId: 1, categoryFacetValue: 2, categoryFacetTitle: 3 }
   },
-=======
   /**
    * Identifies the search and custom event that gets logged when a user clicks the Go Back link after an error page.
    *
    * `actionCause`: `'errorBack'`
    * `actionType`: `'errors'`
    */
->>>>>>> 6c0abe3f
   errorBack: <IAnalyticsActionCause>{
     name: 'errorBack',
     type: 'errors'
