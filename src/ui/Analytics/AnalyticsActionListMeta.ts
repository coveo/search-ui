--- conflicted
+++ resolved
@@ -1412,11 +1412,7 @@
    * `"suggestions":`: <availableQuerySuggestions>
    */
   showQuerySuggestPreview: <IAnalyticsActionCause>{
-<<<<<<< HEAD
-    name: 'QuerrySuggestPreviewQuery',
-=======
     name: 'showQuerySuggestPreview',
->>>>>>> 4ff49abc
     type: 'querySuggestPreview'
   },
   /**
