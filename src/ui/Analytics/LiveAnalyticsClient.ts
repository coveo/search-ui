<<<<<<< HEAD
import {IAnalyticsClient} from './AnalyticsClient';
import {DeviceUtils} from '../../utils/DeviceUtils';
import {PendingSearchEvent} from './PendingSearchEvent';
import {PendingSearchAsYouTypeSearchEvent} from './PendingSearchAsYouTypeSearchEvent';
import {AnalyticsEndpoint} from '../../rest/AnalyticsEndpoint';
import {Assert} from '../../misc/Assert';
import {Logger} from '../../misc/Logger';
import {IAnalyticsActionCause, AnalyticsActionCauseList} from './AnalyticsActionListMeta';
import {IQueryResult} from '../../rest/QueryResult';
import {ITopQueries} from '../../rest/TopQueries';
import {IChangeableAnalyticsMetaObject, IChangeableAnalyticsDataObject, IChangeAnalyticsCustomDataEventArgs} from '../../events/AnalyticsEvents';
import {Defer} from '../../misc/Defer';
import {$$} from '../../utils/Dom';
import {AnalyticsEvents, IAnalyticsCustomEventArgs} from '../../events/AnalyticsEvents';
import {APIAnalyticsBuilder} from '../../rest/APIAnalyticsBuilder';
import {IAnalyticsEvent} from '../../rest/AnalyticsEvent';
import {ISearchEvent} from '../../rest/SearchEvent';
import {IClickEvent} from '../../rest/ClickEvent';
import {ICustomEvent} from '../../rest/CustomEvent';
import {QueryStateModel} from '../../models/QueryStateModel';
import {Component} from '../Base/Component';
import {version} from '../../misc/Version';
import _ = require('underscore');


export class LiveAnalyticsClient implements IAnalyticsClient {
  public isContextual: boolean = false;
  private language = <string>String['locale'];
  private device = DeviceUtils.getDeviceName();
  private mobile = DeviceUtils.isMobileDevice();
  private pendingSearchEvent: PendingSearchEvent;
  private pendingSearchAsYouTypeSearchEvent: PendingSearchAsYouTypeSearchEvent;
  private logger: Logger;

  constructor(public endpoint: AnalyticsEndpoint, public rootElement: HTMLElement, public userId: string, public userDisplayName: string, public anonymous: boolean, public splitTestRunName: string, public splitTestRunVersion: string, public originLevel1: string, public sendToCloud: boolean) {

    Assert.exists(endpoint);
    Assert.exists(rootElement);
    Assert.isNonEmptyString(this.language);
    Assert.isNonEmptyString(this.device);
    Assert.isNonEmptyString(this.originLevel1);
    this.logger = new Logger(this);
  }

  public isActivated(): boolean {
    return true;
  }

  public getCurrentVisitId(): string {
    return this.endpoint.getCurrentVisitId();
  }

  public getCurrentVisitIdPromise(): Promise<string> {
    return this.endpoint.getCurrentVisitIdPromise();
  }

  public getCurrentEventCause() {
    if (this.pendingSearchEvent != null) {
      return this.pendingSearchEvent.getEventCause();
    }
    if (this.pendingSearchAsYouTypeSearchEvent != null) {
      return this.pendingSearchAsYouTypeSearchEvent.getEventCause();
    }
    return null;
  }

  public getCurrentEventMeta() {
    if (this.pendingSearchEvent != null) {
      return this.pendingSearchEvent.getEventMeta();
    }
    if (this.pendingSearchAsYouTypeSearchEvent != null) {
      return this.pendingSearchAsYouTypeSearchEvent.getEventMeta();
    }
    return null;
  }

  public logSearchEvent<TMeta>(actionCause: IAnalyticsActionCause, meta: TMeta) {
    var metaObject = this.buildMetaObject(meta);
    this.pushSearchEvent(actionCause, metaObject);
  }

  public logSearchAsYouType<TMeta>(actionCause: IAnalyticsActionCause, meta?: TMeta) {
    var metaObject = this.buildMetaObject(meta);
    this.pushSearchAsYouTypeEvent(actionCause, metaObject);
  }

  public logClickEvent<TMeta>(actionCause: IAnalyticsActionCause, meta: TMeta, result: IQueryResult, element: HTMLElement) {
    var metaObject = this.buildMetaObject(meta);
    this.pushClickEvent(actionCause, metaObject, result, element);
  }

  public logCustomEvent<TMeta>(actionCause: IAnalyticsActionCause, meta: TMeta, element: HTMLElement) {
    var metaObject = this.buildMetaObject(meta);
    this.pushCustomEvent(actionCause, metaObject, element);
  }

  public getTopQueries(params: ITopQueries): Promise<string[]> {
    return this.endpoint.getTopQueries(params);
  }

  public sendAllPendingEvents() {
    if (this.pendingSearchAsYouTypeSearchEvent) {
      this.pendingSearchAsYouTypeSearchEvent.sendRightNow();
    }
  }

  public warnAboutSearchEvent() {
    if (_.isUndefined(this.pendingSearchEvent) && _.isUndefined(this.pendingSearchAsYouTypeSearchEvent)) {
      this.logger.warn('A search was triggered, but no analytics event was logged. If you wish to have consistent analytics data, consider logging a search event using the methods provided by the framework', 'https://developers.coveo.com/x/TwA5');
      if (window['console'] && console.trace) {
        console.trace();
      }
    }
  }

  private pushCustomEvent(actionCause: IAnalyticsActionCause, metaObject: IChangeableAnalyticsMetaObject, element?: HTMLElement) {
    var customEvent = this.buildCustomEvent(actionCause, metaObject, element);
    this.triggerChangeAnalyticsCustomData('CustomEvent', metaObject, customEvent);
    this.checkToSendAnyPendingSearchAsYouType(actionCause);
    Defer.defer(() => {
      if (this.sendToCloud) {
        this.endpoint.sendCustomEvent(customEvent);
      }
      $$(this.rootElement).trigger(AnalyticsEvents.customEvent, <IAnalyticsCustomEventArgs>{ customEvent: APIAnalyticsBuilder.convertCustomEventToAPI(customEvent) });
    });
  }

  private pushSearchEvent(actionCause: IAnalyticsActionCause, metaObject: IChangeableAnalyticsMetaObject) {
    Assert.exists(actionCause);
    if (this.pendingSearchEvent && this.pendingSearchEvent.getEventCause() !== actionCause.name) {
      this.pendingSearchEvent.stopRecording();
      this.pendingSearchEvent = null;
    }
    this.checkToSendAnyPendingSearchAsYouType(actionCause);

    if (!this.pendingSearchEvent) {
      var searchEvent = this.buildSearchEvent(actionCause, metaObject);
      this.triggerChangeAnalyticsCustomData('SearchEvent', metaObject, searchEvent);
      var pendingSearchEvent = this.pendingSearchEvent = new PendingSearchEvent(this.rootElement, this.endpoint, searchEvent, this.sendToCloud);

      Defer.defer(() => {
        // At this point all duringQuery events should have been fired, so we can forget
        // about the pending search event. It'll finish processing automatically when
        // all the deferred that were caught terminate.
        this.pendingSearchEvent = undefined;
        pendingSearchEvent.stopRecording();
      })
    }
  }

  private checkToSendAnyPendingSearchAsYouType(actionCause: IAnalyticsActionCause) {
    if (this.eventIsNotRelatedToSearchbox(actionCause.name)) {
      this.sendAllPendingEvents()
    } else {
      this.cancelAnyPendingSearchAsYouTypeEvent();
    }
  }

  private pushSearchAsYouTypeEvent(actionCause: IAnalyticsActionCause, metaObject: IChangeableAnalyticsMetaObject) {
    this.cancelAnyPendingSearchAsYouTypeEvent();
    var searchEvent = this.buildSearchEvent(actionCause, metaObject);
    this.triggerChangeAnalyticsCustomData('SearchEvent', metaObject, searchEvent);
    this.pendingSearchAsYouTypeSearchEvent = new PendingSearchAsYouTypeSearchEvent(this.rootElement, this.endpoint, searchEvent, this.sendToCloud);
  }

  private pushClickEvent(actionCause: IAnalyticsActionCause, metaObject: IChangeableAnalyticsMetaObject, result: IQueryResult, element: HTMLElement) {
    var event = this.buildClickEvent(actionCause, metaObject, result, element);
    this.checkToSendAnyPendingSearchAsYouType(actionCause);
    this.triggerChangeAnalyticsCustomData('ClickEvent', metaObject, event, { resultData: result });
    Assert.isNonEmptyString(event.searchQueryUid);
    Assert.isNonEmptyString(event.collectionName);
    Assert.isNonEmptyString(event.sourceName);
    Assert.isNumber(event.documentPosition);
    Defer.defer(() => {
      if (this.sendToCloud) {
        this.endpoint.sendDocumentViewEvent(event);
      }
      $$(this.rootElement).trigger(AnalyticsEvents.documentViewEvent, {
        documentViewEvent: APIAnalyticsBuilder.convertDocumentViewToAPI(event)
      })
    });
  }

  private buildAnalyticsEvent(actionCause: IAnalyticsActionCause, metaObject: IChangeableAnalyticsMetaObject): IAnalyticsEvent {
    return {
      actionCause: actionCause.name,
      actionType: actionCause.type,
      username: this.userId,
      userDisplayName: this.userDisplayName,
      anonymous: this.anonymous,
      device: this.device,
      mobile: this.mobile,
      language: this.language,
      responseTime: undefined,
      originLevel1: this.originLevel1,
      originLevel2: this.getOriginLevel2(this.rootElement),
      originLevel3: document.referrer,
      customData: _.keys(metaObject).length > 0 ? metaObject : undefined,
      userAgent: navigator.userAgent
    }
  }

  private buildSearchEvent(actionCause: IAnalyticsActionCause, metaObject: IChangeableAnalyticsMetaObject): ISearchEvent {
    return this.merge<ISearchEvent>(this.buildAnalyticsEvent(actionCause, metaObject), {
      searchQueryUid: undefined,
      pipeline: undefined,
      splitTestRunName: this.splitTestRunName,
      splitTestRunVersion: this.splitTestRunVersion,
      queryText: undefined,
      advancedQuery: undefined,
      results: undefined,
      resultsPerPage: undefined,
      pageNumber: undefined,
      didYouMean: undefined,
      facets: undefined,
      contextual: this.isContextual
    });
  }

  private buildClickEvent(actionCause: IAnalyticsActionCause, metaObject: IChangeableAnalyticsMetaObject, result: IQueryResult, element: HTMLElement): IClickEvent {
    return this.merge<IClickEvent>(this.buildAnalyticsEvent(actionCause, metaObject), {
      searchQueryUid: result.queryUid,
      queryPipeline: result.pipeline,
      splitTestRunName: this.splitTestRunName || result.splitTestRun,
      splitTestRunVersion: this.splitTestRunVersion || (result.splitTestRun != undefined ? result.pipeline : undefined),
      documentUri: result.uri,
      documentUriHash: result.raw['urihash'],
      documentUrl: result.clickUri,
      documentTitle: result.title,
      documentCategory: result.raw['objecttype'],
      originLevel2: this.getOriginLevel2(element),
      collectionName: <string>result.raw['collection'],
      sourceName: <string>result.raw['source'],
      documentPosition: result.index + 1,
      responseTime: 0,
      viewMethod: actionCause.name,
      rankingModifier: result.rankingModifier
    })
  }

  private buildCustomEvent(actionCause: IAnalyticsActionCause, metaObject: IChangeableAnalyticsMetaObject, element: HTMLElement): ICustomEvent {
    return this.merge<ICustomEvent>(this.buildAnalyticsEvent(actionCause, metaObject), {
      eventType: actionCause.type,
      eventValue: actionCause.name,
      originLevel2: this.getOriginLevel2(element),
      responseTime: 0
    })
  }
  
  protected getOriginLevel2(element: HTMLElement): string{
    return this.resolveActiveTabFromElement(element) || "default";
  }

  private buildMetaObject<TMeta>(meta: TMeta): IChangeableAnalyticsMetaObject {
    var build: IChangeableAnalyticsMetaObject = _.extend({}, meta);
    build['JSUIVersion'] = version.lib + ';' + version.product;
    return build;
  }

  private cancelAnyPendingSearchAsYouTypeEvent() {
    if (this.pendingSearchAsYouTypeSearchEvent) {
      this.pendingSearchAsYouTypeSearchEvent.cancel();
      this.pendingSearchAsYouTypeSearchEvent = undefined;
    }
  }

  private resolveActiveTabFromElement(element: HTMLElement): string {
    Assert.exists(element);
    var queryStateModel = this.resolveQueryStateModel(element);
    return (queryStateModel && <string>queryStateModel.get(QueryStateModel.attributesEnum.t));
  }

  private resolveQueryStateModel(rootElement: HTMLElement): QueryStateModel {
    return <QueryStateModel>Component.resolveBinding(rootElement, QueryStateModel);
  }

  private eventIsNotRelatedToSearchbox(event: string) {
    return event !== AnalyticsActionCauseList.searchboxSubmit.name && event !== AnalyticsActionCauseList.searchboxClear.name
  }

  private triggerChangeAnalyticsCustomData(type: string, metaObject: IChangeableAnalyticsMetaObject, event: IAnalyticsEvent, data?: any) {
    var changeableAnalyticsDataObject: IChangeableAnalyticsDataObject = {
      language: event.language,
      originLevel1: event.originLevel1,
      originLevel2: event.originLevel2,
      originLevel3: event.originLevel3
    };

    // This is for backward compatibility. Before the analytics were using either numbered
    // metas in metaDataAsNumber of later on named metas in metaDataAsString. Thus we still
    // provide those properties in a deprecated way. Below we're moving any data that's put
    // in them to the root.
    (<any>metaObject)['metaDataAsString'] = {};
    (<any>metaObject)['metaDataAsNumber'] = {};

    var args: IChangeAnalyticsCustomDataEventArgs = _.extend({}, {
      type: type,
      metaObject: metaObject,
      actionType: event.actionType,
      actionCause: event.actionCause
    }, changeableAnalyticsDataObject);
    $$(this.rootElement).trigger(AnalyticsEvents.changeAnalyticsCustomData, args);


    event.language = args.language;
    event.originLevel1 = args.originLevel1;
    event.originLevel2 = args.originLevel2;
    event.originLevel3 = args.originLevel3;
    event.customData = metaObject;

    // This is for backward compatibility. Before the analytics were using either numbered
    // metas in metaDataAsNumber of later on named metas in metaDataAsString. I'm now putting
    // them all at the root, and if I encounter the older properties I move them to the top
    // level after issuing a warning.

    var metaDataAsString = event.customData['metaDataAsString'];
    if (_.keys(metaDataAsString).length > 0) {
      this.logger.warn('Using deprecated \'metaDataAsString\' key to log custom analytics data. Custom meta should now be put at the root of the object.');
      _.extend(event.customData, metaDataAsString);
    }
    delete event.customData['metaDataAsString'];

    var metaDataAsNumber = event.customData['metaDataAsNumber'];
    if (_.keys(metaDataAsNumber).length > 0) {
      this.logger.warn('Using deprecated \'metaDataAsNumber\' key to log custom analytics data. Custom meta should now be put at the root of the object.');
      _.extend(event.customData, metaDataAsNumber);
    }
    delete event.customData['metaDataAsNumber'];
  }

  private merge<T extends IAnalyticsEvent>(first: IAnalyticsEvent, second: any): T {
    return _.extend({}, first, second);
  }
}
=======
import {IAnalyticsClient} from './AnalyticsClient';
import {DeviceUtils} from '../../utils/DeviceUtils';
import {PendingSearchEvent} from './PendingSearchEvent';
import {PendingSearchAsYouTypeSearchEvent} from './PendingSearchAsYouTypeSearchEvent';
import {AnalyticsEndpoint} from '../../rest/AnalyticsEndpoint';
import {Assert} from '../../misc/Assert';
import {Logger} from '../../misc/Logger';
import {IAnalyticsActionCause, AnalyticsActionCauseList} from './AnalyticsActionListMeta';
import {IQueryResult} from '../../rest/QueryResult';
import {ITopQueries} from '../../rest/TopQueries';
import {IChangeableAnalyticsMetaObject, IChangeableAnalyticsDataObject, IChangeAnalyticsCustomDataEventArgs} from '../../events/AnalyticsEvents';
import {Defer} from '../../misc/Defer';
import {$$} from '../../utils/Dom';
import {AnalyticsEvents, IAnalyticsCustomEventArgs} from '../../events/AnalyticsEvents';
import {APIAnalyticsBuilder} from '../../rest/APIAnalyticsBuilder';
import {IAnalyticsEvent} from '../../rest/AnalyticsEvent';
import {ISearchEvent} from '../../rest/SearchEvent';
import {IClickEvent} from '../../rest/ClickEvent';
import {ICustomEvent} from '../../rest/CustomEvent';
import {QueryStateModel} from '../../models/QueryStateModel';
import {Component} from '../Base/Component';
import {version} from '../../misc/Version';
import _ = require('underscore');


export class LiveAnalyticsClient implements IAnalyticsClient {
  public isContextual: boolean = false;
  private language = <string>String['locale'];
  private device = DeviceUtils.getDeviceName();
  private mobile = DeviceUtils.isMobileDevice();
  private pendingSearchEvent: PendingSearchEvent;
  private pendingSearchAsYouTypeSearchEvent: PendingSearchAsYouTypeSearchEvent;
  private logger: Logger;

  constructor(public endpoint: AnalyticsEndpoint, public rootElement: HTMLElement, public userId: string, public userDisplayName: string, public anonymous: boolean, public splitTestRunName: string, public splitTestRunVersion: string, public originLevel1: string, public sendToCloud: boolean) {

    Assert.exists(endpoint);
    Assert.exists(rootElement);
    Assert.isNonEmptyString(this.language);
    Assert.isNonEmptyString(this.device);
    Assert.isNonEmptyString(this.originLevel1);
    this.logger = new Logger(this);
  }

  public isActivated(): boolean {
    return true;
  }

  public getCurrentVisitId(): string {
    return this.endpoint.getCurrentVisitId();
  }

  public getCurrentVisitIdPromise(): Promise<string> {
    return this.endpoint.getCurrentVisitIdPromise();
  }

  public getCurrentEventCause() {
    if (this.pendingSearchEvent != null) {
      return this.pendingSearchEvent.getEventCause();
    }
    if (this.pendingSearchAsYouTypeSearchEvent != null) {
      return this.pendingSearchAsYouTypeSearchEvent.getEventCause();
    }
    return null;
  }

  public getCurrentEventMeta() {
    if (this.pendingSearchEvent != null) {
      return this.pendingSearchEvent.getEventMeta();
    }
    if (this.pendingSearchAsYouTypeSearchEvent != null) {
      return this.pendingSearchAsYouTypeSearchEvent.getEventMeta();
    }
    return null;
  }

  public logSearchEvent<TMeta>(actionCause: IAnalyticsActionCause, meta: TMeta) {
    var metaObject = this.buildMetaObject(meta);
    this.pushSearchEvent(actionCause, metaObject);
  }

  public logSearchAsYouType<TMeta>(actionCause: IAnalyticsActionCause, meta?: TMeta) {
    var metaObject = this.buildMetaObject(meta);
    this.pushSearchAsYouTypeEvent(actionCause, metaObject);
  }

  public logClickEvent<TMeta>(actionCause: IAnalyticsActionCause, meta: TMeta, result: IQueryResult, element: HTMLElement) {
    var metaObject = this.buildMetaObject(meta);
    this.pushClickEvent(actionCause, metaObject, result, element);
  }

  public logCustomEvent<TMeta>(actionCause: IAnalyticsActionCause, meta: TMeta, element: HTMLElement) {
    var metaObject = this.buildMetaObject(meta);
    this.pushCustomEvent(actionCause, metaObject, element);
  }

  public getTopQueries(params: ITopQueries): Promise<string[]> {
    return this.endpoint.getTopQueries(params);
  }

  public sendAllPendingEvents() {
    if (this.pendingSearchAsYouTypeSearchEvent) {
      this.pendingSearchAsYouTypeSearchEvent.sendRightNow();
    }
  }

  public warnAboutSearchEvent() {
    if (_.isUndefined(this.pendingSearchEvent) && _.isUndefined(this.pendingSearchAsYouTypeSearchEvent)) {
      this.logger.warn('A search was triggered, but no analytics event was logged. If you wish to have consistent analytics data, consider logging a search event using the methods provided by the framework', 'https://developers.coveo.com/x/TwA5');
      if (window['console'] && console.trace) {
        console.trace();
      }
    }
  }

  private pushCustomEvent(actionCause: IAnalyticsActionCause, metaObject: IChangeableAnalyticsMetaObject, element?: HTMLElement) {
    var customEvent = this.buildCustomEvent(actionCause, metaObject, element);
    this.triggerChangeAnalyticsCustomData('CustomEvent', metaObject, customEvent);
    this.checkToSendAnyPendingSearchAsYouType(actionCause);
    Defer.defer(() => {
      if (this.sendToCloud) {
        this.endpoint.sendCustomEvent(customEvent);
      }
      $$(this.rootElement).trigger(AnalyticsEvents.customEvent, <IAnalyticsCustomEventArgs>{ customEvent: APIAnalyticsBuilder.convertCustomEventToAPI(customEvent) });
    });
  }

  private pushSearchEvent(actionCause: IAnalyticsActionCause, metaObject: IChangeableAnalyticsMetaObject) {
    Assert.exists(actionCause);
    if (this.pendingSearchEvent && this.pendingSearchEvent.getEventCause() !== actionCause.name) {
      this.pendingSearchEvent.stopRecording();
      this.pendingSearchEvent = null;
    }
    this.checkToSendAnyPendingSearchAsYouType(actionCause);

    if (!this.pendingSearchEvent) {
      var searchEvent = this.buildSearchEvent(actionCause, metaObject);
      this.triggerChangeAnalyticsCustomData('SearchEvent', metaObject, searchEvent);
      var pendingSearchEvent = this.pendingSearchEvent = new PendingSearchEvent(this.rootElement, this.endpoint, searchEvent, this.sendToCloud);

      Defer.defer(() => {
        // At this point all duringQuery events should have been fired, so we can forget
        // about the pending search event. It'll finish processing automatically when
        // all the deferred that were caught terminate.
        this.pendingSearchEvent = undefined;
        pendingSearchEvent.stopRecording();
      })
    }
  }

  private checkToSendAnyPendingSearchAsYouType(actionCause: IAnalyticsActionCause) {
    if (this.eventIsNotRelatedToSearchbox(actionCause.name)) {
      this.sendAllPendingEvents()
    } else {
      this.cancelAnyPendingSearchAsYouTypeEvent();
    }
  }

  private pushSearchAsYouTypeEvent(actionCause: IAnalyticsActionCause, metaObject: IChangeableAnalyticsMetaObject) {
    this.cancelAnyPendingSearchAsYouTypeEvent();
    var searchEvent = this.buildSearchEvent(actionCause, metaObject);
    this.triggerChangeAnalyticsCustomData('SearchEvent', metaObject, searchEvent);
    this.pendingSearchAsYouTypeSearchEvent = new PendingSearchAsYouTypeSearchEvent(this.rootElement, this.endpoint, searchEvent, this.sendToCloud);
  }

  private pushClickEvent(actionCause: IAnalyticsActionCause, metaObject: IChangeableAnalyticsMetaObject, result: IQueryResult, element: HTMLElement) {
    var event = this.buildClickEvent(actionCause, metaObject, result, element);
    this.checkToSendAnyPendingSearchAsYouType(actionCause);
    this.triggerChangeAnalyticsCustomData('ClickEvent', metaObject, event, { resultData: result });
    Assert.isNonEmptyString(event.searchQueryUid);
    Assert.isNonEmptyString(event.collectionName);
    Assert.isNonEmptyString(event.sourceName);
    Assert.isNumber(event.documentPosition);
    Defer.defer(() => {
      if (this.sendToCloud) {
        this.endpoint.sendDocumentViewEvent(event);
      }
      $$(this.rootElement).trigger(AnalyticsEvents.documentViewEvent, {
        documentViewEvent: APIAnalyticsBuilder.convertDocumentViewToAPI(event)
      })
    });
  }

  private buildAnalyticsEvent(actionCause: IAnalyticsActionCause, metaObject: IChangeableAnalyticsMetaObject): IAnalyticsEvent {
    return {
      actionCause: actionCause.name,
      actionType: actionCause.type,
      username: this.userId,
      userDisplayName: this.userDisplayName,
      anonymous: this.anonymous,
      device: this.device,
      mobile: this.mobile,
      language: this.language,
      responseTime: undefined,
      originLevel1: this.originLevel1,
      originLevel2: this.getOriginLevel2(this.rootElement),
      originLevel3: document.referrer,
      customData: _.keys(metaObject).length > 0 ? metaObject : undefined,
      userAgent: navigator.userAgent
    }
  }

  private buildSearchEvent(actionCause: IAnalyticsActionCause, metaObject: IChangeableAnalyticsMetaObject): ISearchEvent {
    return this.merge<ISearchEvent>(this.buildAnalyticsEvent(actionCause, metaObject), {
      searchQueryUid: undefined,
      pipeline: undefined,
      splitTestRunName: this.splitTestRunName,
      splitTestRunVersion: this.splitTestRunVersion,
      queryText: undefined,
      advancedQuery: undefined,
      results: undefined,
      resultsPerPage: undefined,
      pageNumber: undefined,
      didYouMean: undefined,
      facets: undefined,
      contextual: this.isContextual
    });
  }

  private buildClickEvent(actionCause: IAnalyticsActionCause, metaObject: IChangeableAnalyticsMetaObject, result: IQueryResult, element: HTMLElement): IClickEvent {
    return this.merge<IClickEvent>(this.buildAnalyticsEvent(actionCause, metaObject), {
      searchQueryUid: result.queryUid,
      queryPipeline: result.pipeline,
      splitTestRunName: this.splitTestRunName || result.splitTestRun,
      splitTestRunVersion: this.splitTestRunVersion || (result.splitTestRun != undefined ? result.pipeline : undefined),
      documentUri: result.uri,
      documentUriHash: result.raw['urihash'],
      documentUrl: result.clickUri,
      documentTitle: result.title,
      originLevel2: this.getOriginLevel2(element),
      collectionName: <string>result.raw['collection'],
      sourceName: <string>result.raw['source'],
      documentPosition: result.index + 1,
      responseTime: 0,
      viewMethod: actionCause.name,
      rankingModifier: result.rankingModifier
    })
  }

  private buildCustomEvent(actionCause: IAnalyticsActionCause, metaObject: IChangeableAnalyticsMetaObject, element: HTMLElement): ICustomEvent {
    return this.merge<ICustomEvent>(this.buildAnalyticsEvent(actionCause, metaObject), {
      eventType: actionCause.type,
      eventValue: actionCause.name,
      originLevel2: this.getOriginLevel2(element),
      responseTime: 0
    })
  }

  protected getOriginLevel2(element: HTMLElement): string {
    return this.resolveActiveTabFromElement(element) || 'default';
  }

  private buildMetaObject<TMeta>(meta: TMeta): IChangeableAnalyticsMetaObject {
    var build: IChangeableAnalyticsMetaObject = _.extend({}, meta);
    build['JSUIVersion'] = version.lib + ';' + version.product;
    return build;
  }

  private cancelAnyPendingSearchAsYouTypeEvent() {
    if (this.pendingSearchAsYouTypeSearchEvent) {
      this.pendingSearchAsYouTypeSearchEvent.cancel();
      this.pendingSearchAsYouTypeSearchEvent = undefined;
    }
  }

  private resolveActiveTabFromElement(element: HTMLElement): string {
    Assert.exists(element);
    var queryStateModel = this.resolveQueryStateModel(element);
    return (queryStateModel && <string>queryStateModel.get(QueryStateModel.attributesEnum.t));
  }

  private resolveQueryStateModel(rootElement: HTMLElement): QueryStateModel {
    return <QueryStateModel>Component.resolveBinding(rootElement, QueryStateModel);
  }

  private eventIsNotRelatedToSearchbox(event: string) {
    return event !== AnalyticsActionCauseList.searchboxSubmit.name && event !== AnalyticsActionCauseList.searchboxClear.name
  }

  private triggerChangeAnalyticsCustomData(type: string, metaObject: IChangeableAnalyticsMetaObject, event: IAnalyticsEvent, data?: any) {
    var changeableAnalyticsDataObject: IChangeableAnalyticsDataObject = {
      language: event.language,
      originLevel1: event.originLevel1,
      originLevel2: event.originLevel2,
      originLevel3: event.originLevel3
    };

    // This is for backward compatibility. Before the analytics were using either numbered
    // metas in metaDataAsNumber of later on named metas in metaDataAsString. Thus we still
    // provide those properties in a deprecated way. Below we're moving any data that's put
    // in them to the root.
    (<any>metaObject)['metaDataAsString'] = {};
    (<any>metaObject)['metaDataAsNumber'] = {};

    var args: IChangeAnalyticsCustomDataEventArgs = _.extend({}, {
      type: type,
      metaObject: metaObject,
      actionType: event.actionType,
      actionCause: event.actionCause
    }, changeableAnalyticsDataObject);
    $$(this.rootElement).trigger(AnalyticsEvents.changeAnalyticsCustomData, args);


    event.language = args.language;
    event.originLevel1 = args.originLevel1;
    event.originLevel2 = args.originLevel2;
    event.originLevel3 = args.originLevel3;
    event.customData = metaObject;

    // This is for backward compatibility. Before the analytics were using either numbered
    // metas in metaDataAsNumber of later on named metas in metaDataAsString. I'm now putting
    // them all at the root, and if I encounter the older properties I move them to the top
    // level after issuing a warning.

    var metaDataAsString = event.customData['metaDataAsString'];
    if (_.keys(metaDataAsString).length > 0) {
      this.logger.warn('Using deprecated \'metaDataAsString\' key to log custom analytics data. Custom meta should now be put at the root of the object.');
      _.extend(event.customData, metaDataAsString);
    }
    delete event.customData['metaDataAsString'];

    var metaDataAsNumber = event.customData['metaDataAsNumber'];
    if (_.keys(metaDataAsNumber).length > 0) {
      this.logger.warn('Using deprecated \'metaDataAsNumber\' key to log custom analytics data. Custom meta should now be put at the root of the object.');
      _.extend(event.customData, metaDataAsNumber);
    }
    delete event.customData['metaDataAsNumber'];
  }

  private merge<T extends IAnalyticsEvent>(first: IAnalyticsEvent, second: any): T {
    return _.extend({}, first, second);
  }
}
>>>>>>> 23f49453
<|MERGE_RESOLUTION|>--- conflicted
+++ resolved
@@ -1,4 +1,3 @@
-<<<<<<< HEAD
 import {IAnalyticsClient} from './AnalyticsClient';
 import {DeviceUtils} from '../../utils/DeviceUtils';
 import {PendingSearchEvent} from './PendingSearchEvent';
@@ -247,9 +246,9 @@
       responseTime: 0
     })
   }
-  
-  protected getOriginLevel2(element: HTMLElement): string{
-    return this.resolveActiveTabFromElement(element) || "default";
+
+  protected getOriginLevel2(element: HTMLElement): string {
+    return this.resolveActiveTabFromElement(element) || 'default';
   }
 
   private buildMetaObject<TMeta>(meta: TMeta): IChangeableAnalyticsMetaObject {
@@ -332,339 +331,4 @@
   private merge<T extends IAnalyticsEvent>(first: IAnalyticsEvent, second: any): T {
     return _.extend({}, first, second);
   }
-}
-=======
-import {IAnalyticsClient} from './AnalyticsClient';
-import {DeviceUtils} from '../../utils/DeviceUtils';
-import {PendingSearchEvent} from './PendingSearchEvent';
-import {PendingSearchAsYouTypeSearchEvent} from './PendingSearchAsYouTypeSearchEvent';
-import {AnalyticsEndpoint} from '../../rest/AnalyticsEndpoint';
-import {Assert} from '../../misc/Assert';
-import {Logger} from '../../misc/Logger';
-import {IAnalyticsActionCause, AnalyticsActionCauseList} from './AnalyticsActionListMeta';
-import {IQueryResult} from '../../rest/QueryResult';
-import {ITopQueries} from '../../rest/TopQueries';
-import {IChangeableAnalyticsMetaObject, IChangeableAnalyticsDataObject, IChangeAnalyticsCustomDataEventArgs} from '../../events/AnalyticsEvents';
-import {Defer} from '../../misc/Defer';
-import {$$} from '../../utils/Dom';
-import {AnalyticsEvents, IAnalyticsCustomEventArgs} from '../../events/AnalyticsEvents';
-import {APIAnalyticsBuilder} from '../../rest/APIAnalyticsBuilder';
-import {IAnalyticsEvent} from '../../rest/AnalyticsEvent';
-import {ISearchEvent} from '../../rest/SearchEvent';
-import {IClickEvent} from '../../rest/ClickEvent';
-import {ICustomEvent} from '../../rest/CustomEvent';
-import {QueryStateModel} from '../../models/QueryStateModel';
-import {Component} from '../Base/Component';
-import {version} from '../../misc/Version';
-import _ = require('underscore');
-
-
-export class LiveAnalyticsClient implements IAnalyticsClient {
-  public isContextual: boolean = false;
-  private language = <string>String['locale'];
-  private device = DeviceUtils.getDeviceName();
-  private mobile = DeviceUtils.isMobileDevice();
-  private pendingSearchEvent: PendingSearchEvent;
-  private pendingSearchAsYouTypeSearchEvent: PendingSearchAsYouTypeSearchEvent;
-  private logger: Logger;
-
-  constructor(public endpoint: AnalyticsEndpoint, public rootElement: HTMLElement, public userId: string, public userDisplayName: string, public anonymous: boolean, public splitTestRunName: string, public splitTestRunVersion: string, public originLevel1: string, public sendToCloud: boolean) {
-
-    Assert.exists(endpoint);
-    Assert.exists(rootElement);
-    Assert.isNonEmptyString(this.language);
-    Assert.isNonEmptyString(this.device);
-    Assert.isNonEmptyString(this.originLevel1);
-    this.logger = new Logger(this);
-  }
-
-  public isActivated(): boolean {
-    return true;
-  }
-
-  public getCurrentVisitId(): string {
-    return this.endpoint.getCurrentVisitId();
-  }
-
-  public getCurrentVisitIdPromise(): Promise<string> {
-    return this.endpoint.getCurrentVisitIdPromise();
-  }
-
-  public getCurrentEventCause() {
-    if (this.pendingSearchEvent != null) {
-      return this.pendingSearchEvent.getEventCause();
-    }
-    if (this.pendingSearchAsYouTypeSearchEvent != null) {
-      return this.pendingSearchAsYouTypeSearchEvent.getEventCause();
-    }
-    return null;
-  }
-
-  public getCurrentEventMeta() {
-    if (this.pendingSearchEvent != null) {
-      return this.pendingSearchEvent.getEventMeta();
-    }
-    if (this.pendingSearchAsYouTypeSearchEvent != null) {
-      return this.pendingSearchAsYouTypeSearchEvent.getEventMeta();
-    }
-    return null;
-  }
-
-  public logSearchEvent<TMeta>(actionCause: IAnalyticsActionCause, meta: TMeta) {
-    var metaObject = this.buildMetaObject(meta);
-    this.pushSearchEvent(actionCause, metaObject);
-  }
-
-  public logSearchAsYouType<TMeta>(actionCause: IAnalyticsActionCause, meta?: TMeta) {
-    var metaObject = this.buildMetaObject(meta);
-    this.pushSearchAsYouTypeEvent(actionCause, metaObject);
-  }
-
-  public logClickEvent<TMeta>(actionCause: IAnalyticsActionCause, meta: TMeta, result: IQueryResult, element: HTMLElement) {
-    var metaObject = this.buildMetaObject(meta);
-    this.pushClickEvent(actionCause, metaObject, result, element);
-  }
-
-  public logCustomEvent<TMeta>(actionCause: IAnalyticsActionCause, meta: TMeta, element: HTMLElement) {
-    var metaObject = this.buildMetaObject(meta);
-    this.pushCustomEvent(actionCause, metaObject, element);
-  }
-
-  public getTopQueries(params: ITopQueries): Promise<string[]> {
-    return this.endpoint.getTopQueries(params);
-  }
-
-  public sendAllPendingEvents() {
-    if (this.pendingSearchAsYouTypeSearchEvent) {
-      this.pendingSearchAsYouTypeSearchEvent.sendRightNow();
-    }
-  }
-
-  public warnAboutSearchEvent() {
-    if (_.isUndefined(this.pendingSearchEvent) && _.isUndefined(this.pendingSearchAsYouTypeSearchEvent)) {
-      this.logger.warn('A search was triggered, but no analytics event was logged. If you wish to have consistent analytics data, consider logging a search event using the methods provided by the framework', 'https://developers.coveo.com/x/TwA5');
-      if (window['console'] && console.trace) {
-        console.trace();
-      }
-    }
-  }
-
-  private pushCustomEvent(actionCause: IAnalyticsActionCause, metaObject: IChangeableAnalyticsMetaObject, element?: HTMLElement) {
-    var customEvent = this.buildCustomEvent(actionCause, metaObject, element);
-    this.triggerChangeAnalyticsCustomData('CustomEvent', metaObject, customEvent);
-    this.checkToSendAnyPendingSearchAsYouType(actionCause);
-    Defer.defer(() => {
-      if (this.sendToCloud) {
-        this.endpoint.sendCustomEvent(customEvent);
-      }
-      $$(this.rootElement).trigger(AnalyticsEvents.customEvent, <IAnalyticsCustomEventArgs>{ customEvent: APIAnalyticsBuilder.convertCustomEventToAPI(customEvent) });
-    });
-  }
-
-  private pushSearchEvent(actionCause: IAnalyticsActionCause, metaObject: IChangeableAnalyticsMetaObject) {
-    Assert.exists(actionCause);
-    if (this.pendingSearchEvent && this.pendingSearchEvent.getEventCause() !== actionCause.name) {
-      this.pendingSearchEvent.stopRecording();
-      this.pendingSearchEvent = null;
-    }
-    this.checkToSendAnyPendingSearchAsYouType(actionCause);
-
-    if (!this.pendingSearchEvent) {
-      var searchEvent = this.buildSearchEvent(actionCause, metaObject);
-      this.triggerChangeAnalyticsCustomData('SearchEvent', metaObject, searchEvent);
-      var pendingSearchEvent = this.pendingSearchEvent = new PendingSearchEvent(this.rootElement, this.endpoint, searchEvent, this.sendToCloud);
-
-      Defer.defer(() => {
-        // At this point all duringQuery events should have been fired, so we can forget
-        // about the pending search event. It'll finish processing automatically when
-        // all the deferred that were caught terminate.
-        this.pendingSearchEvent = undefined;
-        pendingSearchEvent.stopRecording();
-      })
-    }
-  }
-
-  private checkToSendAnyPendingSearchAsYouType(actionCause: IAnalyticsActionCause) {
-    if (this.eventIsNotRelatedToSearchbox(actionCause.name)) {
-      this.sendAllPendingEvents()
-    } else {
-      this.cancelAnyPendingSearchAsYouTypeEvent();
-    }
-  }
-
-  private pushSearchAsYouTypeEvent(actionCause: IAnalyticsActionCause, metaObject: IChangeableAnalyticsMetaObject) {
-    this.cancelAnyPendingSearchAsYouTypeEvent();
-    var searchEvent = this.buildSearchEvent(actionCause, metaObject);
-    this.triggerChangeAnalyticsCustomData('SearchEvent', metaObject, searchEvent);
-    this.pendingSearchAsYouTypeSearchEvent = new PendingSearchAsYouTypeSearchEvent(this.rootElement, this.endpoint, searchEvent, this.sendToCloud);
-  }
-
-  private pushClickEvent(actionCause: IAnalyticsActionCause, metaObject: IChangeableAnalyticsMetaObject, result: IQueryResult, element: HTMLElement) {
-    var event = this.buildClickEvent(actionCause, metaObject, result, element);
-    this.checkToSendAnyPendingSearchAsYouType(actionCause);
-    this.triggerChangeAnalyticsCustomData('ClickEvent', metaObject, event, { resultData: result });
-    Assert.isNonEmptyString(event.searchQueryUid);
-    Assert.isNonEmptyString(event.collectionName);
-    Assert.isNonEmptyString(event.sourceName);
-    Assert.isNumber(event.documentPosition);
-    Defer.defer(() => {
-      if (this.sendToCloud) {
-        this.endpoint.sendDocumentViewEvent(event);
-      }
-      $$(this.rootElement).trigger(AnalyticsEvents.documentViewEvent, {
-        documentViewEvent: APIAnalyticsBuilder.convertDocumentViewToAPI(event)
-      })
-    });
-  }
-
-  private buildAnalyticsEvent(actionCause: IAnalyticsActionCause, metaObject: IChangeableAnalyticsMetaObject): IAnalyticsEvent {
-    return {
-      actionCause: actionCause.name,
-      actionType: actionCause.type,
-      username: this.userId,
-      userDisplayName: this.userDisplayName,
-      anonymous: this.anonymous,
-      device: this.device,
-      mobile: this.mobile,
-      language: this.language,
-      responseTime: undefined,
-      originLevel1: this.originLevel1,
-      originLevel2: this.getOriginLevel2(this.rootElement),
-      originLevel3: document.referrer,
-      customData: _.keys(metaObject).length > 0 ? metaObject : undefined,
-      userAgent: navigator.userAgent
-    }
-  }
-
-  private buildSearchEvent(actionCause: IAnalyticsActionCause, metaObject: IChangeableAnalyticsMetaObject): ISearchEvent {
-    return this.merge<ISearchEvent>(this.buildAnalyticsEvent(actionCause, metaObject), {
-      searchQueryUid: undefined,
-      pipeline: undefined,
-      splitTestRunName: this.splitTestRunName,
-      splitTestRunVersion: this.splitTestRunVersion,
-      queryText: undefined,
-      advancedQuery: undefined,
-      results: undefined,
-      resultsPerPage: undefined,
-      pageNumber: undefined,
-      didYouMean: undefined,
-      facets: undefined,
-      contextual: this.isContextual
-    });
-  }
-
-  private buildClickEvent(actionCause: IAnalyticsActionCause, metaObject: IChangeableAnalyticsMetaObject, result: IQueryResult, element: HTMLElement): IClickEvent {
-    return this.merge<IClickEvent>(this.buildAnalyticsEvent(actionCause, metaObject), {
-      searchQueryUid: result.queryUid,
-      queryPipeline: result.pipeline,
-      splitTestRunName: this.splitTestRunName || result.splitTestRun,
-      splitTestRunVersion: this.splitTestRunVersion || (result.splitTestRun != undefined ? result.pipeline : undefined),
-      documentUri: result.uri,
-      documentUriHash: result.raw['urihash'],
-      documentUrl: result.clickUri,
-      documentTitle: result.title,
-      originLevel2: this.getOriginLevel2(element),
-      collectionName: <string>result.raw['collection'],
-      sourceName: <string>result.raw['source'],
-      documentPosition: result.index + 1,
-      responseTime: 0,
-      viewMethod: actionCause.name,
-      rankingModifier: result.rankingModifier
-    })
-  }
-
-  private buildCustomEvent(actionCause: IAnalyticsActionCause, metaObject: IChangeableAnalyticsMetaObject, element: HTMLElement): ICustomEvent {
-    return this.merge<ICustomEvent>(this.buildAnalyticsEvent(actionCause, metaObject), {
-      eventType: actionCause.type,
-      eventValue: actionCause.name,
-      originLevel2: this.getOriginLevel2(element),
-      responseTime: 0
-    })
-  }
-
-  protected getOriginLevel2(element: HTMLElement): string {
-    return this.resolveActiveTabFromElement(element) || 'default';
-  }
-
-  private buildMetaObject<TMeta>(meta: TMeta): IChangeableAnalyticsMetaObject {
-    var build: IChangeableAnalyticsMetaObject = _.extend({}, meta);
-    build['JSUIVersion'] = version.lib + ';' + version.product;
-    return build;
-  }
-
-  private cancelAnyPendingSearchAsYouTypeEvent() {
-    if (this.pendingSearchAsYouTypeSearchEvent) {
-      this.pendingSearchAsYouTypeSearchEvent.cancel();
-      this.pendingSearchAsYouTypeSearchEvent = undefined;
-    }
-  }
-
-  private resolveActiveTabFromElement(element: HTMLElement): string {
-    Assert.exists(element);
-    var queryStateModel = this.resolveQueryStateModel(element);
-    return (queryStateModel && <string>queryStateModel.get(QueryStateModel.attributesEnum.t));
-  }
-
-  private resolveQueryStateModel(rootElement: HTMLElement): QueryStateModel {
-    return <QueryStateModel>Component.resolveBinding(rootElement, QueryStateModel);
-  }
-
-  private eventIsNotRelatedToSearchbox(event: string) {
-    return event !== AnalyticsActionCauseList.searchboxSubmit.name && event !== AnalyticsActionCauseList.searchboxClear.name
-  }
-
-  private triggerChangeAnalyticsCustomData(type: string, metaObject: IChangeableAnalyticsMetaObject, event: IAnalyticsEvent, data?: any) {
-    var changeableAnalyticsDataObject: IChangeableAnalyticsDataObject = {
-      language: event.language,
-      originLevel1: event.originLevel1,
-      originLevel2: event.originLevel2,
-      originLevel3: event.originLevel3
-    };
-
-    // This is for backward compatibility. Before the analytics were using either numbered
-    // metas in metaDataAsNumber of later on named metas in metaDataAsString. Thus we still
-    // provide those properties in a deprecated way. Below we're moving any data that's put
-    // in them to the root.
-    (<any>metaObject)['metaDataAsString'] = {};
-    (<any>metaObject)['metaDataAsNumber'] = {};
-
-    var args: IChangeAnalyticsCustomDataEventArgs = _.extend({}, {
-      type: type,
-      metaObject: metaObject,
-      actionType: event.actionType,
-      actionCause: event.actionCause
-    }, changeableAnalyticsDataObject);
-    $$(this.rootElement).trigger(AnalyticsEvents.changeAnalyticsCustomData, args);
-
-
-    event.language = args.language;
-    event.originLevel1 = args.originLevel1;
-    event.originLevel2 = args.originLevel2;
-    event.originLevel3 = args.originLevel3;
-    event.customData = metaObject;
-
-    // This is for backward compatibility. Before the analytics were using either numbered
-    // metas in metaDataAsNumber of later on named metas in metaDataAsString. I'm now putting
-    // them all at the root, and if I encounter the older properties I move them to the top
-    // level after issuing a warning.
-
-    var metaDataAsString = event.customData['metaDataAsString'];
-    if (_.keys(metaDataAsString).length > 0) {
-      this.logger.warn('Using deprecated \'metaDataAsString\' key to log custom analytics data. Custom meta should now be put at the root of the object.');
-      _.extend(event.customData, metaDataAsString);
-    }
-    delete event.customData['metaDataAsString'];
-
-    var metaDataAsNumber = event.customData['metaDataAsNumber'];
-    if (_.keys(metaDataAsNumber).length > 0) {
-      this.logger.warn('Using deprecated \'metaDataAsNumber\' key to log custom analytics data. Custom meta should now be put at the root of the object.');
-      _.extend(event.customData, metaDataAsNumber);
-    }
-    delete event.customData['metaDataAsNumber'];
-  }
-
-  private merge<T extends IAnalyticsEvent>(first: IAnalyticsEvent, second: any): T {
-    return _.extend({}, first, second);
-  }
-}
->>>>>>> 23f49453
+}