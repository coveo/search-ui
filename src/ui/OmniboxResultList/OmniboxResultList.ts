import { Component } from '../Base/Component';
import { $$ } from '../../utils/Dom';
import { l } from '../../strings/Strings';
import { ResultList } from '../ResultList/ResultList';
import { IResultListOptions } from '../ResultList/ResultListOptions';
import { IQueryResult } from '../../rest/QueryResult';
import { IPopulateOmniboxEventArgs, OmniboxEvents, IQuerySuggestSelection } from '../../events/OmniboxEvents';
import { ComponentOptions, IQueryExpression } from '../Base/ComponentOptions';
import { IComponentBindings } from '../Base/ComponentBindings';
import { QueryEvents, IBuildingQueryEventArgs } from '../../events/QueryEvents';
import { analyticsActionCauseList, IAnalyticsNoMeta } from '../Analytics/AnalyticsActionListMeta';
import { Assert } from '../../misc/Assert';
import { Utils } from '../../utils/Utils';
import { Initialization } from '../Base/Initialization';
import { IQueryResults } from '../../rest/QueryResults';
import * as _ from 'underscore';
import { exportGlobally } from '../../GlobalExports';
import OmniboxModuleDefintion = require('../Omnibox/Omnibox');
import { InitializationEvents } from '../../EventsModules';
import { logSearchBoxSubmitEvent } from '../Analytics/SharedAnalyticsCalls';
import { Logger } from '../../misc/Logger';
import 'styling/_OmniboxResultList';

export interface IOmniboxResultListOptions extends IResultListOptions {
  omniboxZIndex?: number;
  onSelect?: (result: IQueryResult, resultElement: HTMLElement, omniboxObject: IPopulateOmniboxEventArgs, event?: Event) => void;
  headerTitle?: string;
  queryOverride?: IQueryExpression;
  numberOfPreviewResults?: number;
}

/**
 * The OmniboxResultList component behaves exactly like the {@link ResultList} component (which it extends), except that
 * it renders itself inside the {@link Omnibox} component.
 *
 * This component can provide a kind of search-as-you-type functionality, allowing you to easily render complex Result
 * Templates inside the Omnibox component.
 *
 * **Example:**
 *
 * ```html
 * <div class="CoveoOmniboxResultList">
 *   <script class="result-template" type="text/x-underscore">
 *     <div>
 *       <a class='CoveoResultLink'></a>
 *     </div>
 *   </script>
 * </div>
 * ```
 */
export class OmniboxResultList extends ResultList implements IComponentBindings {
  static ID = 'OmniboxResultList';

  /**
   * Specifies a list a css class that should be ignored when the end user click result in the omnibox
   *
   * Any element that is specified here should normally be able to handle the standard click event.
   *
   * Any element that does not match this css class and that is clicked will trigger a redirection by the OmniboxResultList.
   */
  static elementsToIgnore = [
    'coveo-field-table-toggle-caption',
    'CoveoFollowItem',
    'CoveoPrintableUri',
    'CoveoQuickview',
    'CoveoResultLink',
    'CoveoResultRating',
    'CoveoResultTagging',
    'CoveoYouTubeThumbnail'
  ];

  static doExport = () => {
    exportGlobally({
      OmniboxResultList: OmniboxResultList
    });
  };

  /**
   * The options for the component
   * @componentOptions
   */
  static options: IOmniboxResultListOptions = {
    layout: ComponentOptions.buildStringOption({
      defaultValue: 'list',
      postProcessing: optionSetByUser => {
        if (optionSetByUser != 'list') {
          const logger = new Logger(OmniboxResultList);
          logger.warn(`Cannot apply layout ${optionSetByUser} on the OmniboxResultListComponent`);
          logger.warn(`OmniboxResultList does not support any layout other than "list"`);
        }
        return 'list';
      }
    }),
    /**
     * Specifies the z-index at which to render the ResultList inside the Omnibox.
     *
     * Default value is `51`. Minimum value is `16` ({@link Facet} components are at `50` by default)
     */
    omniboxZIndex: ComponentOptions.buildNumberOption({ defaultValue: 51, min: 16 }),

    /**
     * Specifies the title to use for this section.
     *
     * Default value is the localized string for `Suggested Results`.
     */
    headerTitle: ComponentOptions.buildStringOption(),

    /**
     * Specifies the override to use on the query sent to the OmniboxResultList component.
     *
     * Default value is `undefined`, which means no default override is specified.
     */
    queryOverride: ComponentOptions.buildQueryExpressionOption(),

    /**
     * Specifies the function to execute when the user selects a result suggestion.
     *
     * The default function opens the corresponding result URI in the browser.
     *
     * It is only possible to specify a value for this option in the {@link init} call of your search interface. You
     * cannot set it directly as an HTML attribute.
     *
     * **Example:**
     *
     * ```javascript
     * // You can call the init script using "pure" JavaScript:
     * Coveo.init(document.querySelector('#search'), {
     *    OmniboxResultList : {
     *        //Close the omnibox, change the selected HTMLElement background color and alert the result title.
     *        onSelect : function(result, resultElement, omniBoxObject) {
     *            omniBoxObject.close();
     *            resultElement.css('background-color', 'red');
     *            alert(result.title);
     *        }
     *     }
     * })
     *
     * // Or you can call the init script using the jQuery extension:
     * $("#search").coveo("init", {
     *    OmniboxResultList : {
     *        //Close the Omnibox, change the selected HTMLElement background color and alert the result title.
     *        onSelect : function(result, resultElement, omniBoxObject) {
     *            omniBoxObject.close();
     *            resultElement.css('background-color', 'red');
     *            alert(result.title);
     *        }
     *     }
     * })
     * ```
     */
    onSelect: ComponentOptions.buildCustomOption<
      (result: IQueryResult, resultElement: HTMLElement, omniboxObject: IPopulateOmniboxEventArgs) => void
    >(() => {
      return null;
    }),
    /**
     * The maximum number of query results to render in the preview.
     *
     * **Minimum and default value:** `0`
     */
    numberOfPreviewResults: ComponentOptions.buildNumberOption({ defaultValue: 0, min: 0 })
  };

  private lastOmniboxRequest: { omniboxObject: IPopulateOmniboxEventArgs; resolve: (...args: any[]) => void };

  /**
   * Creates a new OmniboxResultList component.
   * @param element The HTMLElement on which to instantiate the component.
   * @param options The options for the OmniboxResultList component.
   * @param bindings The bindings that the component requires to function normally. If not set, these will be
   * automatically resolved (with a slower execution time).
   */
  constructor(public element: HTMLElement, public options?: IOmniboxResultListOptions, public bindings?: IComponentBindings) {
    super(element, options, bindings, OmniboxResultList.ID);
    this.options = ComponentOptions.initComponentOptions(element, OmniboxResultList, options);
    this.setupOptions();
    this.bind.onRootElement(OmniboxEvents.populateOmnibox, (args: IPopulateOmniboxEventArgs) => this.handlePopulateOmnibox(args));
    this.bind.onRootElement(QueryEvents.buildingQuery, (args: IBuildingQueryEventArgs) => this.handleBuildingQuery(args));
<<<<<<< HEAD
    this.bind.onRootElement(OmniboxEvents.querySuggestGetFocus, (args: IQuerySuggestSelection) => this.querySuggestGetFocus(args));
=======
>>>>>>> b411a691

    const omniboxElement: HTMLElement = $$(this.root).find(`.${Component.computeCssClassNameForType('Omnibox')}`);
    if (omniboxElement) {
      this.bind.onRootElement(InitializationEvents.afterComponentsInitialization, () => {
        const omnibox = <OmniboxModuleDefintion.Omnibox>Component.get(omniboxElement);
        const magicBox = omnibox.magicBox;
        magicBox.onsubmit = () => {
          logSearchBoxSubmitEvent(this.usageAnalytics);
          this.queryController.executeQuery();
        };
      });
    }
  }

  /**
   * Builds and returns an array of `HTMLElement` from the {@link IQueryResults} set received as an argument.
   * @param results The IQueryResults set to build an array of `HTMLElement` from.
   */
  public buildResults(results: IQueryResults): Promise<HTMLElement[]> {
    const builtResults: HTMLElement[] = [];
    const builtPromises = _.map(results.results, (result: IQueryResult) => {
      return this.buildResult(result).then((resultElement: HTMLElement) => {
        $$(resultElement).addClass('coveo-omnibox-selectable');
        resultElement['no-text-suggestion'] = true;

        $$(resultElement).on(['keyboardSelect', 'click'], (e: Event) => this.handleOmniboxElementSelection(e, resultElement, result));

        return this.autoCreateComponentsInsideResult(resultElement, result).initResult.then(() => {
          builtResults.push(resultElement);
          return resultElement;
        });
      });
    });

    return Promise.all(builtPromises).then(() => {
      return builtResults;
    });
  }

  /**
   * Creates a result container and appends each element from the received `HTMLElement` array to it. For each element
   * it appends to the result container, this method triggers a `newResultDisplayed` event. Once all elements have been
   * appended to the result container, the method triggers a `newResultsDisplayed` event.
   * @param resultElements The array of `HTMLElement` to render.
   * @param append
   */
  public renderResults(resultElements: HTMLElement[], append = false) {
    $$(this.options.resultContainer).empty();

    if (!this.lastOmniboxRequest) {
      return Promise.resolve(null);
    }

    if (resultElements.length) {
      this.appendHeaderIfTitleIsSpecified();
      this.appendResults(resultElements);
    }

    this.resolveLastOmniboxRequest();

    return Promise.resolve(null);
  }

  private get shouldShowPreviewResults() {
    return this.options.numberOfPreviewResults > 0;
  }

  private appendHeaderIfTitleIsSpecified() {
    if (this.options.headerTitle) {
      this.options.resultContainer.appendChild(
        $$(
          'div',
          { className: 'coveo-omnibox-result-list-header' },
          $$('span', { className: 'coveo-icon-omnibox-result-list' }).el,
          $$('span', { className: 'coveo-caption' }, l(this.options.headerTitle)).el
        ).el
      );
    }
  }

  private appendResults(resultElements: HTMLElement[]) {
    _.each(resultElements, (resultElement: HTMLElement) => {
      this.options.resultContainer.appendChild(resultElement);
      this.triggerNewResultDisplayed(Component.getResult(resultElement), resultElement);
    });

    this.triggerNewResultsDisplayed();
  }

  private resolveLastOmniboxRequest() {
    if ($$(this.options.resultContainer).findAll('.coveo-omnibox-selectable').length == 0) {
      this.lastOmniboxRequest.resolve({ element: null, zIndex: this.options.omniboxZIndex });
    } else {
      this.lastOmniboxRequest.resolve({ element: this.options.resultContainer, zIndex: this.options.omniboxZIndex });
    }
  }

  protected handleChangeLayout() {
    // Since OmniboxResultList does not allow multiple layout,
    // we simply ignore the event change since the component does not have anything meaningful to do.
    return;
  }

  private setupOptions() {
    this.logger.info('Disabling infinite scroll for OmniboxResultList', this);
    this.options.enableInfiniteScroll = false;
    this.options.onSelect = this.options.onSelect || this.onRowSelection;
  }

  private handlePopulateOmnibox(args: IPopulateOmniboxEventArgs) {
    if (this.shouldShowPreviewResults) {
      return;
    }
    const promise = new Promise((resolve, reject) => {
      this.queryController.executeQuery({
        searchAsYouType: true,
        shouldRedirectStandaloneSearchbox: false,
        beforeExecuteQuery: () => this.usageAnalytics.logSearchAsYouType<IAnalyticsNoMeta>(analyticsActionCauseList.searchboxSubmit, {})
      });
      this.lastOmniboxRequest = { omniboxObject: args, resolve: resolve };
    });
    args.rows.push({
      deferred: promise
    });
  }

  protected handleBuildingQuery(args: IBuildingQueryEventArgs) {
    Assert.exists(args);
    if (Utils.isNonEmptyString(this.options.queryOverride)) {
      args.queryBuilder.constantExpression.add(this.options.queryOverride);
    }
  }

  private handleOmniboxElementSelection(e: Event, resultElement: HTMLElement, result: IQueryResult) {
    if (e && e.target && this.otherComponentShouldHandleSelection(e, resultElement)) {
      return;
    }

    if (this.lastOmniboxRequest) {
      this.options.onSelect.call(this, result, resultElement, this.lastOmniboxRequest.omniboxObject, e);
    }
  }

  private querySuggestGetFocus(args: IQuerySuggestSelection) {
    if (!this.shouldShowPreviewResults) {
      return;
    }
    this.executeQueryHover(args.suggestion);
  }

  private executeQueryHover(suggestion: string) {
    const previousQueryOptions = this.queryController.getLastQuery();
    previousQueryOptions.q = suggestion;
    previousQueryOptions.numberOfResults = this.options.numberOfPreviewResults;
    //TODO: I will need to execute a query, with the result,
    //      build a container and display the result  next to the querySuggest
  }

  private otherComponentShouldHandleSelection(e: Event, resultElement: HTMLElement) {
    // Other components can "trap" the click event, and instead trigger the "standard" component behaviour.
    // So, for example, if someones clicks the ResultLink directly, we want the result link code to execute to redirect to the result, and not the OmniboxResultList selection code.
    // Same for Quickview, YouTubeThumbnail, etc.
    let current = e.target as HTMLElement;
    let otherComponentWillHandleClick = false;

    while (current && current != resultElement) {
      otherComponentWillHandleClick =
        _.find(OmniboxResultList.elementsToIgnore, elementToIgnore => $$(current).hasClass(elementToIgnore)) != null;

      if (otherComponentWillHandleClick) {
        break;
      }

      current = current.parentElement;
    }
    return otherComponentWillHandleClick;
  }

  private onRowSelection(result: IQueryResult, resultElement: HTMLElement, omniboxObject: IPopulateOmniboxEventArgs, e: Event) {
    this.usageAnalytics.logClickEvent(
      analyticsActionCauseList.documentOpen,
      { author: Utils.getFieldValue(result, 'author') },
      result,
      this.root
    );
    window.location.href = result.clickUri;
  }

  protected initResultContainerAddToDom() {
    //This function is overwritten and don't do anything because we don't want to append the result container
    //to the DOM. If the resultContainer was to be appended to the DOM, this could lead to result appearing
    //outside of the magicBox so the rest of the page would be push down
  }
}

Initialization.registerAutoCreateComponent(OmniboxResultList);<|MERGE_RESOLUTION|>--- conflicted
+++ resolved
@@ -176,10 +176,6 @@
     this.setupOptions();
     this.bind.onRootElement(OmniboxEvents.populateOmnibox, (args: IPopulateOmniboxEventArgs) => this.handlePopulateOmnibox(args));
     this.bind.onRootElement(QueryEvents.buildingQuery, (args: IBuildingQueryEventArgs) => this.handleBuildingQuery(args));
-<<<<<<< HEAD
-    this.bind.onRootElement(OmniboxEvents.querySuggestGetFocus, (args: IQuerySuggestSelection) => this.querySuggestGetFocus(args));
-=======
->>>>>>> b411a691
 
     const omniboxElement: HTMLElement = $$(this.root).find(`.${Component.computeCssClassNameForType('Omnibox')}`);
     if (omniboxElement) {
@@ -243,10 +239,6 @@
     return Promise.resolve(null);
   }
 
-  private get shouldShowPreviewResults() {
-    return this.options.numberOfPreviewResults > 0;
-  }
-
   private appendHeaderIfTitleIsSpecified() {
     if (this.options.headerTitle) {
       this.options.resultContainer.appendChild(
@@ -290,9 +282,6 @@
   }
 
   private handlePopulateOmnibox(args: IPopulateOmniboxEventArgs) {
-    if (this.shouldShowPreviewResults) {
-      return;
-    }
     const promise = new Promise((resolve, reject) => {
       this.queryController.executeQuery({
         searchAsYouType: true,
@@ -321,21 +310,6 @@
     if (this.lastOmniboxRequest) {
       this.options.onSelect.call(this, result, resultElement, this.lastOmniboxRequest.omniboxObject, e);
     }
-  }
-
-  private querySuggestGetFocus(args: IQuerySuggestSelection) {
-    if (!this.shouldShowPreviewResults) {
-      return;
-    }
-    this.executeQueryHover(args.suggestion);
-  }
-
-  private executeQueryHover(suggestion: string) {
-    const previousQueryOptions = this.queryController.getLastQuery();
-    previousQueryOptions.q = suggestion;
-    previousQueryOptions.numberOfResults = this.options.numberOfPreviewResults;
-    //TODO: I will need to execute a query, with the result,
-    //      build a container and display the result  next to the querySuggest
   }
 
   private otherComponentShouldHandleSelection(e: Event, resultElement: HTMLElement) {
