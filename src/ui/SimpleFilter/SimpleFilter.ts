import { Component } from '../Base/Component';
import { IComponentBindings } from '../Base/ComponentBindings';
import { Initialization } from '../Base/Initialization';
import { exportGlobally } from '../../GlobalExports';
import 'styling/_SimpleFilter';
import { $$, Dom } from '../../utils/Dom';
import { IBuildingQueryEventArgs, IDoneBuildingQueryEventArgs, IQuerySuccessEventArgs, QueryEvents } from '../../events/QueryEvents';
import { ComponentOptions, IFieldOption } from '../Base/ComponentOptions';
import { l } from '../../strings/Strings';
import { Assert } from '../../misc/Assert';
import * as _ from 'underscore';
import { Checkbox } from '../FormWidgets/Checkbox';
import { IGroupByRequest } from '../../rest/GroupByRequest';
import { BreadcrumbEvents, IPopulateBreadcrumbEventArgs } from '../../events/BreadcrumbEvents';
import { SVGIcons } from '../../utils/SVGIcons';
import { SVGDom } from '../../utils/SVGDom';
import { SimpleFilterValues } from './SimpleFilterValues';
import { FacetUtils } from '../Facet/FacetUtils';
import { KeyboardUtils, KEYBOARD } from '../../utils/KeyboardUtils';

export interface ISimpleFilterOptions {
  title: string;
  values: string[];
  field: IFieldOption;
  valueCaption: any;
  maximumNumberOfValues: number;

}

interface ILabeledCheckbox {
  checkbox: Checkbox;
  label: string;
}

/**
 * The `SimpleFilter` component displays a dropdown menu containing field values which the end user can select to filter
 * the query results.
 *
 * The list of available field values in the dropdown menu can either be static (defined through the
 * [`values`]{@link SimpleFilter.options.values} option), or dynamic (automatically obtained through a
 * [`GroupByRequest`]{@link IGroupByRequest} operation performed at the same time as the main query).
 */
export class SimpleFilter extends Component {
  static ID = 'SimpleFilter';
  static doExport = () => {
    exportGlobally({
      'SimpleFilter': SimpleFilter
    });
  }
  /**
   * The possible options for the SimpleFilter.
   * @componentOptions
   */
  static options: ISimpleFilterOptions = {

    /**
     * Specifies the maximum number of field values to display in the `SimpleFilter` dropdown menu.
     *
     * Default value is `5`. Minimum value is `0`.
     */
    maximumNumberOfValues: ComponentOptions.buildNumberOption({ defaultValue: 5, min: 0 }),

    /**
     * Specifies a static list of field values to display in the `SimpleFilter` dropdown menu.
     *
     * This option is undefined by default, which means that the component generates a dynamic list of field values
     * by performing a [`GroupByRequest`]{@link IGroupByRequest} operation at the same time as the main query.
     */
    values: ComponentOptions.buildListOption<string>(),

    /**
     * Specifies the field whose values the `SimpleFilter` should output result filters from.
     *
     * Specifying a value for this option is required for the `SimpleFilter` component to work.
     */
    field: ComponentOptions.buildFieldOption({ required: true }),

    /**
     * Specifies the title to display for the `SimpleFilter`.
     *
     * Default value is the localized string for `NoTitle`.
     */
    title: ComponentOptions.buildStringOption({ defaultValue: l('NoTitle') }),

    /**
     * Specifies a JSON object describing a mapping of `SimpleFilter` values to their desired captions.
     *
     * **Examples:**
     *
     * * You can set the option in the ['init']{@link init} call:
     * ```javascript
     * var myValueCaptions = {
     *   "txt" : "Text files",
     *   "html" : "Web page",
     *   [ ... ]
     * };
     *
     * Coveo.init(document.querySelector("#search"), {
     *   SimpleFilter : {
     *     valueCaption : myValueCaptions
     *   }
     * });
     * ```
     *
     * * Or before the `init` call, using the ['options']{@link options} top-level function:
     * ```javascript
     * Coveo.options(document.querySelector("#search"), {
     *   SimpleFilter : {
     *     valueCaption : myValueCaptions
     *   }
     * });
     * ```
     *
     * * Or directly in the markup:
     * ```html
     * <!-- Ensure that the double quotes are properly handled in `data-value-caption`. -->
     * <div class='CoveoSimpleFilter' data-field='@myotherfield' data-value-caption='{"txt":"Text files","html":"Web page"}'></div>
     * ```
     */
    valueCaption: ComponentOptions.buildJsonOption()
  };

  private valueContainer: Dom;
  private checkboxes: ILabeledCheckbox[];
  private previouslySelected: string[] = [];
  private circleElement: Dom;
  private backdrop: Dom;
  private selectTitle: Dom;
  private groupByRequestValues: string[] = [];
  private isSticky: boolean = false;
  private groupByBuilder: SimpleFilterValues;

  /**
   * Creates a new `SimpleFilter` component. Binds multiple query events as well.
   * @param element the HTMLElement on which to instantiate the component.
   * @param options The options for the `SimpleFilter` component.
   * @param bindings The bindings that the component requires to function normally.
   */
  constructor(public element: HTMLElement, public options: ISimpleFilterOptions, public bindings?: IComponentBindings) {
    super(element, SimpleFilter.ID, bindings);
    this.options = ComponentOptions.initComponentOptions(element, SimpleFilter, options);
    this.element.title = this.options.title;
    this.buildContent();
    $$(this.element).on('click', (e: Event) => this.handleClick(e));
    this.element.tabIndex = 0;

    $$(this.element).on('keyup', KeyboardUtils.keypressAction(KEYBOARD.ENTER, (e) => {
      if(e.target == this.element) {
        this.toggleContainer();
      }
    }));
    this.bind.onRootElement(BreadcrumbEvents.populateBreadcrumb, (args: IPopulateBreadcrumbEventArgs) => this.handlePopulateBreadcrumb(args));
    this.bind.onRootElement(BreadcrumbEvents.clearBreadcrumb, () => this.handleClearBreadcrumb());
    this.bind.onRootElement(QueryEvents.buildingQuery, (args: IBuildingQueryEventArgs) => this.handleBuildingQuery(args));
    this.bind.onRootElement(QueryEvents.doneBuildingQuery, (args: IDoneBuildingQueryEventArgs) => this.handleDoneBuildingQuery(args));
    this.bind.onRootElement(QueryEvents.querySuccess, (args: IQuerySuccessEventArgs) => this.handleGroupBy(args));
  }

  /**
   * Gets the `SimpleFilter` `valueContainer`.
   * @returns {Dom} The `SimpleFilter` valueContainer.
   */
  public getValueContainer(): Dom {
    return this.valueContainer;
  }

  /**
   * Gets the caption of a specific field value.
   * @param value The field value whose caption the method should attempt to get.
   * @returns {any} The value caption, if available; the original value otherwise.
   */
  public getValueCaption(value: string): string {
    let ret = value;

    if (_.contains(this.options.valueCaption, value)) {
      ret = this.options.valueCaption[ret] || ret;
      return l(ret);
    } else {
      return FacetUtils.tryToGetTranslatedCaption(this.options.field.toString(), ret);
    }
  }

  /**
   * Gets the captions of the currently selected field values in the `SimpleFilter`.
   * @returns {string[]} An array containing the selected captions.
   */
  public getSelectedCaptions(): string[] {
    return _.map(this.getSelectedValues(), (selectedValue: string) => this.getValueCaption(selectedValue));
  }

  /**
   * Opens or closes the `SimpleFilter` `valueContainer`, depending on its current state.
   */
  public toggleContainer() {
    $$(this.valueContainer).hasClass('coveo-simplefilter-value-container-expanded') ? this.closeContainer() : this.openContainer();
  }

  /**
   * Selects the specified value. Also triggers a query, by default.
   * @param value The value to select.
   * @param triggerQuery `true` by default. If set to `false`, the method triggers no query.
   */
  public selectValue(value: string, triggerQuery = true) {
    _.each(this.checkboxes, (labeledCheckbox: ILabeledCheckbox) => {
      if (labeledCheckbox.label == value) {
        labeledCheckbox.checkbox.select(triggerQuery);
      }
    });
  }

  /**
   * Un-selects the specified value.
   * @param value The value whose state the method should reset.
   */
  public deselectValue(value: string) {
    _.each(this.checkboxes, (labeledCheckbox: ILabeledCheckbox) => {
      if (labeledCheckbox.label == value) {
        labeledCheckbox.checkbox.reset();
      }
    });
  }

  /**
   * Selects or un-selects the specified value, depending on its current state.
   * @param value The value whose state the method should toggle.
   */
  public toggleValue(value: string) {
    _.each(this.checkboxes, (labeledCheckbox: ILabeledCheckbox) => {
      if (labeledCheckbox.label == value) {
        labeledCheckbox.checkbox.toggle();
      }
    });
  }

  /**
   * Resets the component to its original state.
   */
  public resetSimpleFilter() {
    _.each(this.checkboxes, (labeledCheckbox: ILabeledCheckbox) => {
      if (labeledCheckbox.checkbox.isSelected()) {
        this.deselectValue(labeledCheckbox.label);
      }
    });
  }

  /**
   * Opens the `SimpleFilter` `valueContainer`.
   */
  public openContainer() {
    $$(this.element).addClass('coveo-simplefilter-value-container-expanded');
    this.valueContainer.addClass('coveo-simplefilter-value-container-expanded');
    this.refreshValueContainer();
    this.isSticky = true;
    if (!this.backdrop.hasClass('coveo-dropdown-background-active')) {
      this.showBackdrop();
    }
  }

  /**
   * Closes the `SimpleFilter` `valueContainer`.
   */
  public closeContainer() {
    $$(this.element).removeClass('coveo-simplefilter-value-container-expanded');
    this.valueContainer.removeClass('coveo-simplefilter-value-container-expanded');
    if (this.backdrop.hasClass('coveo-dropdown-background-active')) {
      this.hideBackdrop();
    }
    if (this.getSelectedLabeledCheckboxes().length == 0) {
      this.isSticky = false;
    }
  }

  private getSelectedValues() {
    return _.map(this.getSelectedLabeledCheckboxes(), (labeledCheckbox: ILabeledCheckbox) => labeledCheckbox.label);
  }

  private handleClick(e: Event) {

    if (e.target == this.element) {
      this.toggleContainer();
    }
  }

  private handleValueToggle() {
    const selectedValues = this.getSelectedValues();
    this.circleElement.text(selectedValues.length.toString());
    this.circleElement.removeClass('coveo-simplefilter-circle-hidden');
    if (selectedValues.length == 1) {
      this.setDisplayedTitle(this.getValueCaption(selectedValues[0]));
      this.element.title = this.getValueCaption((selectedValues[0]));
    } else {
      this.setDisplayedTitle(this.options.title);
      this.element.title = this.options.title;

      if (selectedValues.length < 1) {
        this.circleElement.addClass('coveo-simplefilter-circle-hidden');
      }
    }
    this.queryController.executeQuery();
  }

  private createCheckbox(label: string) {

    const checkbox = new Checkbox(() => {
      this.handleValueToggle();
    }, this.getValueCaption(label));
    checkbox.getElement().title = l(label);
<<<<<<< HEAD
    checkbox.getElement().tabIndex = 0;
=======
>>>>>>> bb43e129
    return { checkbox, label };
  }

  private createCheckboxes() {

    if (this.previouslySelected.length > 0) {
      this.checkboxes = _.map(this.previouslySelected, (caption) => this.createCheckbox(caption));
      _.each(this.checkboxes, (checkbox) => {
        if (this.previouslySelected.indexOf(checkbox.label) >= 0) {
          this.selectValue(checkbox.label, false);
        }
      });
    } else if (this.options.values != undefined) {
      this.checkboxes = _.map(this.options.values, (caption) => this.createCheckbox(caption));
    } else if (this.groupByRequestValues != undefined) {
      this.checkboxes = _.map(this.groupByRequestValues, (caption) => this.createCheckbox(caption));
    }
    _.each(this.checkboxes, (result) => {
      this.valueContainer.append(result.checkbox.getElement());
    });
    if(this.checkboxes.length > 0) {
      $$($$(this.checkboxes[this.checkboxes.length - 1].checkbox.getElement()).find('.coveo-checkbox-button')).on('blur', () => {
        this.closeContainer();
      })
    }
  }

  private createValueContainer() {
    this.valueContainer = $$('div', { className: 'coveo-simplefilter-value-container' });
  }

  private buildContent() {
    this.createValueContainer();
    this.element.appendChild(this.buildSelect());
    this.element.appendChild(this.valueContainer.el);
    this.findOrCreateWrapper().append(this.element);
    this.createBackdrop();
  }

  private buildSelect(): HTMLElement {
    const select = $$('span', { className: 'coveo-simplefilter-select' });
    this.selectTitle = $$('span', { className: 'coveo-simplefilter-selecttext' }, this.getValueCaption(this.options.title));
    select.append(this.selectTitle.el);
    select.append(this.buildCircleElement());
    select.append(this.buildSvgToggleUpIcon());
    return select.el;
  }

  private buildSvgToggleUpIcon(): HTMLElement {
    let svgIcon = $$('span', null, SVGIcons.icons.arrowDown).el;
    SVGDom.addClassToSVGInContainer(svgIcon, 'coveo-simplefilter-toggle-down-svg');
    return svgIcon;
  }

  private buildCircleElement(): HTMLElement {
    this.circleElement = $$('span', { className: 'coveo-simplefilter-circle coveo-simplefilter-circle-hidden' }, this.getSelectedLabeledCheckboxes().length.toString());
    return this.circleElement.el;
  }

  private createBackdrop() {
    const backdrop = $$(this.root).find('.coveo-dropdown-background');

    if (backdrop == null) {
      this.backdrop = $$('div', { className: 'coveo-dropdown-background' });
      this.root.appendChild(this.backdrop.el);
    } else {
      this.backdrop = $$(backdrop);
    }
    this.backdrop.on('click', () => this.closeContainer());
  }

  private handlePopulateBreadcrumb(args: IPopulateBreadcrumbEventArgs) {

    if (this.getSelectedLabeledCheckboxes().length > 0) {
      const elem = $$('div', { className: 'coveo-simplefilter-breadcrumb' });
      const title = $$('span', { className: 'coveo-simplefilter-breadcrumb-title' }, this.options.title);
      elem.append(title.el);
      const values = $$('span', { className: 'coveo-simplefilter-breadcrumb-values' });
      elem.append(values.el);

      _.each(this.getSelectedLabeledCheckboxes(), (selectedlabeledCheckbox) => {
        const value = $$('span', { className: 'coveo-simplefilter-breadcrumb-value' }, this.getValueCaption(selectedlabeledCheckbox.label));
        values.append(value.el);
        const svgContainer = $$('span', { className: 'coveo-simplefilter-breadcrumb-clear' }, SVGIcons.icons.checkboxHookExclusionMore);
        SVGDom.addClassToSVGInContainer(svgContainer.el, 'coveo-simplefilter-breadcrumb-clear-svg');
        value.append(svgContainer.el);
        value.el.title = this.getValueCaption(selectedlabeledCheckbox.label);
        $$(value).on('click', () => this.handleRemoveFromBreadcrumb(selectedlabeledCheckbox));
      });

      args.breadcrumbs.push({
        element: elem.el
      });
    }
  }

  private handleRemoveFromBreadcrumb(labeledCheckbox: ILabeledCheckbox) {
    labeledCheckbox.checkbox.reset();
    this.refreshValueContainer();
  }

  private handleClearBreadcrumb() {
    this.resetSimpleFilter();
  }

  private handleGroupBy(data: IQuerySuccessEventArgs) {

    if (this.options.values == undefined) {
      this.groupByBuilder.groupBy(data);
      this.groupByRequestValues = this.groupByBuilder.getValuesFromGroupBy();
      this.refreshValueContainer();
      if (!$$(this.element).hasClass('coveo-simplefilter-value-container-expanded')) {
        this.isSticky = false;
      }
    }
  }

  private handleBuildingQuery(args: IBuildingQueryEventArgs) {
    Assert.exists(args);
    Assert.exists(args.queryBuilder);
    const selectedValues = this.getSelectedValues();

    if (selectedValues.length > 0) {
      args.queryBuilder.advancedExpression.addFieldExpression(this.options.field.toString(), '==', selectedValues);
    }
  }

  private handleDoneBuildingQuery(data: IDoneBuildingQueryEventArgs) {

    if (this.options.values == undefined) {
      Assert.exists(data);
      Assert.exists(data.queryBuilder);
      this.previouslySelected = this.getSelectedValues();
      this.groupByBuilder = new SimpleFilterValues(this, this.options);
      this.groupByBuilder.handleDoneBuildingQuery(data);
    }
  }

  private getSelectedLabeledCheckboxes(): ILabeledCheckbox[] {
    return _.filter(this.checkboxes, (labeledCheckbox: ILabeledCheckbox) => labeledCheckbox.checkbox.isSelected());
  }

  private setDisplayedTitle(title: string) {
    this.selectTitle.text(this.getValueCaption(title));
  }

  private getDisplayedTitle(): string {
    return this.selectTitle.text();
  }

  private showBackdrop() {
    this.backdrop.addClass('coveo-dropdown-background-active');
  }

  private hideBackdrop() {
    this.backdrop.removeClass('coveo-dropdown-background-active');
  }

  private getBackdrop(): Dom {
    return this.backdrop;
  }

  private findOrCreateWrapper() {

    if ($$(this.root).find('.coveo-simplefilter-header-wrapper') == null) {
      const wrapper = $$('div', { className: 'coveo-simplefilter-header-wrapper' });
      wrapper.insertBefore(this.element);
      return wrapper;
    } else {
      const wrapper = $$(this.root).find('.coveo-simplefilter-header-wrapper');
      return $$(wrapper);
    }
  }

  private refreshValueContainer() {

    if (!this.isSticky) {
      this.valueContainer.empty();
      this.createCheckboxes();
    }

    if (this.checkboxes.length == 0 && !this.isSticky) {
      $$(this.element).addClass('coveo-simplefilter-empty');
    } else {
      $$(this.element).removeClass('coveo-simplefilter-empty');
    }
    $$(this.circleElement).text(this.getSelectedLabeledCheckboxes().length.toString());
  }
}

Initialization.registerAutoCreateComponent(SimpleFilter);<|MERGE_RESOLUTION|>--- conflicted
+++ resolved
@@ -305,10 +305,7 @@
       this.handleValueToggle();
     }, this.getValueCaption(label));
     checkbox.getElement().title = l(label);
-<<<<<<< HEAD
     checkbox.getElement().tabIndex = 0;
-=======
->>>>>>> bb43e129
     return { checkbox, label };
   }
 
