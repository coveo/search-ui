import { Component } from '../Base/Component';
import { IComponentBindings } from '../Base/ComponentBindings';
import { ComponentOptions } from '../Base/ComponentOptions';
import { Initialization } from '../Base/Initialization';
import { QueryEvents, IQuerySuccessEventArgs, INoResultsEventArgs } from '../../events/QueryEvents';
import { analyticsActionCauseList, IAnalyticsResultsPerPageMeta, IAnalyticsActionCause } from '../Analytics/AnalyticsActionListMeta';
import { Assert } from '../../misc/Assert';
import { $$ } from '../../utils/Dom';
import { KeyboardUtils, KEYBOARD } from '../../utils/KeyboardUtils';
<<<<<<< HEAD
import * as _ from 'underscore';
=======
import { DeviceUtils } from '../../utils/DeviceUtils';
import _ = require('underscore');
>>>>>>> 9681141e

export interface IResultsPerPageOptions {
  choicesDisplayed?: number[];
  initialChoice?: number;
}

/**
 * The ResultsPerPage component attaches itself to a `div` and allows the end user to choose how many results to
 * display per page.
 *
 * **Note:** Adding a ResultPerPage component to your page overrides the value of
 * {@link SearchInterface.options.resultsPerPage}.
 */
export class ResultsPerPage extends Component {
  static ID = 'ResultsPerPage';

  /**
   * The options for the ResultsPerPage
   * @componentOptions
   */
  static options: IResultsPerPageOptions = {

    /**
     * Specifies the possible values of number of results to display per page that the end user can select from.
     *
     * See also {@link ResultsPerPage.options.initialChoice}.
     *
     * Default value is `[10, 25, 50, 100]`.
     */
    choicesDisplayed: ComponentOptions.buildCustomListOption<number[]>(function (list: string[]) {
      let values = _.map(list, function (value) {
        return parseInt(value, 10);
      });
      return values.length == 0 ? null : values;
    }, {
        defaultFunction: () => {
          if (DeviceUtils.isMobileDevice()) {
            return [10, 25, 50];
          } else {
            return [10, 25, 50, 100];
          }
        },
      }),
    /**
     * Specifies the value to select by default for the number of results to display per page.
     *
     * Default value is the first value of {@link ResultsPerPage.options.choicesDisplayed}.
     */
    initialChoice: ComponentOptions.buildNumberOption()
  };

  private currentResultsPerPage: number;
  private span: HTMLElement;
  private list: HTMLElement;

  /**
   * Creates a new ResultsPerPage. The component renders itself on every query success.
   * @param element The HTMLElement on which to instantiate the component (normally a `div`).
   * @param options The options for the ResultsPerPage component.
   * @param bindings The bindings that the component requires to function normally. If not set, these will be
   * automatically resolved (with a slower execution time).
   */
  constructor(public element: HTMLElement, public options?: IResultsPerPageOptions, bindings?: IComponentBindings) {
    super(element, ResultsPerPage.ID, bindings);
    this.options = ComponentOptions.initComponentOptions(element, ResultsPerPage, options);

    this.currentResultsPerPage = this.getInitialChoice();
    this.queryController.options.resultsPerPage = this.currentResultsPerPage;

    this.bind.onRootElement(QueryEvents.querySuccess, (args: IQuerySuccessEventArgs) => this.handleQuerySuccess(args));
    this.bind.onRootElement(QueryEvents.queryError, () => this.handleQueryError());
    this.bind.onRootElement(QueryEvents.noResults, (args: INoResultsEventArgs) => this.handleNoResults());
    this.initComponent(element);
  }

  /**
   * Sets the current number of results per page, then executes a query.
   *
   * Also logs an event in the usage analytics (`pagerResize` by default) with the new current number of results per
   * page as meta data.
   * @param resultsPerPage The new number of results per page to select.
   * @param analyticCause The event to log in the usage analytics.
   */
  public setResultsPerPage(resultsPerPage: number, analyticCause: IAnalyticsActionCause = analyticsActionCauseList.pagerResize) {
    Assert.exists(resultsPerPage);
    Assert.check(this.options.choicesDisplayed.indexOf(resultsPerPage) != -1, 'The specified number of results is not available in the options.');
    this.currentResultsPerPage = resultsPerPage;
    this.queryController.options.resultsPerPage = this.currentResultsPerPage;
    this.usageAnalytics.logCustomEvent<IAnalyticsResultsPerPageMeta>(analyticCause, { currentResultsPerPage: this.currentResultsPerPage }, this.element);
    this.queryController.executeQuery({
      ignoreWarningSearchEvent: true,
      keepLastSearchUid: true,
      origin: this
    });
  }

  private getInitialChoice(): number {
    let initialChoice = this.options.choicesDisplayed[0];
    if (this.options.initialChoice !== undefined) {
      if (this.options.choicesDisplayed.indexOf(this.options.initialChoice) > -1) {
        initialChoice = this.options.initialChoice;
      } else {
        this.logger.warn('The initial number of results is not within the choices displayed. Consider setting a value that can be selected. The first choice will be selected instead.');
      }
    }
    return initialChoice;
  }

  private initComponent(element: HTMLElement) {
    this.span = $$('span', {
      className: 'coveo-results-per-page-text'
    }, 'Results per page').el;
    element.appendChild(this.span);
    this.list = $$('ul', {
      className: 'coveo-results-per-page-list'
    }).el;
    element.appendChild(this.list);
  }

  private render() {
    $$(this.span).removeClass('coveo-results-per-page-no-results');
    let numResultsList: number[] = this.options.choicesDisplayed;
    for (var i = 0; i < numResultsList.length; i++) {

      let listItem = $$('li', {
        className: 'coveo-results-per-page-list-item',
        tabindex: 0
      });
      if (numResultsList[i] == this.currentResultsPerPage) {
        listItem.addClass('coveo-active');
      }

      ((resultsPerPage: number) => {
        let clickAction = () => this.handleClickPage(numResultsList[resultsPerPage]);
        listItem.on('click', clickAction);
        listItem.on('keyup', KeyboardUtils.keypressAction(KEYBOARD.ENTER, clickAction));
      })(i);

      listItem.el.appendChild($$('a', {
        className: 'coveo-results-per-page-list-item-text'
      }, numResultsList[i].toString()).el);
      this.list.appendChild(listItem.el);
    }
  }

  private handleQueryError() {
    this.reset();
  }

  private handleNoResults() {
    this.reset();
  }

  private handleQuerySuccess(data: IQuerySuccessEventArgs) {
    if (data.results.results.length != 0) {
      this.reset();
      this.render();
    }
  }

  private handleClickPage(resultsPerPage: number) {
    Assert.exists(resultsPerPage);
    this.setResultsPerPage(resultsPerPage);
  }

  private reset() {
    $$(this.span).addClass('coveo-results-per-page-no-results');
    $$(this.list).empty();
  }
}

Initialization.registerAutoCreateComponent(ResultsPerPage);<|MERGE_RESOLUTION|>--- conflicted
+++ resolved
@@ -7,12 +7,8 @@
 import { Assert } from '../../misc/Assert';
 import { $$ } from '../../utils/Dom';
 import { KeyboardUtils, KEYBOARD } from '../../utils/KeyboardUtils';
-<<<<<<< HEAD
+import { DeviceUtils } from '../../utils/DeviceUtils';
 import * as _ from 'underscore';
-=======
-import { DeviceUtils } from '../../utils/DeviceUtils';
-import _ = require('underscore');
->>>>>>> 9681141e
 
 export interface IResultsPerPageOptions {
   choicesDisplayed?: number[];
