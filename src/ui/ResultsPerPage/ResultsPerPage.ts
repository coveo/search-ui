--- conflicted
+++ resolved
@@ -13,13 +13,10 @@
 import { l } from '../../strings/Strings';
 
 import 'styling/_ResultsPerPage';
-<<<<<<< HEAD
 import { MODEL_EVENTS } from '../../models/Model';
 import { QUERY_STATE_ATTRIBUTES, QueryStateModel } from '../../models/QueryStateModel';
-=======
 import { ResultListEvents } from '../../events/ResultListEvents';
 import { ResultListUtils } from '../../utils/ResultListUtils';
->>>>>>> 45c91da0
 
 export interface IResultsPerPageOptions {
   choicesDisplayed?: number[];
@@ -100,15 +97,10 @@
     this.bind.onRootElement(QueryEvents.querySuccess, (args: IQuerySuccessEventArgs) => this.handleQuerySuccess(args));
     this.bind.onRootElement(QueryEvents.queryError, () => this.handleQueryError());
     this.bind.onRootElement(QueryEvents.noResults, (args: INoResultsEventArgs) => this.handleNoResults());
-<<<<<<< HEAD
     this.bind.onQueryState(MODEL_EVENTS.CHANGE_ONE, QUERY_STATE_ATTRIBUTES.NUMBER_OF_RESULTS, () => this.handleQueryStateModelChanged());
+    this.addAlwaysActiveListeners();
 
     this.initComponent();
-=======
-    this.addAlwaysActiveListeners();
-
-    this.initComponent(element);
->>>>>>> 45c91da0
   }
 
   /**
@@ -161,16 +153,15 @@
     });
   }
 
-<<<<<<< HEAD
   private handleQueryStateModelChanged() {
     const resultsPerPage = this.getInitialChoice();
     this.updateResultsPerPage(resultsPerPage);
-=======
+  }
+
   private addAlwaysActiveListeners() {
     this.searchInterface.element.addEventListener(ResultListEvents.newResultsDisplayed, () =>
       ResultListUtils.hideIfInfiniteScrollEnabled(this)
     );
->>>>>>> 45c91da0
   }
 
   private getInitialChoice(): number {
