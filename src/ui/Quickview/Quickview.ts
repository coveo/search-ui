--- conflicted
+++ resolved
@@ -198,36 +198,17 @@
     // If there is no content inside the Quickview div,
     // we need to add something that will show up in the result template itself
     if (/^\s*$/.test(this.element.innerHTML)) {
-<<<<<<< HEAD
       const iconForQuickview = $$('div', { className: 'coveo-icon-for-quickview' }, SVGIcons.quickview);
       SVGDom.addClassToSVGInContainer(iconForQuickview.el, 'coveo-icon-for-quickview-svg');
-      if (this.searchInterface.isNewDesign()) {
         const captionForQuickview = $$(
-          'div',
-          { className: 'coveo-caption-for-icon', tabindex: 0 },
-          'Quickview'.toLocaleString()
-        ).el;
-        const div = $$('div');
-        div.append(iconForQuickview.el);
-        div.append(captionForQuickview);
-        $$(this.element).append(div.el);
-      } else {
-        iconForQuickview.text('Quickview'.toLocaleString());
-        $$(this.element).append(iconForQuickview.el);
-      }
-=======
-      let iconForQuickview = $$('div');
-      iconForQuickview.addClass('coveo-icon-for-quickview');
-      let captionForQuickview = $$(
         'div',
         { className: 'coveo-caption-for-icon', tabindex: 0 },
         'Quickview'.toLocaleString()
       ).el;
-      let div = $$('div');
+        const div = $$('div');
       div.append(iconForQuickview.el);
       div.append(captionForQuickview);
       $$(this.element).append(div.el);
->>>>>>> 95a13077
     }
 
     this.bindClick(result);
