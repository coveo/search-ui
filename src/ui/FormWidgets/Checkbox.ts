import 'styling/vapor/_Checkbox';
import { exportGlobally } from '../../GlobalExports';
import { $$ } from '../../utils/Dom';
import { IFormWidgetSelectable, IFormWidgetWithLabel } from './FormWidgets';

/**
 * A checkbox widget with standard styling.
 */
export class Checkbox implements IFormWidgetWithLabel, IFormWidgetSelectable {
  protected element: HTMLElement;
  protected checkbox: HTMLInputElement;
  private button: HTMLElement;
  private ignoreNextChange = false;

  static doExport = () => {
    exportGlobally({
      Checkbox: Checkbox
    });
  };

  /**
   * Creates a new `Checkbox`.
   * @param onChange The function to call when the checkbox state changes. This function takes the current `Checkbox`
   * instance as an argument.
   * @param label The label to display next to the checkbox.
   */
  constructor(
    public onChange: (checkbox: Checkbox) => void = (checkbox: Checkbox) => {},
    public label: string,
    public ariaLabel?: string,
    public labelSuffix?: string
  ) {
    this.buildContent();
  }

  /**
   * Toggles the checkbox state.
   */
  public toggle() {
    this.checkbox.checked = !this.isSelected();
    $$(this.checkbox).trigger('change');
  }

  /**
   * Gets the element on which the checkbox is bound.
   * @returns {HTMLElement} The checkbox element.
   */
  public getElement(): HTMLElement {
    return this.element;
  }

  /**
   * Gets the element on which the checkbox is bound.
   * @returns {HTMLElement} The checkbox element.
   */
  public build(): HTMLElement {
    return this.element;
  }

  /**
   * Gets the checkbox [`label`]{@link Checkbox.label} value.
   * @returns {string} The checkbox label value.
   */
  public getValue() {
    return this.label;
  }

  /**
   * Resets the checkbox.
   */
  public reset() {
    const currentlyChecked = this.isSelected();
    this.checkbox.checked = false;
    if (currentlyChecked) {
      $$(this.checkbox).trigger('change');
    }
  }

  /**
   * Select the checkbox
   * @param triggerChange will trigger change even if specified and not already selected
   */
  public select(triggerChange = true) {
    const currentlyChecked = this.isSelected();
    this.checkbox.checked = true;
    if (!currentlyChecked) {
      this.ignoreNextChange = !triggerChange;
      $$(this.checkbox).trigger('change');
    }
  }

  /**
   * Indicates whether the checkbox is checked.
   * @returns {boolean} `true` if the checkbox is checked, `false` otherwise.
   */
  public isSelected() {
    return this.checkbox.checked;
  }

  /**
   * Gets the element on which the checkbox [`label`]{@link Checkbox.label} is bound.
   * @returns {HTMLElement} The `label` element.
   */
  public getLabel() {
    return this.element;
  }

  private buildContent() {
    const label = $$('label', {
      className: 'coveo-checkbox-label'
    });

    this.checkbox = <HTMLInputElement>$$('input', {
      type: 'checkbox',
      className: 'coveo-checkbox',
      value: this.label,
      ariaLabel: this.ariaLabel || this.label,
      ariaHidden: true
    }).el;
    this.button = $$('button', {
      type: 'button',
      className: 'coveo-checkbox-button',
      ariaLabel: this.ariaLabel || this.label,
      ariaPressed: this.isSelected().toString()
    }).el;
<<<<<<< HEAD
    this.button = $$('button', {
      type: 'button',
      className: 'coveo-checkbox-button',
      'aria-label': this.ariaLabel || this.label,
      ariaPressed: this.isSelected().toString()
    }).el;
=======
>>>>>>> 753d54f3
    const labelSpan = $$('span', { className: 'coveo-checkbox-span-label' });
    labelSpan.text(this.label);

    const labelSuffixSpan = $$('span', { className: 'coveo-checkbox-span-label-suffix' });
    labelSuffixSpan.text(this.labelSuffix);

    label.append(this.checkbox);
    label.append(this.button);
    label.append(labelSpan.el);
    this.labelSuffix && label.append(labelSuffixSpan.el);

    $$(this.button).on('click', (e: Event) => {
      e.preventDefault();
      this.toggle();
    });

    $$(this.checkbox).on('change', () => {
      this.updateAccessibilityAttributes();
      if (!this.ignoreNextChange) {
        this.onChange(this);
      } else {
        this.ignoreNextChange = false;
      }
    });
    this.element = label.el;
  }

  private updateAccessibilityAttributes() {
    this.button.setAttribute('aria-pressed', this.isSelected().toString());
  }
}<|MERGE_RESOLUTION|>--- conflicted
+++ resolved
@@ -123,15 +123,6 @@
       ariaLabel: this.ariaLabel || this.label,
       ariaPressed: this.isSelected().toString()
     }).el;
-<<<<<<< HEAD
-    this.button = $$('button', {
-      type: 'button',
-      className: 'coveo-checkbox-button',
-      'aria-label': this.ariaLabel || this.label,
-      ariaPressed: this.isSelected().toString()
-    }).el;
-=======
->>>>>>> 753d54f3
     const labelSpan = $$('span', { className: 'coveo-checkbox-span-label' });
     labelSpan.text(this.label);
 
