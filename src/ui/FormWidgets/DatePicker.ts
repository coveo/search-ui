import { IFormWidget, IFormWidgetSettable } from './FormWidgets';
declare function require(name: string);
import { $$ } from '../../utils/Dom';
import { DateUtils } from '../../utils/DateUtils';
import { exportGlobally } from '../../GlobalExports';
import { l } from '../../strings/Strings';
const Globalize = require('globalize');
const Pikaday = require('pikaday');


/**
 * A date picker widget with standard styling.
 */
export class DatePicker implements IFormWidget, IFormWidgetSettable {

  private element: HTMLInputElement;
  private picker: Pikaday;
  public name: string;
  private wasReset = true;

  static doExport = () => {
    exportGlobally({
      'DatePicker': DatePicker
    });
  }

  /**
   * Creates a new `DatePicker`.
   * @param onChange The function to call when a new value is selected in the date picker. This function takes the
   * current `DatePicker` instance as an argument.
   */
  constructor(public onChange: (datePicker: DatePicker) => void = () => {
  }) {
    this.buildContent();
  }

  /**
   * Resets the date picker.
   */
  public reset() {
    this.picker.setDate(undefined);
    this.wasReset = true;
    this.onChange(this);
  }

  /**
   * Gets the element on which the date picker is bound.
   * @returns {HTMLInputElement} The date picker element.
   */
  public getElement(): HTMLInputElement {
    return this.element;
  }

  /**
   * Gets the currently selected value in the date picker.
   * @returns {string} A textual representation of the currently selected value (`YYYY-MM-DD` format).
   */
  public getValue(): string {
    if (this.wasReset) {
      return '';
    }
    let date = this.picker.getDate();
    return date ? DateUtils.dateForQuery(this.picker.getDate()) : '';
  }

  /**
   * Get the currently selected value in the date picker, as a Date object
   * @returns {Date} A Date object for the current value, or null if the date picker was reset or a date has not been selected initially.
   */
  public getDateValue(): Date {
    if (this.wasReset) {
      return null;
    }
    return this.picker.getDate();
  }

  /**
   * Sets the date picker value.
   * @param date The value to set the date picker to. Must be a
   * [Date](https://developer.mozilla.org/en/docs/Web/JavaScript/Reference/Global_Objects/Date) object.
   */
  public setValue(date: Date) {
    this.picker.setDate(date);
    this.wasReset = false;
  }

  /**
   * Gets the element on which the date picker is bound.
   * @returns {HTMLInputElement} The date picker element.
   */
  public build(): HTMLInputElement {
    return this.element;
  }

  private buildContent() {
    this.element = <HTMLInputElement>$$('input', { className: 'coveo-button' }).el;
    this.element.readOnly = true;
    this.picker = new Pikaday({
      field: this.element,
<<<<<<< HEAD
      onSelect: this.onChange,
      i18n: {
        previousMonth: l('PreviousMonth'),
        nextMonth: l('NextMonth'),
        months: Globalize.culture().calendar.months.names,
        weekdays: Globalize.culture().calendar.days.names,
        weekdaysShort: Globalize.culture().calendar.days.namesAbbr
=======
      onSelect: () => {
        this.wasReset = false;
        this.onChange.call(this, this);
>>>>>>> 47b90e8d
      }
    });
  }
}<|MERGE_RESOLUTION|>--- conflicted
+++ resolved
@@ -97,19 +97,15 @@
     this.element.readOnly = true;
     this.picker = new Pikaday({
       field: this.element,
-<<<<<<< HEAD
-      onSelect: this.onChange,
+      onSelect: () => {
+        this.wasReset = false;
+        this.onChange.call(this, this);
+      },
       i18n: {
         previousMonth: l('PreviousMonth'),
         nextMonth: l('NextMonth'),
         months: Globalize.culture().calendar.months.names,
-        weekdays: Globalize.culture().calendar.days.names,
-        weekdaysShort: Globalize.culture().calendar.days.namesAbbr
-=======
-      onSelect: () => {
-        this.wasReset = false;
-        this.onChange.call(this, this);
->>>>>>> 47b90e8d
+        weekdays: Globalize.culture().calendar.days.names
       }
     });
   }
