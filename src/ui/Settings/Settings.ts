--- conflicted
+++ resolved
@@ -207,10 +207,7 @@
   }
 
   private onblur() {
-<<<<<<< HEAD
-=======
     debugger;
->>>>>>> d520467b
     clearTimeout(this.closeTimeout);
     this.closeTimeout = window.setTimeout(() => {
       this.close();
