import { ResultList, IResultListOptions } from '../ResultList/ResultList';
import { ComponentOptions } from '../Base/ComponentOptions';
import { IComponentBindings } from '../Base/ComponentBindings';
import { ImageResultListEvents } from '../../events/ImageResultListEvents';
import { ResultListEvents } from '../../events/ResultListEvents';
import { Initialization } from '../Base/Initialization';
import { InitializationEvents } from '../../events/InitializationEvents';
import { $$ } from '../../utils/Dom';
<<<<<<< HEAD
import _ = require('underscore');
import 'styling/_ImageResultList';
=======
import * as _ from 'underscore';
import { exportGlobally } from '../../GlobalExports';
>>>>>>> df6b8011

export interface IImageResultListOptions extends IResultListOptions {
  layoutType?: string;
  heightThreshold?: number;
  columnWidth?: number;
}

/**
 * The ImageResultList component extends the {@link ResultList} component to display image results.
 *
 * This component inherits from the {@link ResultList} component. Thus, any option available for a ResultList component
 * is also available for an ImageResultList component.
 */
export class ImageResultList extends ResultList implements IComponentBindings {
  static ID = 'ImageResultList';
  static rowLayoutTypeStr = 'row';
  static columnLayoutTypeStr = 'column';

  static doExport = () => {
    exportGlobally({
      'ImageResultList': ImageResultList
    });
  }

  /**
   * The options for the component
   * This component inherits the options of the {@link ResultList} component.
   * @componentOptions
   */
  static options: IImageResultListOptions = {

    /**
     * Specifies the type of layout to display image results with.
     * Available values are:
     * - `row`: Resizes images to make them fit the width of the container and have the same height for each row.
     * - `column`: Displays the images in fixed-size columns.
     * Default value is `row`.
     */
    layoutType: ComponentOptions.buildStringOption({
      defaultValue: 'row',
      postProcessing: (value: string) => value.toLowerCase()
    }),

    /**
     * Specifies the maximum height of a row in a row layout.
     *
     * Default value is `250`. Minimum value is `16`.
     */
    heightThreshold: ComponentOptions.buildNumberOption({ defaultValue: 250, min: 16 }),

    /**
     * Specifies the width of a column in a column layout.
     *
     * Default value is `225`. Minimum value is `16`.
     */
    columnWidth: ComponentOptions.buildNumberOption({ defaultValue: 225, min: 16 })
  };

  private columnResultsArray: number[] = [];
  private imagesInCurrentRow: number[] = [];
  private resultIndex: number = 0;
  private lastRowHeight: number = 0;

  /**
   * Creates a new ImageResultList component.
   * @param element The HTMLElement on which to instantiate the component.
   * @param options The options for the ImageResultList component.
   * @param bindings The bindings that the component requires to function normally. If not set, these will be
   * automatically resolved (with a slower execution time).
   * @param elementClassId The class that this component should instantiate. Components that extend the base
   * {@link ResultList} component use this. Default value is `CoveoResultList`.
   */
  constructor(public element: HTMLElement, public options?: IImageResultListOptions, bindings?: IComponentBindings, elementClassId: string = ResultList.ID) {

    super(element, options, bindings, ImageResultList.ID);

    this.options = ComponentOptions.initComponentOptions(element, ImageResultList, options);

    this.lastRowHeight = this.options.heightThreshold;

    this.bind.onRootElement(ResultListEvents.newResultsDisplayed, this.handleProcessNewResultsDisplayed);
    this.bind.onRootElement(InitializationEvents.nuke, this.handleNuke);
    this.bindWindowResizeEvent();
  }

  private getResultsElement(): HTMLElement[] {
    return $$(this.element).findAll('.CoveoResult');
  }

  private getResultsElementImages(): HTMLElement[] {
    return $$(this.element).findAll('.CoveoResult img');
  }

  private getResultsContainerDiv(): HTMLElement {
    return $$(this.element).find('div');
  }

  private bindWindowResizeEvent() {
    window.addEventListener('resize', this.resize);
  }

  private handleNuke() {
    window.removeEventListener('resize', this.resize);
  }

  private resize() {
    let timeout;
    clearTimeout(timeout);
    timeout = setTimeout(this.retrieveLayoutMethod(), 250);
  }

  private handleProcessNewResultsDisplayed() {
    if (this.disabled) {
      $$(this.element).hide();
    } else {
      $$(this.element).show();
    }
    this.onImageProxy(this.retrieveLayoutMethod());
  }

  private addTransitionAllToElement(elements: HTMLElement[]) {
    _.defer(() => {
      _.each(elements, (element) => {
        $$(element).addClass('coveo-transition-all');
      });
    });
  }

  private retrieveLayoutMethod(): () => void {
    if (!this.disabled) {
      if (this.options.layoutType.toLowerCase() == ImageResultList.columnLayoutTypeStr) {
        return () => this.setupColumns();
      } else if (this.options.layoutType.toLowerCase() == ImageResultList.rowLayoutTypeStr) {
        return () => this.setupRows();
      }
    }
    return () => {
    };
  }

  private onImageProxy(callback: () => void) {
    _.each(this.getResultsElement(), (element: HTMLElement) => {
      if ($$(element).findAll('img').length == 0) {
        $$(element).detach();
      }
    });

    let images = this.getResultsElementImages();
    let loaded = 0;
    let onImageLoad = (image: HTMLImageElement) => {
      if ($$(image).height() > 0) {
        if ($$(image).getAttribute('width') == null && $$(image).getAttribute('height') == null) {
          $$(image).setAttribute('height', $$(image).height().toString());
          $$(image).setAttribute('width', $$(image).width().toString());
        }
        loaded++;
        if (loaded == images.length) {
          callback();
        }
      } else {
        $$(image.parentElement).detach();
        images = _.filter(images, (img) => {
          return !img.isEqualNode(image);
        });
        if (loaded == images.length) {
          callback();
        }
      }
    };
    _.each(images, (e: HTMLImageElement) => {
      if ((e.src && e.complete) || /*for IE 10-*/ $$(e).height() > 0) {
        onImageLoad(e);
      } else {
        $$(e).one('load', () => onImageLoad(e));
      }
    });
  }

  private getHorizontalMargin(element: HTMLElement) {
    let elementDom = $$(element);
    return parseInt(elementDom.css('margin-left')) + parseInt(elementDom.css('margin-right'));
  }

  private getVerticalMargin(element: HTMLElement) {
    let elementDom = $$(element);
    return parseInt(elementDom.css('margin-top')) + parseInt(elementDom.css('margin-bottom'));
  }

  private setupColumns() {
    let containerWidth = $$(this.getResultsContainerDiv()).width();
    let result = this.getResultsElement();
    let colWidth = this.options.columnWidth;
    let margin = this.getHorizontalMargin(result[0]);

    let numberOfColumns = Math.floor(containerWidth / (colWidth + margin));

    this.columnResultsArray = [];
    for (let i = 0; i < numberOfColumns; i++) {
      this.columnResultsArray.push(margin);
    }

    this.positionColumns(colWidth, margin);
    $$(this.element).trigger(ImageResultListEvents.imageResultsLayoutComplete, {});

    if (this.options.enableInfiniteScroll) {
      this.adjustNumberOfResults();
    }
  }

  private positionColumns(colWidth: number, margin: number) {
    let results = this.getResultsElement();

    _.each(results, result => {
      let minTopOffset = _.min(this.columnResultsArray);
      let resultIndex = this.columnResultsArray.indexOf(minTopOffset);
      let leftOffset = margin + (resultIndex * (colWidth + margin));

      result.style.left = leftOffset + 'px';
      result.style.top = minTopOffset + 'px';
      result.style.width = colWidth + 'px';

      this.columnResultsArray[resultIndex] = minTopOffset + result.offsetHeight + margin;
    });
    this.setResultsContainerHeight(_.max(this.columnResultsArray));

    this.addTransitionAllToElement(results);
  }

  private setResultsContainerHeight(height: number) {
    $$(this.element).setAttribute('height', (Math.ceil(height).toString()));
  }

  private setupRows() {
    let results = this.getResultsElement();
    let containerWidth = $$(this.element).width();
    this.resultIndex = 0;
    let topOffset = 0;
    while (this.resultIndex < results.length) {
      this.imagesInCurrentRow = [];
      let rowHeight = this.getCurrentRowHeight(results, containerWidth);
      this.setCurrentRowImagesDimensions(results, rowHeight, topOffset);
      topOffset += rowHeight;
    }
    this.setResultsContainerHeight(topOffset);
    $$(this.element).trigger(ImageResultListEvents.imageResultsLayoutComplete, {});
    this.addTransitionAllToElement(results);

    if (this.options.enableInfiniteScroll) {
      this.adjustNumberOfResults();
    }
  }

  private getCurrentRowHeight(results: HTMLElement[], containerWidth: number): number {
    let divider = 0;
    let height: number = null;
    while ((this.resultIndex < results.length) && (height == null || height >= this.options.heightThreshold)) {
      let imageDimensions = this.getImageDimensionsFromResult(results[this.resultIndex]);
      if (imageDimensions != null) {
        divider += imageDimensions.width / imageDimensions.height;
        height = containerWidth / divider;
      }
      this.imagesInCurrentRow.push(this.resultIndex);
      this.resultIndex++;
    }
    // correct height for last element if it can't be as wide as the container
    if (height > this.options.heightThreshold) {
      height = this.lastRowHeight;
    }
    this.lastRowHeight = height;
    return height;
  }

  private getImageDimensionsFromResult(result: HTMLElement) {
    let image = $$(result).find('img');
    let height = parseInt(image.getAttribute('height'));
    let width = parseInt(image.getAttribute('width'));

    return {
      height: height,
      width: width
    };
  }

  private setCurrentRowImagesDimensions(images: HTMLElement[], height: number, top: number) {
    let leftOffset = 0;
    _.each(this.imagesInCurrentRow, imageIndex => {
      let image = $$(images[imageIndex]).find('img');
      let oldWidth = parseInt(image.getAttribute('width'));
      let oldHeight = parseInt(image.getAttribute('height'));
      let width = oldWidth * height / oldHeight;
      let widthMargin = this.getHorizontalMargin(image);
      let heightMargin = this.getVerticalMargin(image);

      image.setAttribute('height', Math.round(height - heightMargin).toString());
      image.setAttribute('width', Math.round(width - widthMargin).toString());
      image.setAttribute('left', Math.round(leftOffset).toString());
      image.setAttribute('top', Math.round(top).toString());

      leftOffset += width;
    });
  }

  private adjustNumberOfResults() {
    let elementHeight = Number($$(this.element).getAttribute('data-height'));

    if (_.isNumber(elementHeight) == false) {
      elementHeight = $$(this.element).height();
    }

    if ((elementHeight < $$(<HTMLElement>this.options.infiniteScrollContainer).height()) && super.hasPotentiallyMoreResultsToDisplay()) {
      super.displayMoreResults(this.options.infiniteScrollPageSize);
    }
  }
}

Initialization.registerAutoCreateComponent(ImageResultList);<|MERGE_RESOLUTION|>--- conflicted
+++ resolved
@@ -6,13 +6,9 @@
 import { Initialization } from '../Base/Initialization';
 import { InitializationEvents } from '../../events/InitializationEvents';
 import { $$ } from '../../utils/Dom';
-<<<<<<< HEAD
-import _ = require('underscore');
-import 'styling/_ImageResultList';
-=======
 import * as _ from 'underscore';
 import { exportGlobally } from '../../GlobalExports';
->>>>>>> df6b8011
+import 'styling/_ImageResultList';
 
 export interface IImageResultListOptions extends IResultListOptions {
   layoutType?: string;
