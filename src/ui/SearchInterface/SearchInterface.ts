--- conflicted
+++ resolved
@@ -377,8 +377,7 @@
   public componentOptionsModel: ComponentOptionsModel;
   public usageAnalytics: IAnalyticsClient;
 
-  /**
-<<<<<<< HEAD
+/**
    * Allow to get and set the different breakpoint for mobile and tablet devices.
    *
    * This is useful, amongst other, for {@link Facet}, {@link Tab} and {@link ResultList}
@@ -386,14 +385,6 @@
   public responsiveComponents: ResponsiveComponents;
 
   /**
-   * Create a new search interface. Initialize various singleton for the interface (eg : Usage analytic, query controller, state model, etc.)<br/>
-   * Bind event related to the query.<br/>
-   * Will hide and show the loading animation, if activated.<br/>
-   * @param element The `HTMLElement` on which the element will be instantiated. This cannot be an `HTMLInputElement` for technical reasons.
-   * @param options The options for the querybox.
-   * @param analyticsOptions The options for the analytics component. Since the analytics component is normally global, it needs to be passed at initialization of the whole interface.
-   * @param _window The window object for the search interface. Used for unit tests, which can pass a mock. Default is the global window object.
-=======
    * Creates a new SearchInterface. Initialize various singletons for the interface (e.g., usage analytics, query
    * controller, state model, etc.). Binds events related to the query. Hides and shows the loading animation, if
    * activated (see {@link SearchInterface.options.hideUntilFirstQuery}).
@@ -404,7 +395,6 @@
    * global, it needs to be passed at initialization of the whole interface.
    * @param _window The window object for the search interface. Used for unit tests, which can pass a mock. Default is
    * the global window object.
->>>>>>> 241c68ab
    */
   constructor(public element: HTMLElement, public options?: ISearchInterfaceOptions, public analyticsOptions?, _window = window) {
     super(element, SearchInterface.ID);
