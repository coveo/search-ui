import { SearchEndpoint } from '../../rest/SearchEndpoint';
import { ComponentOptions, IFieldOption } from '../Base/ComponentOptions';
import { DeviceUtils } from '../../utils/DeviceUtils';
import { $$ } from '../../utils/Dom';
import { DomUtils } from '../../utils/DomUtils';
import { Assert } from '../../misc/Assert';
import { QueryStateModel } from '../../models/QueryStateModel';
import { ComponentStateModel } from '../../models/ComponentStateModel';
import { ComponentOptionsModel } from '../../models/ComponentOptionsModel';
import { QueryController } from '../../controllers/QueryController';
import { Model, IAttributeChangedEventArg } from '../../models/Model';
import { QueryEvents, IBuildingQueryEventArgs, INewQueryEventArgs, IQuerySuccessEventArgs, IQueryErrorEventArgs } from '../../events/QueryEvents';
import { IBeforeRedirectEventArgs, StandaloneSearchInterfaceEvents } from '../../events/StandaloneSearchInterfaceEvents';
import { HistoryController } from '../../controllers/HistoryController';
import { LocalStorageHistoryController } from '../../controllers/LocalStorageHistoryController';
import { InitializationEvents } from '../../events/InitializationEvents';
import { IAnalyticsClient } from '../Analytics/AnalyticsClient';
import { NoopAnalyticsClient } from '../Analytics/NoopAnalyticsClient';
import { Utils } from '../../utils/Utils';
import { RootComponent } from '../Base/RootComponent';
import { BaseComponent } from '../Base/BaseComponent';
import { Debug } from '../Debug/Debug';
import { HashUtils } from '../../utils/HashUtils';
import * as fastclick from 'fastclick';
import * as jstz from 'jstimezonedetect';
import { SentryLogger } from '../../misc/SentryLogger';
import { IComponentBindings } from '../Base/ComponentBindings';
import { analyticsActionCauseList } from '../Analytics/AnalyticsActionListMeta';
import { ResponsiveComponents } from '../ResponsiveComponents/ResponsiveComponents';
import * as _ from 'underscore';

import 'styling/Globals';
import 'styling/_SearchInterface';
import 'styling/_SearchModalBox';

export interface ISearchInterfaceOptions {
  enableHistory?: boolean;
  enableAutomaticResponsiveMode?: boolean;
  useLocalStorageForHistory?: boolean;
  resultsPerPage?: number;
  excerptLength?: number;
  expression?: string;
  filterField?: IFieldOption;
  hideUntilFirstQuery?: boolean;
  firstLoadingAnimation?: HTMLElement;
  autoTriggerQuery?: boolean;
  timezone?: string;
  enableDebugInfo?: boolean;
  enableCollaborativeRating?: boolean;
  enableDuplicateFiltering?: boolean;

  pipeline?: string;
  maximumAge?: number;
  searchPageUri?: string;
  initOptions?: any;
  endpoint?: SearchEndpoint;
  originalOptionsObject?: any;
}

/**
 * The SearchInterface component is the root and main component of your Coveo search interface. You should place all
 * other Coveo components inside the SearchInterface component.
 *
 * It is also on the HTMLElement of the SearchInterface component that you call the {@link init} function.
 *
 * It is advisable to specify a unique HTML `id` attribute for the SearchInterface component in order to be able to
 * reference it easily.
 *
 * **Example:**
 *
 * ```html
 * <head>
 *
 * [ ... ]
 *
 * <script>
 *   document.addEventListener('DOMContentLoaded', function() {
 *
 *     [ ... ]
 *     // The init function is called on the SearchInterface element, in this case, the body of the page.
 *     Coveo.init(document.body);
 *
 *     [ ... ]
 *
 *     });
 * </script>
 *
 * [ ... ]
 * </head>
 *
 * <!-- Specifying a unique HTML id attribute for the SearchInterface component is good practice. -->
 * <body id='search' class='CoveoSearchInterface' [ ... other options ... ]>
 *
 *   [ ... ]
 *
 *   <!-- You should place all other Coveo components here, inside the SearchInterface component. -->
 *
 *   [ ... ]
 *
 * </body>
 * ```
 */
export class SearchInterface extends RootComponent implements IComponentBindings {
  static ID = 'SearchInterface';

  /**
   * The options for the search interface
   * @componentOptions
   */
  static options: ISearchInterfaceOptions = {

    /**
     * Specifies whether to allow the end user to navigate search history using the **Back** and **Forward** buttons
     * of the browser.
     *
     * If this options is `true`, the SearchInterface component saves the state of the current query in the hash portion
     * of the URL when the user submits the query.
     *
     * **Example:**
     * > If the `enableHistory` option is `true` and the current query is `foobar`, the SearchInterface component
     * > saves `q=foobar` in the URL hash when the user submits the query.
     *
     * Default value is `false`.
     */
    enableHistory: ComponentOptions.buildBooleanOption({ defaultValue: false }),

    /**
     * Specifies whether to enable automatic responsive mode (i.e., automatically placing {@link FacetModuleDefinition} and {@link Tab}
     * components in dropdown menus under the search box when the width of the SearchInterface HTML element reaches or
     * falls behind a certain pixel threshold).
     *
     * You might want to set this option to `false` if automatic responsive mode does not suit the specific design needs
     * of your implementation.
     *
     * **Note:**
     *
     * > If this option is `true`, you can also specify whether to enable responsive mode for Facet components (see
     * > {@link FacetModuleDefinition.options.enableResponsiveMode}) and for Tab components (see
     * > {@link Tab.options.enableResponsiveMode}).
     * >
     * > In addition, you can specify the label you wish to display on the dropdown buttons (see
<<<<<<< HEAD
     * > {@link Facet.options.dropdownHeaderLabel} and {@link Tab.options.dropdownHeaderLabel}).
=======
     * > {@link FacetModuleDefinition.options.dropdownHeaderLabel} and {@link Tab.options.dropdownHeaderLabel}).
     * >
     * > Furthermore, it is possible to specify the pixel threshold at which Facet components will go in responsive
     * > mode (see {@link FacetModuleDefinition.options.responsiveBreakpoint}.
>>>>>>> df6b8011
     *
     * Default value is `true`.
     */
    enableAutomaticResponsiveMode: ComponentOptions.buildBooleanOption({ defaultValue: true }),

    /**
     * Specifies whether to save the interface state in the local storage of the browser.
     *
     * You might want to set this option to `true` for reasons specifically important for your implementation.
     *
     * Default value is `false`.
     */
    useLocalStorageForHistory: ComponentOptions.buildBooleanOption({ defaultValue: false }),

    /**
     * Specifies the number of results to display on each page.
     *
     * For more advanced features, see the {@link ResultsPerPage} component.
     *
     * Default value is `10`. Minimum value is `0`.
     */
    resultsPerPage: ComponentOptions.buildNumberOption({ defaultValue: 10, min: 0 }),

    /**
     * Specifies the number of characters to get at query time to create an excerpt of the result.
     *
     * This setting is global and cannot be modified on a per-result basis.
     *
     * See also the {@link Excerpt} component.
     *
     * Default value is `200`. Minimum value is `0`.
     */
    excerptLength: ComponentOptions.buildNumberOption({ defaultValue: 200, min: 0 }),

    /**
     * Specifies an expression to add to each query.
     *
     * You might want to use this options to add a global filter to your entire search interface that applies for all
     * tabs.
     *
     * You should not use this option to address security concerns (it is JavaScript, after all).
     *
     * **Note:**
     *
     * > It also is possible to set this option separately for each {@link Tab} component
     * > (see {@link Tab.options.expression}).
     *
     * Default value is `''`.
     */
    expression: ComponentOptions.buildStringOption({ defaultValue: '' }),

    /**
     * Specifies the name of a field to use as a custom filter when executing the query (also referred to as
     * "folding").
     *
     * Setting a value for this option causes the index to return only one result having any particular value inside the
     * filter field. Any other matching result is "folded" inside the childResults member of each JSON query result.
     *
     * This feature is typically useful with threaded conversations to include only one top-level result per
     * conversation. Thus, the field you specify for this option will typically be value unique to each thread that is
     * shared by all items (e.g., posts, emails, etc) in the thread.
     *
     * For more advanced features, see the {@link Folding} component.
     *
     * Default value is the empty string (`''`).
     */
    filterField: ComponentOptions.buildFieldOption({ defaultValue: '' }),

    /**
     * Specifies whether to display a loading animation before the first query successfully returns.
     *
     * **Note:**
     *
     * > If you do not set this options to `false`, the loading animation will still run until the first query
     * > successfully returns even if the [autoTriggerQuery]{@link SearchInterface.options.autoTriggerQuery} option is
     * `false`.
     *
     * See also the [firstLoadingAnimation]{@link SearchInterface.options.firstLoadingAnimation} option.
     *
     * Default value is `true`.
     */
    hideUntilFirstQuery: ComponentOptions.buildBooleanOption({ defaultValue: true }),

    /**
     * Specifies the animation that you wish to display while your interface is loading.
     *
     * You can either specify the CSS selector of an HTML element that matches the default CSS class
     * (`coveo-first-loading-animation`), or add `-selector` to the markup attribute of this option to specify the CSS
     * selector of an HTML element that matches any CSS class.
     *
     * See also the [hideUntilFirstQuery]{@link SearchInterface.options.hideUntilFirstQuery} option.
     *
     * **Examples:**
     *
     * In this first case, the SearchInterface uses the HTML element whose `id` attribute is `MyAnimation` as the
     * loading animation only if the `class` attribute of this element also matches `coveo-first-loading-animation`.
     * Default loading animation CSS, which you can customize as you see fit, applies to this HTML element.
     * ```html
     * <div class='CoveoSearchInterface' data-first-loading-animation='#MyAnimation'>
     *   <div id='MyAnimation' class='coveo-first-loading-animation'>
     *     <!-- ... -->
     *   </div>
     *   <!-- ... -->
     * </div>
     * ```
     *
     * In this second case, the SearchInterface uses the HTML element whose `id` attribute is `MyAnimation` as the
     * loading animation no matter what CSS class it matches. However, if the `class` attribute of the HTML element does
     * not match `coveo-first-loading-animation`, no default loading animation CSS applies to this HTML element.
     * Normally, you should only use `data-first-loading-animation-selector` if you want to completely override the
     * default loading animation CSS.
     * ```html
     * <div class='CoveoSearchInterface' data-first-loading-animation-selector='#MyAnimation'>
     *   <div id='MyAnimation' class='my-custom-loading-animation-class'>
     *     <!-- ... -->
     *   </div>
     *   <!-- ... -->
     * </div>
     * ```
     *
     * See [Branding Customization](https://developers.coveo.com/x/EoGfAQ).
     *
     * By default, the loading animation is a Coveo CSS animation (which you can customize with CSS).
     */
    firstLoadingAnimation: ComponentOptions.buildChildHtmlElementOption({
      childSelector: '.coveo-first-loading-animation',
      defaultFunction: () => DomUtils.getBasicLoadingAnimation()
    }),

    /**
     * Specifies whether to trigger the first query automatically when the page finishes loading.
     *
     *
     * **Note:**
     *
     * > If you set this option to `false` while the
     * > [hideUntilFirstQuery]{@link SearchInterface.options.hideUntilFirstQuery} option is `true`, the loading
     * > animation will still run until the first query successfully returns.
     *
     * Default value is `true`.
     */
    autoTriggerQuery: ComponentOptions.buildBooleanOption({ defaultValue: true }),
    endpoint: ComponentOptions.buildCustomOption((endpoint) => endpoint != null && endpoint in SearchEndpoint.endpoints ? SearchEndpoint.endpoints[endpoint] : null, { defaultFunction: () => SearchEndpoint.endpoints['default'] }),

    /**
     * Specifies the timezone in which the search interface is loaded. This allows the index to recognize some special
     * query syntax.
     *
     * This option must have a valid IANA zone info key (AKA the Olson time zone database) as its value.
     *
     * **Example:** `America/New_York`.
     *
     * By default, the search interface allows a library to try to detect the timezone automatically.
     */
    timezone: ComponentOptions.buildStringOption({ defaultFunction: () => jstz.determine().name() }),
    /**
     * Specifies whether to enable the feature that allows the end user to ALT + double click any result to open a debug
     * page with detailed information about all properties and fields for that result.
     *
     * Enabling this feature causes no security concern; the entire debug information is always visible to the end user
     * through the browser developer console or by calling the Coveo API directly.
     *
     * Default value is `true`.
     */
    enableDebugInfo: ComponentOptions.buildBooleanOption({ defaultValue: true }),

    /**
     * Specifies whether to enable the collaborative rating for the index and to include user ratings on each results
     * in addition to the normal index ranking.
     *
     * If you set this option to `true`, you can leverage it with the {@link ResultRating} component.
     *
     * Default value is `false`.
     */
    enableCollaborativeRating: ComponentOptions.buildBooleanOption({ defaultValue: false }),

    /**
     * Specifies whether to filter duplicates in the search results.
     *
     * Setting this option to `true` forces duplicates to not appear in search results. However, {@link FacetModuleDefinition} counts
     * still include the duplicates, which can be confusing for the end user. This is a limitation of the index.
     *
     * **Example:**
     *
     * > The end user narrows a query down to a single document that has a duplicate. If the enableDuplicateFiltering
     * > option is `true`, then only one document appears in the search results while the Facet count is still 2.
     *
     * **Note:**
     *
     * > It also is possible to set this option separately for each {@link Tab} component
     * > (see {@link Tab.options.enableDuplicateFiltering}).
     *
     * Default value is `false`.
     */
    enableDuplicateFiltering: ComponentOptions.buildBooleanOption({ defaultValue: false }),

    /**
     * Specifies the name of the query pipeline to use for the queries.
     *
     * You can specify a value for this option if your index is in a Coveo Cloud organization in which pipelines have
     * been created (see [Managing Query Pipelines](http://www.coveo.com/go?dest=cloudhelp&lcid=9&context=128)).
     *
     * **Note:**
     *
     * > It also is possible to set this option separately for each {@link Tab} component
     * > (see {@link Tab.options.pipeline}).
     *
     * Default value is `undefined`, which means that the search interface uses the default pipeline.
     */
    pipeline: ComponentOptions.buildStringOption(),

    /**
     * Specifies the maximum age (in milliseconds) that cached query results can have to still be usable as results
     * instead of performing a new query on the index. The cache is located in the Coveo Search API (which resides
     * between the index and the search interface).
     *
     * If cached results that are older than the age you specify in this option are available, the framework will not
     * use these results; it will rather perform a new query on the index.
     *
     * On high-volume public web sites, specifying a higher value for this option can greatly improve query response
     * time at the cost of result freshness.
     *
     * **Note:**
     *
     * > It also is possible to set this option separately for each {@link Tab} component
     * > (see {@link Tab.options.maximumAge}).
     *
     * Default value is `undefined`, which means that the search interface lets the Coveo Search API determine the
     * maximum cache age. This is typically equivalent to 30 minutes (see
     * [Query Parameters - maximumAge](https://developers.coveo.com/x/iwEv#QueryParameters-maximumAge)).
     */
    maximumAge: ComponentOptions.buildNumberOption(),

    /**
     * Specifies the search page you wish to navigate to when instantiating a standalone search box interface.
     *
     * Default value is `undefined`, which means that the search interface does not redirect.
     */
    searchPageUri: ComponentOptions.buildStringOption()
  };

  public static SMALL_INTERFACE_CLASS_NAME = 'coveo-small-search-interface';

  private attachedComponents: { [type: string]: BaseComponent[] };
  private isNewDesignAttribute = false;

  public root: HTMLElement;
  public queryStateModel: QueryStateModel;
  public componentStateModel: ComponentStateModel;
  public queryController: QueryController;
  public componentOptionsModel: ComponentOptionsModel;
  public usageAnalytics: IAnalyticsClient;
  /**
   * Allows to get and set the different breakpoints for mobile and tablet devices.
   *
<<<<<<< HEAD
   * This is useful, among other things, for {@link Facet}, {@link Tab} and {@link ResultList} components.
=======
   * This is useful, amongst other, for {@link FacetModuleDefinition}, {@link Tab} and {@link ResultList}
>>>>>>> df6b8011
   */
  public responsiveComponents: ResponsiveComponents;

  /**
   * Creates a new SearchInterface. Initialize various singletons for the interface (e.g., usage analytics, query
   * controller, state model, etc.). Binds events related to the query. Hides and shows the loading animation, if
   * activated (see the [hideUntilFirstQuery]{@link SearchInterface.options.hideUntilFirstQuery} option).
   * @param element The HTMLElement on which to instantiate the component. This cannot be an `HTMLInputElement` for
   * technical reasons.
   * @param options The options for the SearchInterface.
   * @param analyticsOptions The options for the {@link Analytics} component. Since the Analytics component is normally
   * global, it needs to be passed at initialization of the whole interface.
   * @param _window The window object for the search interface. Used for unit tests, which can pass a mock. Default is
   * the global window object.
   */
  constructor(public element: HTMLElement, public options?: ISearchInterfaceOptions, public analyticsOptions?, _window = window) {
    super(element, SearchInterface.ID);

    if (DeviceUtils.isMobileDevice()) {
      $$(document.body).addClass('coveo-mobile-device');
    }

    // The definition file for fastclick does not match the way that fast click gets loaded (AMD)
    if ((<any>fastclick).attach) {
      (<any>fastclick).attach(element);
    }


    this.options = ComponentOptions.initComponentOptions(element, SearchInterface, options);
    Assert.exists(element);
    Assert.exists(this.options);

    if (this.options.hideUntilFirstQuery) {
      this.showAndHideFirstQueryAnimation();
    }

    this.root = element;
    this.queryStateModel = new QueryStateModel(element);
    this.componentStateModel = new ComponentStateModel(element);
    this.componentOptionsModel = new ComponentOptionsModel(element);
    this.usageAnalytics = this.initializeAnalytics();
    this.queryController = new QueryController(element, this.options, this.usageAnalytics, this);
    new SentryLogger(this.queryController);

    let eventName = this.queryStateModel.getEventName(Model.eventTypes.preprocess);
    $$(this.element).on(eventName, (e, args) => this.handlePreprocessQueryStateModel(args));
    $$(this.element).on(QueryEvents.buildingQuery, (e, args) => this.handleBuildingQuery(args));
    $$(this.element).on(QueryEvents.querySuccess, (e, args) => this.handleQuerySuccess(args));
    $$(this.element).on(QueryEvents.queryError, (e, args) => this.handleQueryError(args));

    if (this.options.enableHistory) {
      if (!this.options.useLocalStorageForHistory) {
        new HistoryController(element, _window, this.queryStateModel, this.queryController);
      } else {
        new LocalStorageHistoryController(element, _window, this.queryStateModel, this.queryController);
      }
    } else {
      $$(this.element).on(InitializationEvents.restoreHistoryState, () => this.queryStateModel.setMultiple(this.queryStateModel.defaultAttributes));
    }

    let eventNameQuickview = this.queryStateModel.getEventName(Model.eventTypes.changeOne + QueryStateModel.attributesEnum.quickview);
    $$(this.element).on(eventNameQuickview, (e, args) => this.handleQuickviewChanged(args));
    // shows the UI, since it's been hidden while loading
    this.element.style.display = element.style.display || 'block';
    this.setupDebugInfo();
    this.isNewDesignAttribute = this.root.getAttribute('data-design') == 'new';
    this.responsiveComponents = new ResponsiveComponents();
  }

  /**
   * Displays the first query animation (see the
   * [firstLoadingAnimation]{@link SearchInterface.options.firstLoadingAnimation} option).
   *
   * By default, this is the Coveo logo with a CSS animation (which can be customized with options or CSS).
   */
  public showWaitAnimation() {
    $$(this.options.firstLoadingAnimation).detach();
    $$(this.element).addClass('coveo-waiting-for-first-query');
    this.element.appendChild(this.options.firstLoadingAnimation);
  }

  /**
   * Hides the first query animation (see the
   * [firstLoadingAnimation]{@link SearchInterface.options.firstLoadingAnimation} option).
   *
   * By default, this is the Coveo logo with a CSS animation (which can be customized with options or CSS).
   */
  public hideWaitAnimation() {
    $$(this.options.firstLoadingAnimation).detach();
    $$(this.element).removeClass('coveo-waiting-for-first-query');
  }

  /**
   * Attaches a component to the search interface. This allows the search interface to easily list and iterate over its
   * components.
   * @param type Normally, the component type is a unique identifier without the `Coveo` prefix (e.g., `CoveoFacet` ->
   * `Facet`, `CoveoPager` -> `Pager`, `CoveoQuerybox` -> `Querybox`, etc.).
   * @param component The component instance to attach.
   */
  public attachComponent(type: string, component: BaseComponent) {
    this.getComponents(type).push(component);
  }

  /**
   * Detaches a component from the search interface.
   * @param type Normally, the component type is a unique identifier without the `Coveo` prefix (e.g., `CoveoFacet` ->
   * `Facet`, `CoveoPager` -> `Pager`, `CoveoQuerybox` -> `Querybox`, etc.).
   * @param component The component instance to detach.
   */
  public detachComponent(type: string, component: BaseComponent) {
    let components = this.getComponents(type);
    let index = _.indexOf(components, component);
    if (index > -1) {
      components.splice(index, 1);
    }
  }

  /**
   * Returns the bindings, or environment, for the current component.
   * @returns {IComponentBindings}
   */
  public getBindings() {
    return {
      root: this.root,
      queryStateModel: this.queryStateModel,
      queryController: this.queryController,
      searchInterface: <SearchInterface>this,
      componentStateModel: this.componentStateModel,
      componentOptionsModel: this.componentOptionsModel,
      usageAnalytics: this.usageAnalytics
    };
  }

  /**
   * Gets all the components of a given type.
   * @param type Normally, the component type is a unique identifier without the `Coveo` prefix (e.g., `CoveoFacet` ->
   * `Facet`, `CoveoPager` -> `Pager`, `CoveoQuerybox` -> `Querybox`, etc.).
   */
  public getComponents<T>(type: string): T[];

  /**
   * Gets all the components of a given type.
   * @param type Normally, the component type is a unique identifier without the `Coveo` prefix (e.g., `CoveoFacet` ->
   * `Facet`, `CoveoPager` -> `Pager`, `CoveoQuerybox` -> `Querybox`, etc.).
   */
  public getComponents(type: string): BaseComponent[] {
    if (this.attachedComponents == null) {
      this.attachedComponents = {};
    }
    if (!(type in this.attachedComponents)) {
      this.attachedComponents[type] = [];
    }
    return this.attachedComponents[type];
  }

  /**
   * Indicates whether the search interface is using the new design.
   * This changes the rendering of multiple components.
   */
  public isNewDesign() {
    return this.isNewDesignAttribute;
  }

  protected initializeAnalytics(): IAnalyticsClient {
    let analyticsRef = BaseComponent.getComponentRef('Analytics');
    if (analyticsRef) {
      return analyticsRef.create(this.element, this.analyticsOptions);
    }
    return new NoopAnalyticsClient();
  }

  private setupDebugInfo() {
    if (this.options.enableDebugInfo) {
      setTimeout(() => new Debug(this.element, this.queryController));
    }
  }

  private showAndHideFirstQueryAnimation() {
    this.showWaitAnimation();
    // On first query success or error, wait for call stack to finish, then remove the animation
    $$(this.element).one(QueryEvents.querySuccess, () => {
      _.defer(() => this.hideWaitAnimation());
    });
    $$(this.element).one(QueryEvents.queryError, () => {
      _.defer(() => this.hideWaitAnimation());
    });
  }

  private handlePreprocessQueryStateModel(args: any) {
    let tgFromModel = this.queryStateModel.get(QueryStateModel.attributesEnum.tg);
    let tFromModel = this.queryStateModel.get(QueryStateModel.attributesEnum.t);

    let tg = tgFromModel;
    let t = tFromModel;

    // if you want to set the tab group
    if (args.tg !== undefined) {
      args.tg = this.getTabGroupId(args.tg);
      if (tg != args.tg) {
        args.t = args.t || QueryStateModel.defaultAttributes.t;
        args.sort = args.sort || QueryStateModel.defaultAttributes.sort;
        tg = args.tg;
      }
    }

    if (args.t !== undefined) {
      args.t = this.getTabId(tg, args.t);
      if (t != args.t) {
        args.sort = args.sort || QueryStateModel.defaultAttributes.sort;
        t = args.t;
      }
    }

    if (args.sort !== undefined) {
      args.sort = this.getSort(t, args.sort);
    }

    if (args.quickview !== undefined) {
      args.quickview = this.getQuickview(args.quickview);
    }
  }

  private getTabGroupId(tabGroupId: string) {
    let tabGroupRef = BaseComponent.getComponentRef('TabGroup');
    if (tabGroupRef) {
      let tabGroups = this.getComponents<any>(tabGroupRef.ID);
      // check if the tabgroup is correct
      if (tabGroupId != QueryStateModel.defaultAttributes.tg && _.any(tabGroups, (tabGroup: any) => !tabGroup.disabled && tabGroupId == tabGroup.options.id)) {
        return tabGroupId;
      }
      // select the first tabGroup
      if (tabGroups.length > 0) {
        return tabGroups[0].options.id;
      }
    }
    return QueryStateModel.defaultAttributes.tg;
  }

  private getTabId(tabGroupId: string, tabId: string) {
    let tabRef = BaseComponent.getComponentRef('Tab');
    let tabGroupRef = BaseComponent.getComponentRef('TabGroup');
    if (tabRef) {
      let tabs = this.getComponents<any>(tabRef.ID);
      if (tabGroupRef) {
        // if has a tabGroup
        if (tabGroupId != QueryStateModel.defaultAttributes.tg) {
          let tabGroups = this.getComponents<any>(tabGroupRef.ID);
          let tabGroup = _.find(tabGroups, (tabGroup: any) => tabGroupId == tabGroup.options.id);
          // check if the tabgroup contain this tab
          if (tabId != QueryStateModel.defaultAttributes.t && _.any(tabs, (tab: any) => tabId == tab.options.id && tabGroup.isElementIncludedInTabGroup(tab.element))) {
            return tabId;
          }
          // select the first tab in the tabGroup
          let tab = _.find(tabs, (tab: any) => tabGroup.isElementIncludedInTabGroup(tab.element));
          if (tab != null) {
            return tab.options.id;
          }
          return QueryStateModel.defaultAttributes.t;
        }
      }
      // check if the tab is correct
      if (tabId != QueryStateModel.defaultAttributes.t && _.any(tabs, (tab: any) => tabId == tab.options.id)) {
        return tabId;
      }
      // select the first tab
      if (tabs.length > 0) {
        return tabs[0].options.id;
      }
    }
    return QueryStateModel.defaultAttributes.t;
  }

  private getSort(tabId: string, sortId: string) {
    let sortRef = BaseComponent.getComponentRef('Sort');
    if (sortRef) {
      let sorts = this.getComponents<any>(sortRef.ID);
      // if has a selected tab
      let tabRef = BaseComponent.getComponentRef('Tab');
      if (tabRef) {
        if (tabId != QueryStateModel.defaultAttributes.t) {
          let tabs = this.getComponents<any>(tabRef.ID);
          let tab = _.find(tabs, (tab: any) => tabId == tab.options.id);
          let sortCriteria = tab.options.sort;

          // check if the tab contain this sort
          if (sortId != QueryStateModel.defaultAttributes.sort && _.any(sorts, (sort: any) => tab.isElementIncludedInTab(sort.element) && sort.match(sortId))) {
            return sortId;
          } else if (sortCriteria != null) {
            // if not and tab.options.sort is set apply it
            return sortCriteria.toString();
          }
          // select the first sort in the tab
          let sort = _.find(sorts, (sort: any) => tab.isElementIncludedInTab(sort.element));
          if (sort != null) {
            return sort.options.sortCriteria[0].toString();
          }
          return QueryStateModel.defaultAttributes.sort;
        }
      }
      // check if the sort is correct
      if (sortId != QueryStateModel.defaultAttributes.sort && _.any(sorts, (sort: any) => sort.match(sortId))) {
        return sortId;
      }
      // select the first sort
      if (sorts.length > 0) {
        return sorts[0].options.sortCriteria[0].toString();
      }
    }
    return QueryStateModel.defaultAttributes.sort;
  }

  private getQuickview(quickviewId: string) {
    let quickviewRef = BaseComponent.getComponentRef('Quickview');
    if (quickviewRef) {
      let quickviews = this.getComponents<any>(quickviewRef.ID);
      if (_.any(quickviews, (quickview: any) => quickview.getHashId() == quickviewId)) {
        return quickviewId;
      }
    }
    return QueryStateModel.defaultAttributes.quickview;
  }

  private handleQuickviewChanged(args: IAttributeChangedEventArg) {
    let quickviewRef = BaseComponent.getComponentRef('Quickview');
    if (quickviewRef) {
      let quickviews = this.getComponents<any>(quickviewRef.ID);
      if (args.value != '') {
        let quickviewsPartition = _.partition(quickviews, (quickview) => quickview.getHashId() == args.value);
        if (quickviewsPartition[0].length != 0) {
          _.first(quickviewsPartition[0]).open();
          _.forEach(_.tail(quickviewsPartition[0]), (quickview) => quickview.close());
        }
        _.forEach(quickviewsPartition[1], (quickview) => quickview.close());
      } else {
        _.forEach(quickviews, (quickview) => {
          quickview.close();
        });
      }
    }
  }

  private handleBuildingQuery(data: IBuildingQueryEventArgs) {
    if (this.options.enableDuplicateFiltering) {
      data.queryBuilder.enableDuplicateFiltering = true;
    }

    if (!Utils.isNullOrUndefined(this.options.pipeline)) {
      data.queryBuilder.pipeline = this.options.pipeline;
    }

    if (!Utils.isNullOrUndefined(this.options.maximumAge)) {
      data.queryBuilder.maximumAge = this.options.maximumAge;
    }

    if (!Utils.isNullOrUndefined(this.options.resultsPerPage)) {
      data.queryBuilder.numberOfResults = this.options.resultsPerPage;
    }

    if (!Utils.isNullOrUndefined(this.options.excerptLength)) {
      data.queryBuilder.excerptLength = this.options.excerptLength;
    }

    if (Utils.isNonEmptyString(this.options.expression)) {
      data.queryBuilder.advancedExpression.add(this.options.expression);
    }

    if (Utils.isNonEmptyString(<string>this.options.filterField)) {
      data.queryBuilder.filterField = <string>this.options.filterField;
    }

    if (Utils.isNonEmptyString(this.options.timezone)) {
      data.queryBuilder.timezone = this.options.timezone;
    }

    data.queryBuilder.enableCollaborativeRating = this.options.enableCollaborativeRating;

    data.queryBuilder.enableDuplicateFiltering = this.options.enableDuplicateFiltering;
  }

  private handleQuerySuccess(data: IQuerySuccessEventArgs) {
    let noResults = data.results.results.length == 0;
    this.toggleSectionState('coveo-no-results', noResults);
    let resultsHeader = $$(this.element).find('.coveo-results-header');
    if (resultsHeader) {
      $$(resultsHeader).removeClass('coveo-query-error');
    }
  }

  private handleQueryError(data: IQueryErrorEventArgs) {
    this.toggleSectionState('coveo-no-results');
    let resultsHeader = $$(this.element).find('.coveo-results-header');
    if (resultsHeader) {
      $$(resultsHeader).addClass('coveo-query-error');
    }
  }

  private toggleSectionState(cssClass: string, toggle = true) {
    let facetSection = $$(this.element).find('.coveo-facet-column');
    let resultsSection = $$(this.element).find('.coveo-results-column');
    let resultsHeader = $$(this.element).find('.coveo-results-header');
    let facetSearchs = $$(this.element).findAll('.coveo-facet-search-results');

    if (facetSection) {
      $$(facetSection).toggleClass(cssClass, toggle && !this.queryStateModel.atLeastOneFacetIsActive());
    }
    if (resultsSection) {
      $$(resultsSection).toggleClass(cssClass, toggle && !this.queryStateModel.atLeastOneFacetIsActive());
    }
    if (resultsHeader) {
      $$(resultsHeader).toggleClass(cssClass, toggle && !this.queryStateModel.atLeastOneFacetIsActive());
    }
    if (facetSearchs && facetSearchs.length > 0) {
      _.each(facetSearchs, (facetSearch) => {
        $$(facetSearch).toggleClass(cssClass, toggle && !this.queryStateModel.atLeastOneFacetIsActive());
      });
    }
  }
}


export interface IStandaloneSearchInterfaceOptions extends ISearchInterfaceOptions {
  redirectIfEmpty?: boolean;
}

export class StandaloneSearchInterface extends SearchInterface {
  static ID = 'StandaloneSearchInterface';

  public static options: IStandaloneSearchInterfaceOptions = {
    redirectIfEmpty: ComponentOptions.buildBooleanOption({ defaultValue: true })
  };

  constructor(public element: HTMLElement, public options?: IStandaloneSearchInterfaceOptions, public analyticsOptions?, public _window = window) {
    super(element, ComponentOptions.initComponentOptions(element, StandaloneSearchInterface, options), analyticsOptions, _window);
    $$(this.root).on(QueryEvents.newQuery, (e: Event, args: INewQueryEventArgs) => this.handleRedirect(e, args));
  }

  public handleRedirect(e: Event, data: INewQueryEventArgs) {

    let dataToSendOnBeforeRedirect: IBeforeRedirectEventArgs = {
      searchPageUri: this.options.searchPageUri,
      cancel: false
    };

    $$(this.root).trigger(StandaloneSearchInterfaceEvents.beforeRedirect, dataToSendOnBeforeRedirect);

    if (dataToSendOnBeforeRedirect.cancel) {
      return;
    }

    data.cancel = true;

    if (!this.searchboxIsEmpty() || this.options.redirectIfEmpty) {
      this.redirectToSearchPage(dataToSendOnBeforeRedirect.searchPageUri);
    }
  }

  public redirectToSearchPage(searchPage: string) {
    let stateValues = this.queryStateModel.getAttributes();
    let uaCausedBy = this.usageAnalytics.getCurrentEventCause();

    if (uaCausedBy != null) {
      // for legacy reason, searchbox submit were always logged a search from link in an external search box.
      // transform them if that's what we hit.
      if (uaCausedBy == analyticsActionCauseList.searchboxSubmit.name) {
        uaCausedBy = analyticsActionCauseList.searchFromLink.name;
      }
      stateValues['firstQueryCause'] = uaCausedBy;
    }
    let uaMeta = this.usageAnalytics.getCurrentEventMeta();
    if (uaMeta != null) {
      stateValues['firstQueryMeta'] = uaMeta;
    }

    let link = document.createElement('a');
    link.href = searchPage;

    // By using a setTimeout, we allow other possible code related to the search box / magic box time to complete.
    // eg: onblur of the magic box.
    setTimeout(() => {
      this._window.location.href = `${link.protocol}//${link.host}${link.pathname}${link.search}${link.hash ? link.hash + '&' : '#'}${HashUtils.encodeValues(stateValues)}`;
    }, 0);
  }

  private searchboxIsEmpty(): boolean {
    return Utils.isEmptyString(this.queryStateModel.get(QueryStateModel.attributesEnum.q));
  }
}<|MERGE_RESOLUTION|>--- conflicted
+++ resolved
@@ -139,14 +139,8 @@
      * > {@link Tab.options.enableResponsiveMode}).
      * >
      * > In addition, you can specify the label you wish to display on the dropdown buttons (see
-<<<<<<< HEAD
-     * > {@link Facet.options.dropdownHeaderLabel} and {@link Tab.options.dropdownHeaderLabel}).
-=======
      * > {@link FacetModuleDefinition.options.dropdownHeaderLabel} and {@link Tab.options.dropdownHeaderLabel}).
-     * >
-     * > Furthermore, it is possible to specify the pixel threshold at which Facet components will go in responsive
      * > mode (see {@link FacetModuleDefinition.options.responsiveBreakpoint}.
->>>>>>> df6b8011
      *
      * Default value is `true`.
      */
@@ -402,11 +396,7 @@
   /**
    * Allows to get and set the different breakpoints for mobile and tablet devices.
    *
-<<<<<<< HEAD
-   * This is useful, among other things, for {@link Facet}, {@link Tab} and {@link ResultList} components.
-=======
    * This is useful, amongst other, for {@link FacetModuleDefinition}, {@link Tab} and {@link ResultList}
->>>>>>> df6b8011
    */
   public responsiveComponents: ResponsiveComponents;
 
