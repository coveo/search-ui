import { SearchEndpoint } from '../../rest/SearchEndpoint';
import { ComponentOptions, IFieldOption } from '../Base/ComponentOptions';
import { $$ } from '../../utils/Dom';
import { Assert } from '../../misc/Assert';
import { QueryStateModel } from '../../models/QueryStateModel';
import { ComponentStateModel } from '../../models/ComponentStateModel';
import { ComponentOptionsModel } from '../../models/ComponentOptionsModel';
import { QueryController } from '../../controllers/QueryController';
import { Model, IAttributeChangedEventArg } from '../../models/Model';
import {
  QueryEvents,
  IBuildingQueryEventArgs,
  INewQueryEventArgs,
  IQuerySuccessEventArgs,
  IQueryErrorEventArgs,
  IDoneBuildingQueryEventArgs
} from '../../events/QueryEvents';
import { IBeforeRedirectEventArgs, StandaloneSearchInterfaceEvents } from '../../events/StandaloneSearchInterfaceEvents';
import { HistoryController } from '../../controllers/HistoryController';
import { LocalStorageHistoryController } from '../../controllers/LocalStorageHistoryController';
import { InitializationEvents } from '../../events/InitializationEvents';
import { IAnalyticsClient } from '../Analytics/AnalyticsClient';
import { NoopAnalyticsClient } from '../Analytics/NoopAnalyticsClient';
import { Utils } from '../../utils/Utils';
import { RootComponent } from '../Base/RootComponent';
import { BaseComponent } from '../Base/BaseComponent';
import { HashUtils } from '../../utils/HashUtils';
import { SentryLogger } from '../../misc/SentryLogger';
import { IComponentBindings } from '../Base/ComponentBindings';
import { analyticsActionCauseList } from '../Analytics/AnalyticsActionListMeta';
import { ResponsiveComponents } from '../ResponsiveComponents/ResponsiveComponents';
import { Context, IPipelineContextProvider } from '../PipelineContext/PipelineGlobalExports';
import { InitializationPlaceholder } from '../Base/InitializationPlaceholder';
import { Debug } from '../Debug/Debug';
import { FacetValueStateHandler } from './FacetValueStateHandler';

import * as fastclick from 'fastclick';
import * as jstz from 'jstimezonedetect';
import * as _ from 'underscore';

import 'styling/Globals';
import 'styling/_SearchInterface';
import 'styling/_SearchModalBox';
import 'styling/_SearchButton';

export interface ISearchInterfaceOptions {
  enableHistory?: boolean;
  enableAutomaticResponsiveMode?: boolean;
  useLocalStorageForHistory?: boolean;
  resultsPerPage?: number;
  excerptLength?: number;
  expression?: string;
  filterField?: IFieldOption;
  autoTriggerQuery?: boolean;
  timezone?: string;
  enableDebugInfo?: boolean;
  enableCollaborativeRating?: boolean;
  enableDuplicateFiltering?: boolean;
  hideUntilFirstQuery?: boolean;
  firstLoadingAnimation?: any;
  pipeline?: string;
  maximumAge?: number;
  searchPageUri?: string;
  initOptions?: any;
  endpoint?: SearchEndpoint;
  originalOptionsObject?: any;
  allowQueriesWithoutKeywords?: boolean;
}

/**
 * The SearchInterface component is the root and main component of your Coveo search interface. You should place all
 * other Coveo components inside the SearchInterface component.
 *
 * It is also on the HTMLElement of the SearchInterface component that you call the {@link init} function.
 *
 * It is advisable to specify a unique HTML `id` attribute for the SearchInterface component in order to be able to
 * reference it easily.
 *
 * **Example:**
 *
 * ```html
 * <head>
 *
 * [ ... ]
 *
 * <script>
 *   document.addEventListener('DOMContentLoaded', function() {
 *
 *     [ ... ]
 *     // The init function is called on the SearchInterface element, in this case, the body of the page.
 *     Coveo.init(document.body);
 *
 *     [ ... ]
 *
 *     });
 * </script>
 *
 * [ ... ]
 * </head>
 *
 * <!-- Specifying a unique HTML id attribute for the SearchInterface component is good practice. -->
 * <body id='search' class='CoveoSearchInterface' [ ... other options ... ]>
 *
 *   [ ... ]
 *
 *   <!-- You should place all other Coveo components here, inside the SearchInterface component. -->
 *
 *   [ ... ]
 *
 * </body>
 * ```
 */
export class SearchInterface extends RootComponent implements IComponentBindings {
  static ID = 'SearchInterface';

  /**
   * The options for the search interface
   * @componentOptions
   */
  static options: ISearchInterfaceOptions = {
    /**
     * Specifies whether to allow the end user to navigate search history using the **Back** and **Forward** buttons
     * of the browser.
     *
     * If this options is `true`, the SearchInterface component saves the state of the current query in the hash portion
     * of the URL when the user submits the query.
     *
     * **Example:**
     * > If the `enableHistory` option is `true` and the current query is `foobar`, the SearchInterface component
     * > saves `q=foobar` in the URL hash when the user submits the query.
     *
     * Default value is `false`.
     */
    enableHistory: ComponentOptions.buildBooleanOption({ defaultValue: false }),

    /**
     * Specifies whether to enable automatic responsive mode (i.e., automatically placing {@link Facet} and {@link Tab}
     * components in dropdown menus under the search box when the width of the SearchInterface HTML element reaches or
     * falls behind a certain pixel threshold).
     *
     * You might want to set this option to `false` if automatic responsive mode does not suit the specific design needs
     * of your implementation.
     *
     * **Note:**
     *
     * > If this option is `true`, you can also specify whether to enable responsive mode for Facet components (see
     * > {@link Facet.options.enableResponsiveMode}) and for Tab components (see
     * > {@link Tab.options.enableResponsiveMode}).
     * >
     * > In addition, you can specify the label you wish to display on the dropdown buttons (see
     * > {@link Facet.options.dropdownHeaderLabel} and {@link Tab.options.dropdownHeaderLabel}).
     *
     * Default value is `true`.
     */
    enableAutomaticResponsiveMode: ComponentOptions.buildBooleanOption({ defaultValue: true }),

    /**
     * Specifies whether to save the interface state in the local storage of the browser.
     *
     * You might want to set this option to `true` for reasons specifically important for your implementation.
     *
     * Default value is `false`.
     */
    useLocalStorageForHistory: ComponentOptions.buildBooleanOption({ defaultValue: false }),

    /**
     * Specifies the number of results to display on each page.
     *
     * For more advanced features, see the {@link ResultsPerPage} component.
     *
     * **Note:**
     *
     * > When the {@link ResultsPerPage} component is present in the page, this option gets overridden and is useless.
     *
     * Default value is `10`. Minimum value is `0`.
     */
    resultsPerPage: ComponentOptions.buildNumberOption({ defaultValue: 10, min: 0 }),

    /**
     * Specifies the number of characters to get at query time to create an excerpt of the result.
     *
     * This setting is global and cannot be modified on a per-result basis.
     *
     * See also the {@link Excerpt} component.
     *
     * Default value is `200`. Minimum value is `0`.
     */
    excerptLength: ComponentOptions.buildNumberOption({ defaultValue: 200, min: 0 }),

    /**
     * Specifies an expression to add to each query.
     *
     * You might want to use this options to add a global filter to your entire search interface that applies for all
     * tabs.
     *
     * You should not use this option to address security concerns (it is JavaScript, after all).
     *
     * **Note:**
     *
     * > It also is possible to set this option separately for each {@link Tab} component
     * > (see {@link Tab.options.expression}).
     *
     * Default value is `''`.
     */
    expression: ComponentOptions.buildStringOption({ defaultValue: '' }),

    /**
     * Specifies the name of a field to use as a custom filter when executing the query (also referred to as
     * "folding").
     *
     * Setting a value for this option causes the index to return only one result having any particular value inside the
     * filter field. Any other matching result is "folded" inside the childResults member of each JSON query result.
     *
     * This feature is typically useful with threaded conversations to include only one top-level result per
     * conversation. Thus, the field you specify for this option will typically be value unique to each thread that is
     * shared by all items (e.g., posts, emails, etc) in the thread.
     *
     * For more advanced features, see the {@link Folding} component.
     *
     * Default value is the empty string (`''`).
     */
    filterField: ComponentOptions.buildFieldOption({ defaultValue: '' }),

    /**
     * Specifies whether to display a loading animation before the first query successfully returns.
     *
     * **Note:**
     *
     * > If you do not set this options to `false`, the loading animation will still run until the first query
     * > successfully returns even if the [autoTriggerQuery]{@link SearchInterface.options.autoTriggerQuery} option is
     * `false`.
     *
     * See also the [firstLoadingAnimation]{@link SearchInterface.options.firstLoadingAnimation} option.
     *
     * Default value is `true`.
     *
     * @deprecated This option is exposed for legacy reasons. Since the
     * [July 2017 Release (v2.2900.23)](https://developers.coveo.com/x/gSMvAg), the loading animation is composed of
     * placeholders, making this option is obsolete.
     */
    hideUntilFirstQuery: ComponentOptions.buildBooleanOption({
      deprecated: 'Exposed for legacy reasons. The loading animation is now composed of placeholders, and this option is obsolete.'
    }),

    /**
     * Specifies the animation that you wish to display while your interface is loading.
     *
     * You can either specify the CSS selector of an HTML element that matches the default CSS class
     * (`coveo-first-loading-animation`), or add `-selector` to the markup attribute of this option to specify the CSS
     * selector of an HTML element that matches any CSS class.
     *
     * See also the [hideUntilFirstQuery]{@link SearchInterface.options.hideUntilFirstQuery} option.
     *
     * **Examples:**
     *
     * In this first case, the SearchInterface uses the HTML element whose `id` attribute is `MyAnimation` as the
     * loading animation only if the `class` attribute of this element also matches `coveo-first-loading-animation`.
     * Default loading animation CSS, which you can customize as you see fit, applies to this HTML element.
     * ```html
     * <div class='CoveoSearchInterface' data-first-loading-animation='#MyAnimation'>
     *   <div id='MyAnimation' class='coveo-first-loading-animation'>
     *     <!-- ... -->
     *   </div>
     *   <!-- ... -->
     * </div>
     * ```
     *
     * In this second case, the SearchInterface uses the HTML element whose `id` attribute is `MyAnimation` as the
     * loading animation no matter what CSS class it matches. However, if the `class` attribute of the HTML element does
     * not match `coveo-first-loading-animation`, no default loading animation CSS applies to this HTML element.
     * Normally, you should only use `data-first-loading-animation-selector` if you want to completely override the
     * default loading animation CSS.
     * ```html
     * <div class='CoveoSearchInterface' data-first-loading-animation-selector='#MyAnimation'>
     *   <div id='MyAnimation' class='my-custom-loading-animation-class'>
     *     <!-- ... -->
     *   </div>
     *   <!-- ... -->
     * </div>
     * ```
     *
     * By default, the loading animation is a Coveo CSS animation (which you can customize with CSS).
     *
     * @deprecated This option is exposed for legacy reasons. Since the
     * [July 2017 Release (v2.2900.23)](https://developers.coveo.com/x/gSMvAg), the loading animation is composed of
     * placeholders, making this option is obsolete.
     */
    firstLoadingAnimation: ComponentOptions.buildChildHtmlElementOption({
      deprecated: 'Exposed for legacy reasons. The loading animation is now composed of placeholder, and this options is obsolete.'
    }),

    /**
     * Specifies whether to trigger the first query automatically when the page finishes loading.
     *
     * Default value is `true`.
     */
    autoTriggerQuery: ComponentOptions.buildBooleanOption({ defaultValue: true }),
    /**
     * Specifies if the search interface should perform queries when no keywords are entered by the end user.
     *
     * When this option is set to true, the interface will initially only load with the search box, as long as you have a search box component in your interface.
     *
     * Once the user submits a query, the full search interface loads to display the results.
     *
     * When using the Coveo for Salesforce Free edition, this option is automatically set to false, and should not be changed.
     *
     * This option interacts closely with the {@link SearchInterface.options.autoTriggerQuery} option, as the automatic query is not triggered when there are no keywords.
     *
     * It also modifies the {@link IQuery.allowQueriesWithoutKeywords} query parameter.
     *
     * Default value is `true`
     * @notSupportedIn salesforcefree
     */
    allowQueriesWithoutKeywords: ComponentOptions.buildBooleanOption({ defaultValue: true }),
    endpoint: ComponentOptions.buildCustomOption(
      endpoint => (endpoint != null && endpoint in SearchEndpoint.endpoints ? SearchEndpoint.endpoints[endpoint] : null),
      { defaultFunction: () => SearchEndpoint.endpoints['default'] }
    ),

    /**
     * Specifies the timezone in which the search interface is loaded. This allows the index to recognize some special
     * query syntax.
     *
     * This option must have a valid IANA zone info key (AKA the Olson time zone database) as its value.
     *
     * **Example:** `America/New_York`.
     *
     * By default, the search interface allows a library to try to detect the timezone automatically.
     */
    timezone: ComponentOptions.buildStringOption({ defaultFunction: () => jstz.determine().name() }),
    /**
     * Specifies whether to enable the feature that allows the end user to ALT + double click any result to open a debug
     * page with detailed information about all properties and fields for that result.
     *
     * Enabling this feature causes no security concern; the entire debug information is always visible to the end user
     * through the browser developer console or by calling the Coveo API directly.
     *
     * Default value is `true`.
     */
    enableDebugInfo: ComponentOptions.buildBooleanOption({ defaultValue: true }),

    /**
     * Specifies whether to enable collaborative rating, which you can leverage using the
     * [`ResultRating`]{@link ResultRating} component.
     *
     * Setting this option to `true` has no effect unless collaborative rating is also enabled on your Coveo index.
     *
     * Default value is `false`.
     */
    enableCollaborativeRating: ComponentOptions.buildBooleanOption({ defaultValue: false }),

    /**
     * Specifies whether to filter duplicates in the search results.
     *
     * Setting this option to `true` forces duplicates to not appear in search results. However, {@link Facet} counts
     * still include the duplicates, which can be confusing for the end user. This is a limitation of the index.
     *
     * **Example:**
     *
     * > The end user narrows a query down to a single item that has a duplicate. If the enableDuplicateFiltering
     * > option is `true`, then only one item appears in the search results while the Facet count is still 2.
     *
     * **Note:**
     *
     * > It also is possible to set this option separately for each {@link Tab} component
     * > (see {@link Tab.options.enableDuplicateFiltering}).
     *
     * Default value is `false`.
     */
    enableDuplicateFiltering: ComponentOptions.buildBooleanOption({ defaultValue: false }),

    /**
     * Specifies the name of the query pipeline to use for the queries.
     *
     * You can specify a value for this option if your index is in a Coveo Cloud organization in which pipelines have
     * been created (see [Managing Query Pipelines](http://www.coveo.com/go?dest=cloudhelp&lcid=9&context=128)).
     *
     * **Note:**
     *
     * > It also is possible to set this option separately for each {@link Tab} component
     * > (see {@link Tab.options.pipeline}).
     *
     * Default value is `undefined`, which means that the search interface uses the default pipeline.
     */
    pipeline: ComponentOptions.buildStringOption(),

    /**
     * Specifies the maximum age (in milliseconds) that cached query results can have to still be usable as results
     * instead of performing a new query on the index. The cache is located in the Coveo Search API (which resides
     * between the index and the search interface).
     *
     * If cached results that are older than the age you specify in this option are available, the framework will not
     * use these results; it will rather perform a new query on the index.
     *
     * On high-volume public web sites, specifying a higher value for this option can greatly improve query response
     * time at the cost of result freshness.
     *
     * **Note:**
     *
     * > It also is possible to set this option separately for each {@link Tab} component
     * > (see {@link Tab.options.maximumAge}).
     *
     * Default value is `undefined`, which means that the search interface lets the Coveo Search API determine the
     * maximum cache age. This is typically equivalent to 30 minutes (see
     * [Query Parameters - maximumAge](https://developers.coveo.com/x/iwEv#QueryParameters-maximumAge)).
     */
    maximumAge: ComponentOptions.buildNumberOption(),

    /**
     * Specifies the search page you wish to navigate to when instantiating a standalone search box interface.
     *
     * Default value is `undefined`, which means that the search interface does not redirect.
     */
    searchPageUri: ComponentOptions.buildStringOption()
  };

  public static SMALL_INTERFACE_CLASS_NAME = 'coveo-small-search-interface';
<<<<<<< HEAD

  private attachedComponents: { [type: string]: BaseComponent[] };
  private facetValueStateHandler: FacetValueStateHandler;

=======
>>>>>>> 00638699
  public root: HTMLElement;
  public queryStateModel: QueryStateModel;
  public componentStateModel: ComponentStateModel;
  public queryController: QueryController;
  public componentOptionsModel: ComponentOptionsModel;
  public usageAnalytics: IAnalyticsClient;
  /**
   * Allows to get and set the different breakpoints for mobile and tablet devices.
   *
   * This is useful, amongst other, for {@link Facet}, {@link Tab} and {@link ResultList}
   */
  public responsiveComponents: ResponsiveComponents;
  public isResultsPerPageModifiedByPipeline = false;

  private attachedComponents: { [type: string]: BaseComponent[] };
  private queryPipelineConfigurationForResultsPerPage: number;

  /**
   * Creates a new SearchInterface. Initialize various singletons for the interface (e.g., usage analytics, query
   * controller, state model, etc.). Binds events related to the query.
   * @param element The HTMLElement on which to instantiate the component. This cannot be an `HTMLInputElement` for
   * technical reasons.
   * @param options The options for the SearchInterface.
   * @param analyticsOptions The options for the {@link Analytics} component. Since the Analytics component is normally
   * global, it needs to be passed at initialization of the whole interface.
   * @param _window The window object for the search interface. Used for unit tests, which can pass a mock. Default is
   * the global window object.
   */
  constructor(public element: HTMLElement, public options?: ISearchInterfaceOptions, public analyticsOptions?, public _window = window) {
    super(element, SearchInterface.ID);

    this.options = ComponentOptions.initComponentOptions(element, SearchInterface, options);
    Assert.exists(element);
    Assert.exists(this.options);
    this.root = element;

    if (this.options.allowQueriesWithoutKeywords) {
      this.initializeEmptyQueryAllowed();
    } else {
      this.initializeEmptyQueryNotAllowed();
    }

    // The definition file for fastclick does not match the way that fast click gets loaded (AMD)
    if ((<any>fastclick).attach) {
      (<any>fastclick).attach(element);
    }

    this.queryStateModel = new QueryStateModel(element);
    this.componentStateModel = new ComponentStateModel(element);
    this.componentOptionsModel = new ComponentOptionsModel(element);
    this.usageAnalytics = this.initializeAnalytics();
    this.queryController = new QueryController(element, this.options, this.usageAnalytics, this);
    this.facetValueStateHandler = new FacetValueStateHandler((componentId: string) => this.getComponents(componentId));
    new SentryLogger(this.queryController);

    const eventName = this.queryStateModel.getEventName(Model.eventTypes.preprocess);
    $$(this.element).on(eventName, (e, args) => this.handlePreprocessQueryStateModel(args));
    $$(this.element).on(QueryEvents.buildingQuery, (e, args) => this.handleBuildingQuery(args));
    $$(this.element).on(QueryEvents.querySuccess, (e, args) => this.handleQuerySuccess(args));
    $$(this.element).on(QueryEvents.queryError, (e, args) => this.handleQueryError(args));

    this.queryStateModel.registerNewAttribute(QueryStateModel.attributesEnum.fv, {});

    if (this.options.enableHistory) {
      if (!this.options.useLocalStorageForHistory) {
        this.initializeHistoryController();
      } else {
        new LocalStorageHistoryController(element, _window, this.queryStateModel, this.queryController);
      }
    } else {
      $$(this.element).on(InitializationEvents.restoreHistoryState, () =>
        this.queryStateModel.setMultiple(Utils.extendDeep({}, this.queryStateModel.defaultAttributes))
      );
    }

    const eventNameQuickview = this.queryStateModel.getEventName(Model.eventTypes.changeOne + QueryStateModel.attributesEnum.quickview);
    $$(this.element).on(eventNameQuickview, (e, args) => this.handleQuickviewChanged(args));
    this.element.style.display = element.style.display || 'block';
    this.setupDebugInfo();
    this.responsiveComponents = new ResponsiveComponents();
  }

  public set resultsPerPage(resultsPerPage: number) {
    this.options.resultsPerPage = this.queryController.options.resultsPerPage = resultsPerPage;
  }

  public get resultsPerPage() {
    if (this.queryPipelineConfigurationForResultsPerPage != null && this.queryPipelineConfigurationForResultsPerPage != 0) {
      return this.queryPipelineConfigurationForResultsPerPage;
    }
    if (this.queryController.options.resultsPerPage != null && this.queryController.options.resultsPerPage != 0) {
      return this.queryController.options.resultsPerPage;
    }
    // Things would get weird if somehow the number of results per page was set to 0 or not available.
    // Specially for the pager component. As such, we try to cover that corner case.
    this.logger.warn('Results per page is incoherent in the search interface.', this);
    return 10;
  }

  /**
   * Attaches a component to the search interface. This allows the search interface to easily list and iterate over its
   * components.
   * @param type Normally, the component type is a unique identifier without the `Coveo` prefix (e.g., `CoveoFacet` ->
   * `Facet`, `CoveoPager` -> `Pager`, `CoveoQuerybox` -> `Querybox`, etc.).
   * @param component The component instance to attach.
   */
  public attachComponent(type: string, component: BaseComponent) {
    this.getComponents(type).push(component);
  }

  /**
   * Detaches a component from the search interface.
   * @param type Normally, the component type is a unique identifier without the `Coveo` prefix (e.g., `CoveoFacet` ->
   * `Facet`, `CoveoPager` -> `Pager`, `CoveoQuerybox` -> `Querybox`, etc.).
   * @param component The component instance to detach.
   */
  public detachComponent(type: string, component: BaseComponent) {
    const components = this.getComponents(type);
    const index = _.indexOf(components, component);
    if (index > -1) {
      components.splice(index, 1);
    }
  }

  /**
   * Returns the bindings, or environment, for the current component.
   * @returns {IComponentBindings}
   */
  public getBindings() {
    return {
      root: this.root,
      queryStateModel: this.queryStateModel,
      queryController: this.queryController,
      searchInterface: <SearchInterface>this,
      componentStateModel: this.componentStateModel,
      componentOptionsModel: this.componentOptionsModel,
      usageAnalytics: this.usageAnalytics
    };
  }

  /**
   * Gets the query context for the current search interface.
   *
   * If the search interface has performed at least one query, it will try to resolve the context from the last query sent to the Coveo Search API.
   *
   * If the search interface has not performed a query yet, it will try to resolve the context from any avaiable {@link PipelineContext} component.
   *
   * If multiple {@link PipelineContext} components are available, it will merge all context values together.
   *
   * **Note:**
   * Having multiple PipelineContext components in the same search interface is not recommended, especially if some context keys are repeated across those components.
   *
   * If no context is found, returns `undefined`
   */
  public getQueryContext(): Context {
    let ret: Context;

    const lastQuery = this.queryController.getLastQuery();
    if (lastQuery.context) {
      ret = lastQuery.context;
    } else {
      const pipelines = this.getComponents<IPipelineContextProvider>('PipelineContext');

      if (pipelines && !_.isEmpty(pipelines)) {
        const contextMerged = _.chain(pipelines)
          .map(pipeline => pipeline.getContext())
          .reduce((memo, context) => ({ ...memo, ...context }), {})
          .value();
        if (!_.isEmpty(contextMerged)) {
          ret = contextMerged;
        }
      }
    }

    return ret;
  }

  /**
   * Gets all the components of a given type.
   * @param type Normally, the component type is a unique identifier without the `Coveo` prefix (e.g., `CoveoFacet` ->
   * `Facet`, `CoveoPager` -> `Pager`, `CoveoQuerybox` -> `Querybox`, etc.).
   */
  public getComponents<T>(type: string): T[];

  /**
   * Gets all the components of a given type.
   * @param type Normally, the component type is a unique identifier without the `Coveo` prefix (e.g., `CoveoFacet` ->
   * `Facet`, `CoveoPager` -> `Pager`, `CoveoQuerybox` -> `Querybox`, etc.).
   */
  public getComponents(type: string): BaseComponent[] {
    if (this.attachedComponents == null) {
      this.attachedComponents = {};
    }
    if (!(type in this.attachedComponents)) {
      this.attachedComponents[type] = [];
    }
    return this.attachedComponents[type];
  }

  protected initializeAnalytics(): IAnalyticsClient {
    const analyticsRef = BaseComponent.getComponentRef('Analytics');
    if (analyticsRef) {
      return analyticsRef.create(this.element, this.analyticsOptions, this.getBindings());
    }
    return new NoopAnalyticsClient();
  }

  private initializeHistoryController() {
    new HistoryController(this.element, window, this.queryStateModel, this.queryController, this.usageAnalytics);
  }

  private setupDebugInfo() {
    if (this.options.enableDebugInfo) {
      setTimeout(() => new Debug(this.element, this.getBindings()));
    }
  }

  private handlePreprocessQueryStateModel(args: { [key: string]: any }) {
    const tgFromModel = this.queryStateModel.get(QueryStateModel.attributesEnum.tg);
    const tFromModel = this.queryStateModel.get(QueryStateModel.attributesEnum.t);

    let tg = tgFromModel;
    let t = tFromModel;

    // if you want to set the tab group
    if (args && args.tg !== undefined) {
      args.tg = this.getTabGroupId(args.tg);
      if (tg != args.tg) {
        args.t = args.t || QueryStateModel.defaultAttributes.t;
        args.sort = args.sort || QueryStateModel.defaultAttributes.sort;
        tg = args.tg;
      }
    }

    if (args && args.t !== undefined) {
      args.t = this.getTabId(tg, args.t);
      if (t != args.t) {
        args.sort = args.sort || QueryStateModel.defaultAttributes.sort;
        t = args.t;
      }
    }

    if (args && args.sort !== undefined) {
      args.sort = this.getSort(t, args.sort);
    }

    if (args && args.quickview !== undefined) {
      args.quickview = this.getQuickview(args.quickview);
    }

    // `fv:` states are intended to be redirected and used on a standard Search Interface,
    // else the state gets transformed to `hd` before the redirection.
    if (args && args.fv && !(this instanceof StandaloneSearchInterface)) {
      this.facetValueStateHandler.handleFacetValueState(args);
    }
  }

  private getTabGroupId(tabGroupId: string) {
    const tabGroupRef = BaseComponent.getComponentRef('TabGroup');
    if (tabGroupRef) {
      const tabGroups = this.getComponents<any>(tabGroupRef.ID);
      // check if the tabgroup is correct
      if (
        tabGroupId != QueryStateModel.defaultAttributes.tg &&
        _.any(tabGroups, (tabGroup: any) => !tabGroup.disabled && tabGroupId == tabGroup.options.id)
      ) {
        return tabGroupId;
      }
      // select the first tabGroup
      if (tabGroups.length > 0) {
        return tabGroups[0].options.id;
      }
    }
    return QueryStateModel.defaultAttributes.tg;
  }

  private getTabId(tabGroupId: string, tabId: string) {
    const tabRef = BaseComponent.getComponentRef('Tab');
    const tabGroupRef = BaseComponent.getComponentRef('TabGroup');
    if (tabRef) {
      const tabs = this.getComponents<any>(tabRef.ID);
      if (tabGroupRef) {
        // if has a tabGroup
        if (tabGroupId != QueryStateModel.defaultAttributes.tg) {
          const tabGroups = this.getComponents<any>(tabGroupRef.ID);
          const tabGroup = _.find(tabGroups, (tabGroup: any) => tabGroupId == tabGroup.options.id);
          // check if the tabgroup contain this tab
          if (
            tabId != QueryStateModel.defaultAttributes.t &&
            _.any(tabs, (tab: any) => tabId == tab.options.id && tabGroup.isElementIncludedInTabGroup(tab.element))
          ) {
            return tabId;
          }
          // select the first tab in the tabGroup
          const tab = _.find(tabs, (tab: any) => tabGroup.isElementIncludedInTabGroup(tab.element));
          if (tab != null) {
            return tab.options.id;
          }
          return QueryStateModel.defaultAttributes.t;
        }
      }
      // check if the tab is correct
      if (tabId != QueryStateModel.defaultAttributes.t && _.any(tabs, (tab: any) => tabId == tab.options.id)) {
        return tabId;
      }
      // select the first tab
      if (tabs.length > 0) {
        return tabs[0].options.id;
      }
    }
    return QueryStateModel.defaultAttributes.t;
  }

  private getSort(tabId: string, sortId: string) {
    const sortRef = BaseComponent.getComponentRef('Sort');
    if (sortRef) {
      const sorts = this.getComponents<any>(sortRef.ID);
      // if has a selected tab
      const tabRef = BaseComponent.getComponentRef('Tab');
      if (tabRef) {
        if (tabId != QueryStateModel.defaultAttributes.t) {
          const tabs = this.getComponents<any>(tabRef.ID);
          const tab = _.find(tabs, (tab: any) => tabId == tab.options.id);
          const sortCriteria = tab.options.sort;

          // check if the tab contain this sort
          if (
            sortId != QueryStateModel.defaultAttributes.sort &&
            _.any(sorts, (sort: any) => tab.isElementIncludedInTab(sort.element) && sort.match(sortId))
          ) {
            return sortId;
          } else if (sortCriteria != null) {
            // if not and tab.options.sort is set apply it
            return sortCriteria.toString();
          }
          // select the first sort in the tab
          const sort = _.find(sorts, (sort: any) => tab.isElementIncludedInTab(sort.element));
          if (sort != null) {
            return sort.options.sortCriteria[0].toString();
          }
          return QueryStateModel.defaultAttributes.sort;
        }
      }
      // check if the sort is correct
      if (sortId != QueryStateModel.defaultAttributes.sort && _.any(sorts, (sort: any) => sort.match(sortId))) {
        return sortId;
      }
      // select the first sort
      if (sorts.length > 0) {
        return sorts[0].options.sortCriteria[0].toString();
      }
    }
    return QueryStateModel.defaultAttributes.sort;
  }

  private getQuickview(quickviewId: string) {
    const quickviewRef = BaseComponent.getComponentRef('Quickview');
    if (quickviewRef) {
      const quickviews = this.getComponents<any>(quickviewRef.ID);
      if (_.any(quickviews, (quickview: any) => quickview.getHashId() == quickviewId)) {
        return quickviewId;
      }
    }
    return QueryStateModel.defaultAttributes.quickview;
  }

  private handleQuickviewChanged(args: IAttributeChangedEventArg) {
    const quickviewRef = BaseComponent.getComponentRef('Quickview');
    if (quickviewRef) {
      const quickviews = this.getComponents<any>(quickviewRef.ID);
      if (args.value != '') {
        const quickviewsPartition = _.partition(quickviews, quickview => quickview.getHashId() == args.value);
        if (quickviewsPartition[0].length != 0) {
          _.first(quickviewsPartition[0]).open();
          _.forEach(_.tail(quickviewsPartition[0]), quickview => quickview.close());
        }
        _.forEach(quickviewsPartition[1], quickview => quickview.close());
      } else {
        _.forEach(quickviews, quickview => {
          quickview.close();
        });
      }
    }
  }

  private handleBuildingQuery(data: IBuildingQueryEventArgs) {
    if (this.options.enableDuplicateFiltering) {
      data.queryBuilder.enableDuplicateFiltering = true;
    }

    if (!Utils.isNullOrUndefined(this.options.pipeline)) {
      data.queryBuilder.pipeline = this.options.pipeline;
    }

    if (!Utils.isNullOrUndefined(this.options.maximumAge)) {
      data.queryBuilder.maximumAge = this.options.maximumAge;
    }

    if (!Utils.isNullOrUndefined(this.options.resultsPerPage)) {
      data.queryBuilder.numberOfResults = this.options.resultsPerPage;
    }

    if (!Utils.isNullOrUndefined(this.options.excerptLength)) {
      data.queryBuilder.excerptLength = this.options.excerptLength;
    }

    if (Utils.isNonEmptyString(this.options.expression)) {
      data.queryBuilder.constantExpression.add(this.options.expression);
    }

    if (Utils.isNonEmptyString(<string>this.options.filterField)) {
      data.queryBuilder.filterField = <string>this.options.filterField;
    }

    if (Utils.isNonEmptyString(this.options.timezone)) {
      data.queryBuilder.timezone = this.options.timezone;
    }

    data.queryBuilder.enableCollaborativeRating = this.options.enableCollaborativeRating;

    data.queryBuilder.enableDuplicateFiltering = this.options.enableDuplicateFiltering;

    data.queryBuilder.allowQueriesWithoutKeywords = this.options.allowQueriesWithoutKeywords;
  }

  private handleQuerySuccess(data: IQuerySuccessEventArgs) {
    const noResults = data.results.results.length == 0;
    this.toggleSectionState('coveo-no-results', noResults);
    this.handlePossiblyModifiedNumberOfResultsInQueryPipeline(data);
    const resultsHeader = $$(this.element).find('.coveo-results-header');
    if (resultsHeader) {
      $$(resultsHeader).removeClass('coveo-query-error');
    }
  }

  private handlePossiblyModifiedNumberOfResultsInQueryPipeline(data: IQuerySuccessEventArgs) {
    if (!data || !data.query || !data.results) {
      return;
    }

    const numberOfRequestedResults = data.query.numberOfResults;
    const numberOfResultsActuallyReturned = data.results.results.length;
    const moreResultsAvailable = data.results.totalCountFiltered > numberOfResultsActuallyReturned;

    if (numberOfRequestedResults != numberOfResultsActuallyReturned && moreResultsAvailable) {
      this.isResultsPerPageModifiedByPipeline = true;
      this.queryPipelineConfigurationForResultsPerPage = numberOfResultsActuallyReturned;
    } else {
      this.isResultsPerPageModifiedByPipeline = false;
      this.queryPipelineConfigurationForResultsPerPage = null;
    }
  }

  private handleQueryError(data: IQueryErrorEventArgs) {
    this.toggleSectionState('coveo-no-results');
    const resultsHeader = $$(this.element).find('.coveo-results-header');
    if (resultsHeader) {
      $$(resultsHeader).addClass('coveo-query-error');
    }
  }

  private toggleSectionState(cssClass: string, toggle = true) {
    const facetSection = $$(this.element).find('.coveo-facet-column');
    const resultsSection = $$(this.element).find('.coveo-results-column');
    const resultsHeader = $$(this.element).find('.coveo-results-header');
    const facetSearchs = $$(this.element).findAll('.coveo-facet-search-results');
    const recommendationSection = $$(this.element).find('.coveo-recommendation-main-section');

    if (facetSection) {
      $$(facetSection).toggleClass(cssClass, toggle && !this.queryStateModel.atLeastOneFacetIsActive());
    }
    if (resultsSection) {
      $$(resultsSection).toggleClass(cssClass, toggle && !this.queryStateModel.atLeastOneFacetIsActive());
    }
    if (resultsHeader) {
      $$(resultsHeader).toggleClass(cssClass, toggle && !this.queryStateModel.atLeastOneFacetIsActive());
    }
    if (recommendationSection) {
      $$(recommendationSection).toggleClass(cssClass, toggle);
    }
    if (facetSearchs && facetSearchs.length > 0) {
      _.each(facetSearchs, facetSearch => {
        $$(facetSearch).toggleClass(cssClass, toggle && !this.queryStateModel.atLeastOneFacetIsActive());
      });
    }
  }

  private initializeEmptyQueryAllowed() {
    new InitializationPlaceholder(this.element).withFullInitializationStyling().withAllPlaceholders();
  }

  private initializeEmptyQueryNotAllowed() {
    const placeholder = new InitializationPlaceholder(this.element)
      .withEventToRemovePlaceholder(QueryEvents.newQuery)
      .withFullInitializationStyling()
      .withHiddenRootElement()
      .withPlaceholderForFacets()
      .withPlaceholderForResultList();

    $$(this.root).on(InitializationEvents.restoreHistoryState, () => {
      placeholder.withVisibleRootElement();
      if (this.queryStateModel.get('q') == '') {
        placeholder.withWaitingForFirstQueryMode();
      }
    });

    $$(this.element).on(QueryEvents.doneBuildingQuery, (e, args: IDoneBuildingQueryEventArgs) => {
      if (!args.queryBuilder.containsEndUserKeywords()) {
        this.logger.info('Query cancelled by the Search Interface', 'Configuration does not allow empty query', this, this.options);
        args.cancel = true;
      }
    });
  }
}

export interface IStandaloneSearchInterfaceOptions extends ISearchInterfaceOptions {
  redirectIfEmpty?: boolean;
}

export class StandaloneSearchInterface extends SearchInterface {
  static ID = 'StandaloneSearchInterface';

  public static options: IStandaloneSearchInterfaceOptions = {
    redirectIfEmpty: ComponentOptions.buildBooleanOption({ defaultValue: true })
  };

  constructor(
    public element: HTMLElement,
    public options?: IStandaloneSearchInterfaceOptions,
    public analyticsOptions?,
    public _window = window
  ) {
    super(element, ComponentOptions.initComponentOptions(element, StandaloneSearchInterface, options), analyticsOptions, _window);
    $$(this.root).on(QueryEvents.newQuery, (e: Event, args: INewQueryEventArgs) => this.handleRedirect(e, args));
  }

  public handleRedirect(e: Event, data: INewQueryEventArgs) {
    if (data.shouldRedirectStandaloneSearchbox === false) {
      return;
    }

    const dataToSendOnBeforeRedirect: IBeforeRedirectEventArgs = {
      searchPageUri: this.options.searchPageUri,
      cancel: false
    };

    $$(this.root).trigger(StandaloneSearchInterfaceEvents.beforeRedirect, dataToSendOnBeforeRedirect);

    if (dataToSendOnBeforeRedirect.cancel) {
      return;
    }

    data.cancel = true;

    if (!this.searchboxIsEmpty() || this.options.redirectIfEmpty) {
      this.redirectToSearchPage(dataToSendOnBeforeRedirect.searchPageUri);
    }
  }

  public redirectToSearchPage(searchPage: string) {
    const stateValues = this.queryStateModel.getAttributes();
    let uaCausedBy = this.usageAnalytics.getCurrentEventCause();

    if (uaCausedBy != null) {
      // for legacy reason, searchbox submit were always logged a search from link in an external search box.
      // transform them if that's what we hit.
      if (uaCausedBy == analyticsActionCauseList.searchboxSubmit.name) {
        uaCausedBy = analyticsActionCauseList.searchFromLink.name;
      }
      stateValues['firstQueryCause'] = uaCausedBy;
    }
    const uaMeta = this.usageAnalytics.getCurrentEventMeta();
    if (uaMeta != null) {
      stateValues['firstQueryMeta'] = uaMeta;
    }

    const link = document.createElement('a');
    link.href = searchPage;
    link.href = link.href; // IE11 needs this to correctly fill the properties that are used below.

    const pathname = link.pathname.indexOf('/') == 0 ? link.pathname : '/' + link.pathname; // IE11 does not add a leading slash to this property.
    const hash = link.hash ? link.hash + '&' : '#';

    // By using a setTimeout, we allow other possible code related to the search box / magic box time to complete.
    // eg: onblur of the magic box.
    setTimeout(() => {
      this._window.location.href = `${link.protocol}//${link.host}${pathname}${link.search}${hash}${HashUtils.encodeValues(stateValues)}`;
    }, 0);
  }

  private searchboxIsEmpty(): boolean {
    return Utils.isEmptyString(this.queryStateModel.get(QueryStateModel.attributesEnum.q));
  }
}<|MERGE_RESOLUTION|>--- conflicted
+++ resolved
@@ -415,13 +415,7 @@
   };
 
   public static SMALL_INTERFACE_CLASS_NAME = 'coveo-small-search-interface';
-<<<<<<< HEAD
-
-  private attachedComponents: { [type: string]: BaseComponent[] };
-  private facetValueStateHandler: FacetValueStateHandler;
-
-=======
->>>>>>> 00638699
+
   public root: HTMLElement;
   public queryStateModel: QueryStateModel;
   public componentStateModel: ComponentStateModel;
@@ -437,6 +431,7 @@
   public isResultsPerPageModifiedByPipeline = false;
 
   private attachedComponents: { [type: string]: BaseComponent[] };
+  private facetValueStateHandler: FacetValueStateHandler;
   private queryPipelineConfigurationForResultsPerPage: number;
 
   /**
