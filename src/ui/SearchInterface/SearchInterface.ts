import {SearchEndpoint} from '../../rest/SearchEndpoint';
import {ComponentOptions} from '../Base/ComponentOptions';
import {DeviceUtils} from '../../utils/DeviceUtils';
import {$$} from '../../utils/Dom';
import {DomUtils} from '../../utils/DomUtils';
import {Assert} from '../../misc/Assert';
import {QueryStateModel} from '../../models/QueryStateModel';
import {ComponentStateModel} from '../../models/ComponentStateModel';
import {ComponentOptionsModel} from '../../models/ComponentOptionsModel';
import {QueryController} from '../../controllers/QueryController';
import {Model, IAttributeChangedEventArg} from '../../models/Model';
import {QueryEvents, IBuildingQueryEventArgs, INewQueryEventArgs} from '../../events/QueryEvents';
import {IBeforeRedirectEventArgs, StandaloneSearchInterfaceEvents} from '../../events/StandaloneSearchInterfaceEvents';
import {HistoryController} from '../../controllers/HistoryController';
import {LocalStorageHistoryController} from '../../controllers/LocalStorageHistoryController';
import {InitializationEvents} from '../../events/InitializationEvents';
import {IAnalyticsClient} from '../Analytics/AnalyticsClient';
import {NoopAnalyticsClient} from '../Analytics/NoopAnalyticsClient';
import {Utils} from '../../utils/Utils';
import {RootComponent} from '../Base/RootComponent';
import {BaseComponent} from '../Base/BaseComponent';
import {Debug} from '../Debug/Debug';
import {HashUtils} from '../../utils/HashUtils';
import _ = require('underscore');

declare let FastClick;
declare let jstz;

export interface ISearchInterfaceOptions {
  enableHistory?: boolean;
  useLocalStorageForHistory?: boolean;
  resultsPerPage?: number;
  excerptLength?: number;
  expression?: string;
  filterField?: string;
  hideUntilFirstQuery?: boolean;
  firstLoadingAnimation?: HTMLElement;
  autoTriggerQuery?: boolean;
  timezone?: string;
  enableDebugInfo?: boolean;
  enableCollaborativeRating?: boolean;
  enableDuplicateFiltering?: boolean;
  pipeline?: string;
  maximumAge?: number;
  searchPageUri?: string;
  initOptions?: any;
  endpoint?: SearchEndpoint;
  originalOptionsObject?: any;
}

/**
 * This component is the root and main component of your search interface.<br/>
 * You should place every other component inside this component.<br/>
 * It is also on this component that you call the initialization function.<br/>
 * Since this component is the root of your search UI, it is recommended that you give it a unique HTML id attribute in order to reference it easily.
 */
export class SearchInterface extends RootComponent {
  static ID = 'SearchInterface';
  /**
   * The options for the search interface
   * @componentOptions
   */
  static options: ISearchInterfaceOptions = {
    /**
     * Specifies whether your search interface allows users to navigate in the search history using the browser back/forward buttons.<br/>
     * When enabled, the search interface saves the state of the current query in the hash portion of the URL.<br/>
     * For example #q=foobar.<br/>
     * The default value is false.
     */
    enableHistory: ComponentOptions.buildBooleanOption({ defaultValue: false }),
    /**
     * Specifies that you wish to use the local storage of the browser to store the state of the interface.<br/>
     * This can be used for very specific purpose, and only if you know what you are doing.<br/>
     * Default value is false.
     */
    useLocalStorageForHistory: ComponentOptions.buildBooleanOption({ defaultValue: false }),
    /**
     * Specifies the number of results that each page displays.<br/>
     * Default is 10.
     */
    resultsPerPage: ComponentOptions.buildNumberOption({ defaultValue: 10, min: 0 }),
    /**
     * Specifies the number of characters of the excerpt to get at query time and display for each query result.<br/>
     * This setting is global and can not be modified on a per result basis.<br/>
     * The default value is 200.
     */
    excerptLength: ComponentOptions.buildNumberOption({ defaultValue: 200, min: 0 }),
    /**
     * Specifies an expression to add to each query.<br/>
     * This should be use if you wish to add a global filter for your whole search interface that applies for all tab.<br/>
     * Do not use this for security concern ... (It's javascript after all).<br/>
     * By default none is added.
     */
    expression: ComponentOptions.buildStringOption({ defaultValue: '' }),
    /**
     * Specifies the name of a field to use as a custom filter when executing the query (also referred to as 'folding').<br/>
     * Setting this option causes the index to return only one result having any particular value inside the filter field. Any other matching result is 'folded' inside the childResults member of each JSON query result.<br/>
     * This feature is typically used with threaded conversations to include only one top-level result per conversation. Thus, the field specified in this option typically is a value unique to each thread that is shared by all items (e.g., posts, emails, etc.) in the thread.<br/>
     * This is obviously an advanced feature. Instead, look into using the {@link Folding} component, which covers a lot of different use cases.<br/>
     * By default none is added
     */
    filterField: ComponentOptions.buildStringOption({ defaultValue: '' }),
    /**
     * Specifies whether the interface should display a loading animation before the first query has completed successfully.<br/>
     * Note that if you set autoTriggerQuery to false, this means that the loading animation won't go away automatically.<br/>
     * Default is true.
     */
    hideUntilFirstQuery: ComponentOptions.buildBooleanOption({ defaultValue: true }),
    /**
     * Specifies the animation that you wish to use for your interface.<br/>
     * This can be either a selector, or an element that matches the correct css class.<br/>
     * Eg : firstLoadingAnimation : '.CustomFirstLoadingAnimation' / data-first-loading-animation='.CustomFirstLoadingAnimation'.</br>
     * Eg : &lt;element class='CoveoSearchInterface'&gt;&lt;element class='coveo-first-loading-animation'/&gt;&lt;/element&gt;<br/>
     * By default, this will be a Coveo CSS animation (which can also be customized with css)
     */
    firstLoadingAnimation: ComponentOptions.buildChildHtmlElementOption({
      childSelector: '.coveo-first-loading-animation',
      defaultFunction: () => DomUtils.getBasicLoadingAnimation()
    }),
    /**
     * Specifies whether the init function should trigger the first query automatically when the page is loaded.<br/>
     * Note that if you set this to false, then the hideUntilFirstQuery option still applies. This means that the animation will still show until a query is triggered.<br/>
     * Default is true.
     */
    autoTriggerQuery: ComponentOptions.buildBooleanOption({ defaultValue: true }),
    endpoint: ComponentOptions.buildCustomOption((endpoint) => endpoint != null && endpoint in SearchEndpoint.endpoints ? SearchEndpoint.endpoints[endpoint] : null, { defaultFunction: () => SearchEndpoint.endpoints['default'] }),
    /**
     * Specifies the timezone in which the search interface is loaded. This allows the index to recognize some special query syntax.<br/>
     * This must be an IANA zone info key (aka the Olson time zone database). For example : 'America/New_York'.<br/>
     * By default, we use a library that tries to detect the timezone automatically.<br/>
     */
    timezone: ComponentOptions.buildStringOption({ defaultFunction: () => jstz.determine().name() }),
    /**
     * Specifies whether to enable the feature that allows users to ALT + double click on any results to get the Debug page with a detailed view of all the properties and fields for a given result.<br/>
     * This has no security concern (as all those informations are visible to users through the browser developer console or by calling the Coveo API directly).<br/>
     * The default value is true.
     */
    enableDebugInfo: ComponentOptions.buildBooleanOption({ defaultValue: true }),
    /**
     * Specifies whether to enable the collaborative rating for the index and and include the user rating on each results to the normal index ranking.<br/>
     * If activated, this option can be leveraged with the {@link ResultRating} component.<br/>
     * The default value is false.
     */
    enableCollaborativeRating: ComponentOptions.buildBooleanOption({ defaultValue: false }),
    /**
     * Specifies whether to filter duplicates on the search results.<br/>
     * When true, duplicates do not appear in search results, but they however are included in facet counts, which can be sometimes confusing for the users. This is a limitation of the index.<br/>
     * Example: The user narrows a query to one document that has a duplicate. Only one document appears in search results, but the facet count is 2.<br/>
     * The default value is false.
     */
    enableDuplicateFiltering: ComponentOptions.buildBooleanOption({ defaultValue: false }),
    /**
     * Specifies the name of the query pipeline to use for the queries. If not specified, the default value is default, which means the default query pipeline will be used.<br/>
     * You can use this parameter for example when your index is in a Coveo Cloud Organization where you created pipelines (see https://onlinehelp.coveo.com/en/cloud/creating_and_managing_query_pipelines.htm).<br/>
     * Default value is 'default'.
     */
    pipeline: ComponentOptions.buildStringOption(),
    /**
     * Specifies the maximum age in milliseconds that cached query results can have in order to be used (instead of performing a new query on the index).<br/>
     * If cached results are available but are older than the specified age, a new query will be performed on the index.<br/>
     * On high-volume public web sites, having a larger maximum age can greatly improve query response time at the cost of result freshness.<br/>
     * By default, the Coveo Search API will determine the cache length. This is typically 15 minutes.
     */
    maximumAge: ComponentOptions.buildNumberOption(),
    /**
     * Specifies the search page you wish to navigate to when instantiating a standalone search box interface.<br/>
     * By default this is undefined, meaning the search interface will not redirect.
     */
    searchPageUri: ComponentOptions.buildStringOption()
  };

  private attachedComponents: { [type: string]: BaseComponent[] };
  private isNewDesignAttribute = false;

  public root: HTMLElement;
  public queryStateModel: QueryStateModel;
  public componentStateModel: ComponentStateModel;
  public queryController: QueryController;
  public componentOptionsModel: ComponentOptionsModel;
  public usageAnalytics: IAnalyticsClient;

  /**
   * Create a new search interface. Initialize letious singleton for the interface (eg : Usage analytic, query controller, state model, etc.)<br/>
   * Bind event related to the query.<br/>
   * Will hide and show the loading animation, if activated.<br/>
   * @param element The HTMLElement on which the element will be instantiated. This cannot be an HTMLInputElement for technical reason
   * @param options The options for the querybox.
   * @param analyticsOptions The options for the analytics component. Since the analytics component is normally global, it needs to be passed at initialization of the whole interface
   * @param _window The window object for the search interface. Used for unit tests, which can pass a mock. Default is the global window object.
   */
  constructor(public element: HTMLElement, public options?: ISearchInterfaceOptions, public analyticsOptions?, _window = window) {
    super(element, SearchInterface.ID);

    if (DeviceUtils.isMobileDevice()) {
      $$(document.body).addClass('coveo-mobile-device');
    }

    FastClick.attach(element);

    this.options = ComponentOptions.initComponentOptions(element, SearchInterface, options);
    Assert.exists(element);
    Assert.exists(this.options);

    if (this.options.hideUntilFirstQuery) {
      this.showAndHideFirstQueryAnimation();
    }

    this.root = element;
    this.queryStateModel = new QueryStateModel(element);
    this.componentStateModel = new ComponentStateModel(element);
    this.componentOptionsModel = new ComponentOptionsModel(element);
    this.usageAnalytics = this.initializeAnalytics();
    this.queryController = new QueryController(element, this.options, this.usageAnalytics, this);


    let eventName = this.queryStateModel.getEventName(Model.eventTypes.preprocess);
    $$(this.element).on(eventName, (e, args) => this.handlePreprocessQueryStateModel(args));
    $$(this.element).on(QueryEvents.buildingQuery, (e, args) => this.handleBuildingQuery(args));

    if (this.options.enableHistory) {
      if (!this.options.useLocalStorageForHistory) {
        new HistoryController(element, _window, this.queryStateModel, this.queryController);
      } else {
        new LocalStorageHistoryController(element, _window, this.queryStateModel, this.queryController);
      }
    } else {
      $$(this.element).on(InitializationEvents.restoreHistoryState, () => this.queryStateModel.setMultiple(this.queryStateModel.defaultAttributes))
    }

    let eventNameQuickview = this.queryStateModel.getEventName(Model.eventTypes.changeOne + QueryStateModel.attributesEnum.quickview);
    $$(this.element).on(eventNameQuickview, (e, args) => this.handleQuickviewChanged(args));
    // shows the UI, since it's been hidden while loading
    this.element.style.display = element.style.display || 'block';
    this.setupDebugInfo();
    this.isNewDesignAttribute = this.root.getAttribute('data-design') == 'new';
  }

  /**
   * Display the first query animation.<br/>
   * This is normally the Coveo logo with a css animation (which can be customized with options or css)
   */
  public showWaitAnimation() {
    $$(this.options.firstLoadingAnimation).detach();
    $$(this.element).addClass('coveo-waiting-for-first-query');
    this.element.appendChild(this.options.firstLoadingAnimation);
  }

  /**
   * Hide the first query animation.<br/>
   * This is normally the Coveo logo with a css animation (which can be customized with options or css)
   */
  public hideWaitAnimation() {
    $$(this.options.firstLoadingAnimation).detach();
    $$(this.element).removeClass('coveo-waiting-for-first-query');
  }

  /**
   * Attach a component to the interface. This allows the interface to easily list and traverse it's component.
   * @param type Normally a unique identifier without the Coveo prefix. Eg : CoveoFacet -> Facet, CoveoPager -> Pager, CoveoQuerybox -> Querybox, etc.
   * @param component The component instance to attach
   */
  public attachComponent(type: string, component: BaseComponent) {
    this.getComponents(type).push(component);
  }

  /**
   * Detach a component from the interface.
   * @param type Normally a unique identifier without the Coveo prefix. Eg : CoveoFacet -> Facet, CoveoPager -> Pager, CoveoQuerybox -> Querybox, etc.
   * @param component The component instance to detach
   */
  public detachComponent(type: string, component: BaseComponent) {
    let components = this.getComponents(type);
    let index = _.indexOf(components, component);
    if (index > -1) {
      components.splice(index, 1);
    }
  }

  /**
   * Return the bindings, or environment, for the current component
   * @returns {IComponentBindings}
   */
  public getBindings() {
    return {
      root: this.root,
      queryStateModel: this.queryStateModel,
      queryController: this.queryController,
      searchInterface: <SearchInterface>this,
      componentStateModel: this.componentStateModel,
      componentOptionsModel: this.componentOptionsModel,
      usageAnalytics: this.usageAnalytics
    };
  }

  /**
   * Get all the components for a given type
   * @param type Normally a unique identifier without the Coveo prefix. Eg : CoveoFacet -> Facet, CoveoPager -> Pager, CoveoQuerybox -> Querybox, etc.
   */
  public getComponents<T>(type: string): T[];
  /**
   * Get all the components for a given type
   * @param type Normally a unique identifier without the Coveo prefix. Eg : CoveoFacet -> Facet, CoveoPager -> Pager, CoveoQuerybox -> Querybox, etc.
   */
  public getComponents(type: string): BaseComponent[] {
    if (this.attachedComponents == null) {
      this.attachedComponents = {};
    }
    if (!(type in this.attachedComponents)) {
      this.attachedComponents[type] = [];
    }
    return this.attachedComponents[type];
  }

  /**
   * Determines whether the interface is using the new design.<br/>
   * This changes the rendering of multiple components.
   */
  public isNewDesign() {
    return this.isNewDesignAttribute;
  }

  protected initializeAnalytics(): IAnalyticsClient {
    let analyticsRef = BaseComponent.getComponentRef('Analytics');
    if (analyticsRef) {
      return analyticsRef.create(this.element, this.analyticsOptions);
    }
    return new NoopAnalyticsClient();
  }

  private setupDebugInfo() {
    if (this.options.enableDebugInfo) {
      setTimeout(() => new Debug(this.element, this.queryController));
    }
  }

  private showAndHideFirstQueryAnimation() {
    this.showWaitAnimation();
    // On first query success or error, wait for call stack to finish, then remove the animation
    $$(this.element).one(QueryEvents.querySuccess, () => {
      _.defer(() => this.hideWaitAnimation());
    })
    $$(this.element).one(QueryEvents.queryError, () => {
      _.defer(() => this.hideWaitAnimation());
    })
  }

  private handlePreprocessQueryStateModel(args: any) {
    let tgFromModel = this.queryStateModel.get(QueryStateModel.attributesEnum.tg);
    let tFromModel = this.queryStateModel.get(QueryStateModel.attributesEnum.t);

    let tg = tgFromModel;
    let t = tFromModel;

    // if you want to set the tab group
    if (args.tg !== undefined) {
      args.tg = this.getTabGroupId(args.tg);
      if (tg != args.tg) {
        args.t = args.t || QueryStateModel.defaultAttributes.t;
        args.sort = args.sort || QueryStateModel.defaultAttributes.sort;
        tg = args.tg;
      }
    }

    if (args.t !== undefined) {
      args.t = this.getTabId(tg, args.t);
      if (t != args.t) {
        args.sort = args.sort || QueryStateModel.defaultAttributes.sort;
        t = args.t;
      }
    }

    if (args.sort !== undefined) {
      args.sort = this.getSort(t, args.sort);
    }

    if (args.quickview !== undefined) {
      args.quickview = this.getQuickview(args.quickview);
    }
  }

  private getTabGroupId(tabGroupId: string) {
    let tabGroupRef = BaseComponent.getComponentRef('TabGroup')
    if (tabGroupRef) {
      let tabGroups = this.getComponents<any>(tabGroupRef.ID);
      // check if the tabgroup is correct
      if (tabGroupId != QueryStateModel.defaultAttributes.tg && _.any(tabGroups, (tabGroup: any) => !tabGroup.disabled && tabGroupId == tabGroup.options.id)) {
        return tabGroupId;
      }
      // select the first tabGroup
      if (tabGroups.length > 0) {
        return tabGroups[0].options.id
      }
    }
    return QueryStateModel.defaultAttributes.tg;
  }

  private getTabId(tabGroupId: string, tabId: string) {
    let tabRef = BaseComponent.getComponentRef('Tab');
    let tabGroupRef = BaseComponent.getComponentRef('TabGroup');
    if (tabRef) {
      let tabs = this.getComponents<any>(tabRef.ID);
      if (tabGroupRef) {
        // if has a tabGroup
        if (tabGroupId != QueryStateModel.defaultAttributes.tg) {
          let tabGroups = this.getComponents<any>(tabGroupRef.ID);
          let tabGroup = _.find(tabGroups, (tabGroup: any) => tabGroupId == tabGroup.options.id);
          // check if the tabgroup contain this tab
          if (tabId != QueryStateModel.defaultAttributes.t && _.any(tabs, (tab: any) => tabId == tab.options.id && tabGroup.isElementIncludedInTabGroup(tab.element))) {
            return tabId;
          }
          // select the first tab in the tabGroup
          let tab = _.find(tabs, (tab: any) => tabGroup.isElementIncludedInTabGroup(tab.element));
          if (tab != null) {
            return tab.options.id;
          }
          return QueryStateModel.defaultAttributes.t;
        }
      }
      // check if the tab is correct
      if (tabId != QueryStateModel.defaultAttributes.t && _.any(tabs, (tab: any) => tabId == tab.options.id)) {
        return tabId;
      }
      // select the first tab
      if (tabs.length > 0) {
        return tabs[0].options.id
      }
    }
    return QueryStateModel.defaultAttributes.t;
  }

  private getSort(tabId: string, sortId: string) {
    let sortRef = BaseComponent.getComponentRef('Sort');
    if (sortRef) {
      let sorts = this.getComponents<any>(sortRef.ID);
      // if has a selected tab
      let tabRef = BaseComponent.getComponentRef('Tab');
      if (tabRef) {
        if (tabId != QueryStateModel.defaultAttributes.t) {
          let tabs = this.getComponents<any>(tabRef.ID);
          let tab = _.find(tabs, (tab: any) => tabId == tab.options.id);
          let sortCriteria = tab.options.sort;

          // check if the tab contain this sort
          if (sortId != QueryStateModel.defaultAttributes.sort && _.any(sorts, (sort: any) => tab.isElementIncludedInTab(sort.element) && sort.match(sortId))) {
            return sortId;
          } else if (sortCriteria != null) {
            // if not and tab.options.sort is set apply it
            return sortCriteria.toString();
          }
          // select the first sort in the tab
          let sort = _.find(sorts, (sort: any) => tab.isElementIncludedInTab(sort.element));
          if (sort != null) {
            return sort.options.sortCriteria[0].toString();
          }
          return QueryStateModel.defaultAttributes.sort;
        }
      }
      // check if the sort is correct
      if (sortId != QueryStateModel.defaultAttributes.sort && _.any(sorts, (sort: any) => sort.match(sortId))) {
        return sortId;
      }
      // select the first sort
      if (sorts.length > 0) {
        return sorts[0].options.sortCriteria[0].toString();
      }
    }
    return QueryStateModel.defaultAttributes.sort;
  }

  private getQuickview(quickviewId: string) {
    let quickviewRef = BaseComponent.getComponentRef('Quickview');
    if (quickviewRef) {
      let quickviews = this.getComponents<any>(quickviewRef.ID);
      if (_.any(quickviews, (quickview: any) => quickview.getHashId() == quickviewId)) {
        return quickviewId;
      }
    }
    return QueryStateModel.defaultAttributes.quickview;
  }

  private handleQuickviewChanged(args: IAttributeChangedEventArg) {
    let quickviewRef = BaseComponent.getComponentRef('Quickview');
    if (quickviewRef) {
      let quickviews = this.getComponents<any>(quickviewRef.ID);
      if (args.value != '') {
        let quickviewsPartition = _.partition(quickviews, (quickview) => quickview.getHashId() == args.value)
        if (quickviewsPartition[0].length != 0) {
          _.first(quickviewsPartition[0]).open();
          _.forEach(_.tail(quickviewsPartition[0]), (quickview) => quickview.close());
        }
        _.forEach(quickviewsPartition[1], (quickview) => quickview.close());
      } else {
        _.forEach(quickviews, (quickview) => {
          quickview.close()
        });
      }
    }
  }

  private handleBuildingQuery(data: IBuildingQueryEventArgs) {
    if (this.options.enableDuplicateFiltering) {
      data.queryBuilder.enableDuplicateFiltering = true;
    }

    if (!Utils.isNullOrUndefined(this.options.pipeline)) {
      data.queryBuilder.pipeline = this.options.pipeline;
    }

    if (!Utils.isNullOrUndefined(this.options.maximumAge)) {
      data.queryBuilder.maximumAge = this.options.maximumAge;
    }

    if (!Utils.isNullOrUndefined(this.options.resultsPerPage)) {
      data.queryBuilder.numberOfResults = this.options.resultsPerPage;
    }

    if (!Utils.isNullOrUndefined(this.options.excerptLength)) {
      data.queryBuilder.excerptLength = this.options.excerptLength;
    }

    if (Utils.isNonEmptyString(this.options.expression)) {
      data.queryBuilder.advancedExpression.add(this.options.expression);
    }

    if (Utils.isNonEmptyString(this.options.filterField)) {
      data.queryBuilder.filterField = this.options.filterField;
    }

    if (Utils.isNonEmptyString(this.options.timezone)) {
      data.queryBuilder.timezone = this.options.timezone;
    }

    data.queryBuilder.enableCollaborativeRating = this.options.enableCollaborativeRating;

    data.queryBuilder.enableDuplicateFiltering = this.options.enableDuplicateFiltering;
  }
}


export interface IStandaloneSearchInterfaceOptions extends ISearchInterfaceOptions {
  redirectIfEmpty?: boolean;
}

export class StandaloneSearchInterface extends SearchInterface {
  static ID = 'StandaloneSearchInterface'

  public static options: IStandaloneSearchInterfaceOptions = {
    redirectIfEmpty: ComponentOptions.buildBooleanOption({ defaultValue: true })
  }

  constructor(public element: HTMLElement, public options?: IStandaloneSearchInterfaceOptions, public analyticsOptions?, _window = window) {
    super(element, ComponentOptions.initComponentOptions(element, StandaloneSearchInterface, options), analyticsOptions, _window);
    $$(this.root).on(QueryEvents.newQuery, (e: Event, args: INewQueryEventArgs) => this.handleRedirect(e, args));
  }

  public handleRedirect(e: Event, data: INewQueryEventArgs) {

    let dataToSendOnBeforeRedirect: IBeforeRedirectEventArgs = {
      searchPageUri: this.options.searchPageUri,
      cancel: false
    }

    $$(this.root).trigger(StandaloneSearchInterfaceEvents.beforeRedirect, dataToSendOnBeforeRedirect);

    if (dataToSendOnBeforeRedirect.cancel) {
      return;
    }

    data.cancel = true;

    if (!this.searchboxIsEmpty() || this.options.redirectIfEmpty) {
      this.redirectToSearchPage(dataToSendOnBeforeRedirect.searchPageUri);
    }
  }

  public redirectToSearchPage(searchPage: string) {
    let stateValues = this.queryStateModel.getAttributes();
<<<<<<< HEAD
    let UaCauseBy = this.usageAnalytics.getCurrentEventCause();
    if (UaCauseBy != null) {
      stateValues['firstQueryCause'] = UaCauseBy;
    }
    let UaMeta = this.usageAnalytics.getCurrentEventMeta();
    if (UaMeta != null) {
      stateValues['firstQueryMeta'] = UaMeta;
=======
    let uaCausedBy = this.usageAnalytics.getCurrentEventCause();
    if (uaCausedBy != null) {
      stateValues['firstQueryCause'] = uaCausedBy;
    }
    let uaMeta = this.usageAnalytics.getCurrentEventMeta();
    if (uaMeta != null) {
      stateValues['firstQueryMeta'] = uaMeta;
>>>>>>> 6c2fbb75
    }
    window.location.href = searchPage + '#' + HashUtils.encodeValues(stateValues);
  }

  private searchboxIsEmpty(): boolean {
    return Utils.isEmptyString(this.queryStateModel.get(QueryStateModel.attributesEnum.q))
  }
}<|MERGE_RESOLUTION|>--- conflicted
+++ resolved
@@ -575,15 +575,6 @@
 
   public redirectToSearchPage(searchPage: string) {
     let stateValues = this.queryStateModel.getAttributes();
-<<<<<<< HEAD
-    let UaCauseBy = this.usageAnalytics.getCurrentEventCause();
-    if (UaCauseBy != null) {
-      stateValues['firstQueryCause'] = UaCauseBy;
-    }
-    let UaMeta = this.usageAnalytics.getCurrentEventMeta();
-    if (UaMeta != null) {
-      stateValues['firstQueryMeta'] = UaMeta;
-=======
     let uaCausedBy = this.usageAnalytics.getCurrentEventCause();
     if (uaCausedBy != null) {
       stateValues['firstQueryCause'] = uaCausedBy;
@@ -591,7 +582,6 @@
     let uaMeta = this.usageAnalytics.getCurrentEventMeta();
     if (uaMeta != null) {
       stateValues['firstQueryMeta'] = uaMeta;
->>>>>>> 6c2fbb75
     }
     window.location.href = searchPage + '#' + HashUtils.encodeValues(stateValues);
   }
