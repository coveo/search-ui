import { SearchEndpoint } from '../../rest/SearchEndpoint';
import { ComponentOptions, IFieldOption } from '../Base/ComponentOptions';
import { $$ } from '../../utils/Dom';
import { Assert } from '../../misc/Assert';
import { QueryStateModel } from '../../models/QueryStateModel';
import { ComponentStateModel } from '../../models/ComponentStateModel';
import { ComponentOptionsModel } from '../../models/ComponentOptionsModel';
import { QueryController } from '../../controllers/QueryController';
import { Model, IAttributeChangedEventArg } from '../../models/Model';
import {
  QueryEvents,
  IBuildingQueryEventArgs,
  INewQueryEventArgs,
  IQuerySuccessEventArgs,
  IQueryErrorEventArgs,
  IDoneBuildingQueryEventArgs
} from '../../events/QueryEvents';
import { IBeforeRedirectEventArgs, StandaloneSearchInterfaceEvents } from '../../events/StandaloneSearchInterfaceEvents';
import { HistoryController } from '../../controllers/HistoryController';
import { LocalStorageHistoryController } from '../../controllers/LocalStorageHistoryController';
import { InitializationEvents } from '../../events/InitializationEvents';
import { IAnalyticsClient } from '../Analytics/AnalyticsClient';
import { NoopAnalyticsClient } from '../Analytics/NoopAnalyticsClient';
import { Utils } from '../../utils/Utils';
import { RootComponent } from '../Base/RootComponent';
import { BaseComponent } from '../Base/BaseComponent';
import { HashUtils } from '../../utils/HashUtils';
import { SentryLogger } from '../../misc/SentryLogger';
import { IComponentBindings } from '../Base/ComponentBindings';
import { analyticsActionCauseList } from '../Analytics/AnalyticsActionListMeta';
import { ResponsiveComponents } from '../ResponsiveComponents/ResponsiveComponents';
import { Context, IPipelineContextProvider } from '../PipelineContext/PipelineGlobalExports';
import { InitializationPlaceholder } from '../Base/InitializationPlaceholder';
import { Debug } from '../Debug/Debug';
import RelevanceInspectorModule = require('../RelevanceInspector/RelevanceInspector');

import * as fastclick from 'fastclick';
import * as jstz from 'jstimezonedetect';
import * as _ from 'underscore';

import 'styling/Globals';
import 'styling/_SearchInterface';
import 'styling/_SearchModalBox';
import 'styling/_SearchButton';

export interface ISearchInterfaceOptions {
  enableHistory?: boolean;
  enableAutomaticResponsiveMode?: boolean;
  useLocalStorageForHistory?: boolean;
  resultsPerPage?: number;
  excerptLength?: number;
  expression?: string;
  filterField?: IFieldOption;
  autoTriggerQuery?: boolean;
  timezone?: string;
  enableDebugInfo?: boolean;
  enableCollaborativeRating?: boolean;
  enableDuplicateFiltering?: boolean;
  hideUntilFirstQuery?: boolean;
  firstLoadingAnimation?: any;
  pipeline?: string;
  maximumAge?: number;
  searchPageUri?: string;
  initOptions?: any;
  endpoint?: SearchEndpoint;
  originalOptionsObject?: any;
  allowQueriesWithoutKeywords?: boolean;
}

/**
 * The SearchInterface component is the root and main component of your Coveo search interface. You should place all
 * other Coveo components inside the SearchInterface component.
 *
 * It is also on the HTMLElement of the SearchInterface component that you call the {@link init} function.
 *
 * It is advisable to specify a unique HTML `id` attribute for the SearchInterface component in order to be able to
 * reference it easily.
 *
 * **Example:**
 *
 * ```html
 * <head>
 *
 * [ ... ]
 *
 * <script>
 *   document.addEventListener('DOMContentLoaded', function() {
 *
 *     [ ... ]
 *     // The init function is called on the SearchInterface element, in this case, the body of the page.
 *     Coveo.init(document.body);
 *
 *     [ ... ]
 *
 *     });
 * </script>
 *
 * [ ... ]
 * </head>
 *
 * <!-- Specifying a unique HTML id attribute for the SearchInterface component is good practice. -->
 * <body id='search' class='CoveoSearchInterface' [ ... other options ... ]>
 *
 *   [ ... ]
 *
 *   <!-- You should place all other Coveo components here, inside the SearchInterface component. -->
 *
 *   [ ... ]
 *
 * </body>
 * ```
 */
export class SearchInterface extends RootComponent implements IComponentBindings {
  static ID = 'SearchInterface';

  /**
   * The options for the search interface
   * @componentOptions
   */
  static options: ISearchInterfaceOptions = {
    /**
     * Specifies whether to allow the end user to navigate search history using the **Back** and **Forward** buttons
     * of the browser.
     *
     * If this options is `true`, the SearchInterface component saves the state of the current query in the hash portion
     * of the URL when the user submits the query.
     *
     * **Example:**
     * > If the `enableHistory` option is `true` and the current query is `foobar`, the SearchInterface component
     * > saves `q=foobar` in the URL hash when the user submits the query.
     *
     * Default value is `false`.
     */
    enableHistory: ComponentOptions.buildBooleanOption({ defaultValue: false }),

    /**
     * Specifies whether to enable automatic responsive mode (i.e., automatically placing {@link Facet} and {@link Tab}
     * components in dropdown menus under the search box when the width of the SearchInterface HTML element reaches or
     * falls behind a certain pixel threshold).
     *
     * You might want to set this option to `false` if automatic responsive mode does not suit the specific design needs
     * of your implementation.
     *
     * **Note:**
     *
     * > If this option is `true`, you can also specify whether to enable responsive mode for Facet components (see
     * > {@link Facet.options.enableResponsiveMode}) and for Tab components (see
     * > {@link Tab.options.enableResponsiveMode}).
     * >
     * > In addition, you can specify the label you wish to display on the dropdown buttons (see
     * > {@link Facet.options.dropdownHeaderLabel} and {@link Tab.options.dropdownHeaderLabel}).
     *
     * Default value is `true`.
     */
    enableAutomaticResponsiveMode: ComponentOptions.buildBooleanOption({ defaultValue: true }),

    /**
     * Specifies whether to save the interface state in the local storage of the browser.
     *
     * You might want to set this option to `true` for reasons specifically important for your implementation.
     *
     * Default value is `false`.
     */
    useLocalStorageForHistory: ComponentOptions.buildBooleanOption({ defaultValue: false }),

    /**
     * Specifies the number of results to display on each page.
     *
     * For more advanced features, see the {@link ResultsPerPage} component.
     *
     * **Note:**
     *
     * > When the {@link ResultsPerPage} component is present in the page, this option gets overridden and is useless.
     *
     * Default value is `10`. Minimum value is `0`.
     */
    resultsPerPage: ComponentOptions.buildNumberOption({ defaultValue: 10, min: 0 }),

    /**
     * Specifies the number of characters to get at query time to create an excerpt of the result.
     *
     * This setting is global and cannot be modified on a per-result basis.
     *
     * See also the {@link Excerpt} component.
     *
     * Default value is `200`. Minimum value is `0`.
     */
    excerptLength: ComponentOptions.buildNumberOption({ defaultValue: 200, min: 0 }),

    /**
     * Specifies an expression to add to each query.
     *
     * You might want to use this options to add a global filter to your entire search interface that applies for all
     * tabs.
     *
     * You should not use this option to address security concerns (it is JavaScript, after all).
     *
     * **Note:**
     *
     * > It also is possible to set this option separately for each {@link Tab} component
     * > (see {@link Tab.options.expression}).
     *
     * Default value is `''`.
     */
    expression: ComponentOptions.buildStringOption({ defaultValue: '' }),

    /**
     * Specifies the name of a field to use as a custom filter when executing the query (also referred to as
     * "folding").
     *
     * Setting a value for this option causes the index to return only one result having any particular value inside the
     * filter field. Any other matching result is "folded" inside the childResults member of each JSON query result.
     *
     * This feature is typically useful with threaded conversations to include only one top-level result per
     * conversation. Thus, the field you specify for this option will typically be value unique to each thread that is
     * shared by all items (e.g., posts, emails, etc) in the thread.
     *
     * For more advanced features, see the {@link Folding} component.
     *
     * Default value is the empty string (`''`).
     */
    filterField: ComponentOptions.buildFieldOption({ defaultValue: '' }),

    /**
     * Specifies whether to display a loading animation before the first query successfully returns.
     *
     * **Note:**
     *
     * > If you do not set this options to `false`, the loading animation will still run until the first query
     * > successfully returns even if the [autoTriggerQuery]{@link SearchInterface.options.autoTriggerQuery} option is
     * `false`.
     *
     * See also the [firstLoadingAnimation]{@link SearchInterface.options.firstLoadingAnimation} option.
     *
     * Default value is `true`.
     *
     * @deprecated This option is exposed for legacy reasons. Since the
     * [July 2017 Release (v2.2900.23)](https://developers.coveo.com/x/gSMvAg), the loading animation is composed of
     * placeholders, making this option is obsolete.
     */
    hideUntilFirstQuery: ComponentOptions.buildBooleanOption({
      deprecated: 'Exposed for legacy reasons. The loading animation is now composed of placeholders, and this option is obsolete.'
    }),

    /**
     * Specifies the animation that you wish to display while your interface is loading.
     *
     * You can either specify the CSS selector of an HTML element that matches the default CSS class
     * (`coveo-first-loading-animation`), or add `-selector` to the markup attribute of this option to specify the CSS
     * selector of an HTML element that matches any CSS class.
     *
     * See also the [hideUntilFirstQuery]{@link SearchInterface.options.hideUntilFirstQuery} option.
     *
     * **Examples:**
     *
     * In this first case, the SearchInterface uses the HTML element whose `id` attribute is `MyAnimation` as the
     * loading animation only if the `class` attribute of this element also matches `coveo-first-loading-animation`.
     * Default loading animation CSS, which you can customize as you see fit, applies to this HTML element.
     * ```html
     * <div class='CoveoSearchInterface' data-first-loading-animation='#MyAnimation'>
     *   <div id='MyAnimation' class='coveo-first-loading-animation'>
     *     <!-- ... -->
     *   </div>
     *   <!-- ... -->
     * </div>
     * ```
     *
     * In this second case, the SearchInterface uses the HTML element whose `id` attribute is `MyAnimation` as the
     * loading animation no matter what CSS class it matches. However, if the `class` attribute of the HTML element does
     * not match `coveo-first-loading-animation`, no default loading animation CSS applies to this HTML element.
     * Normally, you should only use `data-first-loading-animation-selector` if you want to completely override the
     * default loading animation CSS.
     * ```html
     * <div class='CoveoSearchInterface' data-first-loading-animation-selector='#MyAnimation'>
     *   <div id='MyAnimation' class='my-custom-loading-animation-class'>
     *     <!-- ... -->
     *   </div>
     *   <!-- ... -->
     * </div>
     * ```
     *
     * By default, the loading animation is a Coveo CSS animation (which you can customize with CSS).
     *
     * @deprecated This option is exposed for legacy reasons. Since the
     * [July 2017 Release (v2.2900.23)](https://developers.coveo.com/x/gSMvAg), the loading animation is composed of
     * placeholders, making this option is obsolete.
     */
    firstLoadingAnimation: ComponentOptions.buildChildHtmlElementOption({
      deprecated: 'Exposed for legacy reasons. The loading animation is now composed of placeholder, and this options is obsolete.'
    }),

    /**
     * Specifies whether to trigger the first query automatically when the page finishes loading.
     *
     * Default value is `true`.
     */
    autoTriggerQuery: ComponentOptions.buildBooleanOption({ defaultValue: true }),
    /**
     * Specifies if the search interface should perform queries when no keywords are entered by the end user.
     *
     * When this option is set to true, the interface will initially only load with the search box, as long as you have a search box component in your interface.
     *
     * Once the user submits a query, the full search interface loads to display the results.
     *
     * When using the Coveo for Salesforce Free edition, this option is automatically set to false, and should not be changed.
     *
     * This option interacts closely with the {@link SearchInterface.options.autoTriggerQuery} option, as the automatic query is not triggered when there are no keywords.
     *
     * It also modifies the {@link IQuery.allowQueriesWithoutKeywords} query parameter.
     *
     * Default value is `true`
     * @notSupportedIn salesforcefree
     */
    allowQueriesWithoutKeywords: ComponentOptions.buildBooleanOption({ defaultValue: true }),
    endpoint: ComponentOptions.buildCustomOption(
      endpoint => (endpoint != null && endpoint in SearchEndpoint.endpoints ? SearchEndpoint.endpoints[endpoint] : null),
      { defaultFunction: () => SearchEndpoint.endpoints['default'] }
    ),

    /**
     * Specifies the timezone in which the search interface is loaded. This allows the index to recognize some special
     * query syntax.
     *
     * This option must have a valid IANA zone info key (AKA the Olson time zone database) as its value.
     *
     * **Example:** `America/New_York`.
     *
     * By default, the search interface allows a library to try to detect the timezone automatically.
     */
    timezone: ComponentOptions.buildStringOption({ defaultFunction: () => jstz.determine().name() }),
    /**
     * Specifies whether to enable the feature that allows the end user to ALT + double click any result to open a debug
     * page with detailed information about all properties and fields for that result.
     *
     * Enabling this feature causes no security concern; the entire debug information is always visible to the end user
     * through the browser developer console or by calling the Coveo API directly.
     *
     * Default value is `true`.
     */
    enableDebugInfo: ComponentOptions.buildBooleanOption({ defaultValue: true }),

    /**
     * Specifies whether to enable collaborative rating, which you can leverage using the
     * [`ResultRating`]{@link ResultRating} component.
     *
     * Setting this option to `true` has no effect unless collaborative rating is also enabled on your Coveo index.
     *
     * Default value is `false`.
     */
    enableCollaborativeRating: ComponentOptions.buildBooleanOption({ defaultValue: false }),

    /**
     * Specifies whether to filter duplicates in the search results.
     *
     * Setting this option to `true` forces duplicates to not appear in search results. However, {@link Facet} counts
     * still include the duplicates, which can be confusing for the end user. This is a limitation of the index.
     *
     * **Example:**
     *
     * > The end user narrows a query down to a single item that has a duplicate. If the enableDuplicateFiltering
     * > option is `true`, then only one item appears in the search results while the Facet count is still 2.
     *
     * **Note:**
     *
     * > It also is possible to set this option separately for each {@link Tab} component
     * > (see {@link Tab.options.enableDuplicateFiltering}).
     *
     * Default value is `false`.
     */
    enableDuplicateFiltering: ComponentOptions.buildBooleanOption({ defaultValue: false }),

    /**
     * Specifies the name of the query pipeline to use for the queries.
     *
     * You can specify a value for this option if your index is in a Coveo Cloud organization in which pipelines have
     * been created (see [Managing Query Pipelines](http://www.coveo.com/go?dest=cloudhelp&lcid=9&context=128)).
     *
     * **Note:**
     *
     * > It also is possible to set this option separately for each {@link Tab} component
     * > (see {@link Tab.options.pipeline}).
     *
     * Default value is `undefined`, which means that the search interface uses the default pipeline.
     */
    pipeline: ComponentOptions.buildStringOption(),

    /**
     * Specifies the maximum age (in milliseconds) that cached query results can have to still be usable as results
     * instead of performing a new query on the index. The cache is located in the Coveo Search API (which resides
     * between the index and the search interface).
     *
     * If cached results that are older than the age you specify in this option are available, the framework will not
     * use these results; it will rather perform a new query on the index.
     *
     * On high-volume public web sites, specifying a higher value for this option can greatly improve query response
     * time at the cost of result freshness.
     *
     * **Note:**
     *
     * > It also is possible to set this option separately for each {@link Tab} component
     * > (see {@link Tab.options.maximumAge}).
     *
     * Default value is `undefined`, which means that the search interface lets the Coveo Search API determine the
     * maximum cache age. This is typically equivalent to 30 minutes (see
     * [Query Parameters - maximumAge](https://developers.coveo.com/x/iwEv#QueryParameters-maximumAge)).
     */
    maximumAge: ComponentOptions.buildNumberOption(),

    /**
     * Specifies the search page you wish to navigate to when instantiating a standalone search box interface.
     *
     * Default value is `undefined`, which means that the search interface does not redirect.
     */
    searchPageUri: ComponentOptions.buildStringOption()
  };

  public static SMALL_INTERFACE_CLASS_NAME = 'coveo-small-search-interface';
<<<<<<< HEAD

=======
>>>>>>> c7641e66
  public root: HTMLElement;
  public queryStateModel: QueryStateModel;
  public componentStateModel: ComponentStateModel;
  public queryController: QueryController;
  public componentOptionsModel: ComponentOptionsModel;
  public usageAnalytics: IAnalyticsClient;
  /**
   * Allows to get and set the different breakpoints for mobile and tablet devices.
   *
   * This is useful, amongst other, for {@link Facet}, {@link Tab} and {@link ResultList}
   */
  public responsiveComponents: ResponsiveComponents;
  public isResultsPerPageModifiedByPipeline = false;

  private attachedComponents: { [type: string]: BaseComponent[] };
  private queryPipelineConfigurationForResultsPerPage: number;

  private attachedComponents: { [type: string]: BaseComponent[] };
  private relevanceInspector: RelevanceInspectorModule.RelevanceInspector;

  /**
   * Creates a new SearchInterface. Initialize various singletons for the interface (e.g., usage analytics, query
   * controller, state model, etc.). Binds events related to the query.
   * @param element The HTMLElement on which to instantiate the component. This cannot be an `HTMLInputElement` for
   * technical reasons.
   * @param options The options for the SearchInterface.
   * @param analyticsOptions The options for the {@link Analytics} component. Since the Analytics component is normally
   * global, it needs to be passed at initialization of the whole interface.
   * @param _window The window object for the search interface. Used for unit tests, which can pass a mock. Default is
   * the global window object.
   */
  constructor(public element: HTMLElement, public options?: ISearchInterfaceOptions, public analyticsOptions?, public _window = window) {
    super(element, SearchInterface.ID);

    this.options = ComponentOptions.initComponentOptions(element, SearchInterface, options);
    Assert.exists(element);
    Assert.exists(this.options);
    this.root = element;

    if (this.options.allowQueriesWithoutKeywords) {
      this.initializeEmptyQueryAllowed();
    } else {
      this.initializeEmptyQueryNotAllowed();
    }

    // The definition file for fastclick does not match the way that fast click gets loaded (AMD)
    if ((<any>fastclick).attach) {
      (<any>fastclick).attach(element);
    }

    this.queryStateModel = new QueryStateModel(element);
    this.componentStateModel = new ComponentStateModel(element);
    this.componentOptionsModel = new ComponentOptionsModel(element);
    this.usageAnalytics = this.initializeAnalytics();
    this.queryController = new QueryController(element, this.options, this.usageAnalytics, this);
    new SentryLogger(this.queryController);

    const eventName = this.queryStateModel.getEventName(Model.eventTypes.preprocess);
    $$(this.element).on(eventName, (e, args) => this.handlePreprocessQueryStateModel(args));
    $$(this.element).on(QueryEvents.buildingQuery, (e, args) => this.handleBuildingQuery(args));
    $$(this.element).on(QueryEvents.querySuccess, (e, args) => this.handleQuerySuccess(args));
    $$(this.element).on(QueryEvents.queryError, (e, args) => this.handleQueryError(args));
    const debugChanged = this.queryStateModel.getEventName(Model.eventTypes.changeOne + QueryStateModel.attributesEnum.debug);
    $$(this.element).on(debugChanged, (e, args: IAttributeChangedEventArg) => this.handleDebugModeChange(args));

    if (this.options.enableHistory) {
      if (!this.options.useLocalStorageForHistory) {
        this.initializeHistoryController();
      } else {
        new LocalStorageHistoryController(element, _window, this.queryStateModel, this.queryController);
      }
    } else {
      $$(this.element).on(InitializationEvents.restoreHistoryState, () =>
        this.queryStateModel.setMultiple(this.queryStateModel.defaultAttributes)
      );
    }

    const eventNameQuickview = this.queryStateModel.getEventName(Model.eventTypes.changeOne + QueryStateModel.attributesEnum.quickview);
    $$(this.element).on(eventNameQuickview, (e, args) => this.handleQuickviewChanged(args));
    this.element.style.display = element.style.display || 'block';
    this.setupDebugInfo();
    this.responsiveComponents = new ResponsiveComponents();
  }

  public set resultsPerPage(resultsPerPage: number) {
    this.options.resultsPerPage = this.queryController.options.resultsPerPage = resultsPerPage;
  }

  public get resultsPerPage() {
    if (this.queryPipelineConfigurationForResultsPerPage != null && this.queryPipelineConfigurationForResultsPerPage != 0) {
      return this.queryPipelineConfigurationForResultsPerPage;
    }
    if (this.queryController.options.resultsPerPage != null && this.queryController.options.resultsPerPage != 0) {
      return this.queryController.options.resultsPerPage;
    }
    // Things would get weird if somehow the number of results per page was set to 0 or not available.
    // Specially for the pager component. As such, we try to cover that corner case.
    this.logger.warn('Results per page is incoherent in the search interface.', this);
    return 10;
  }

  /**
   * Attaches a component to the search interface. This allows the search interface to easily list and iterate over its
   * components.
   * @param type Normally, the component type is a unique identifier without the `Coveo` prefix (e.g., `CoveoFacet` ->
   * `Facet`, `CoveoPager` -> `Pager`, `CoveoQuerybox` -> `Querybox`, etc.).
   * @param component The component instance to attach.
   */
  public attachComponent(type: string, component: BaseComponent) {
    this.getComponents(type).push(component);
  }

  /**
   * Detaches a component from the search interface.
   * @param type Normally, the component type is a unique identifier without the `Coveo` prefix (e.g., `CoveoFacet` ->
   * `Facet`, `CoveoPager` -> `Pager`, `CoveoQuerybox` -> `Querybox`, etc.).
   * @param component The component instance to detach.
   */
  public detachComponent(type: string, component: BaseComponent) {
    const components = this.getComponents(type);
    const index = _.indexOf(components, component);
    if (index > -1) {
      components.splice(index, 1);
    }
  }

  /**
   * Returns the bindings, or environment, for the current component.
   * @returns {IComponentBindings}
   */
  public getBindings() {
    return {
      root: this.root,
      queryStateModel: this.queryStateModel,
      queryController: this.queryController,
      searchInterface: <SearchInterface>this,
      componentStateModel: this.componentStateModel,
      componentOptionsModel: this.componentOptionsModel,
      usageAnalytics: this.usageAnalytics
    };
  }

  /**
   * Gets the query context for the current search interface.
   *
   * If the search interface has performed at least one query, it will try to resolve the context from the last query sent to the Coveo Search API.
   *
   * If the search interface has not performed a query yet, it will try to resolve the context from any avaiable {@link PipelineContext} component.
   *
   * If multiple {@link PipelineContext} components are available, it will merge all context values together.
   *
   * **Note:**
   * Having multiple PipelineContext components in the same search interface is not recommended, especially if some context keys are repeated across those components.
   *
   * If no context is found, returns `undefined`
   */
  public getQueryContext(): Context {
    let ret: Context;

    const lastQuery = this.queryController.getLastQuery();
    if (lastQuery.context) {
      ret = lastQuery.context;
    } else {
      const pipelines = this.getComponents<IPipelineContextProvider>('PipelineContext');

      if (pipelines && !_.isEmpty(pipelines)) {
        const contextMerged = _.chain(pipelines)
          .map(pipeline => pipeline.getContext())
          .reduce((memo, context) => ({ ...memo, ...context }), {})
          .value();
        if (!_.isEmpty(contextMerged)) {
          ret = contextMerged;
        }
      }
    }

    return ret;
  }

  /**
   * Gets all the components of a given type.
   * @param type Normally, the component type is a unique identifier without the `Coveo` prefix (e.g., `CoveoFacet` ->
   * `Facet`, `CoveoPager` -> `Pager`, `CoveoQuerybox` -> `Querybox`, etc.).
   */
  public getComponents<T>(type: string): T[];

  /**
   * Gets all the components of a given type.
   * @param type Normally, the component type is a unique identifier without the `Coveo` prefix (e.g., `CoveoFacet` ->
   * `Facet`, `CoveoPager` -> `Pager`, `CoveoQuerybox` -> `Querybox`, etc.).
   */
  public getComponents(type: string): BaseComponent[] {
    if (this.attachedComponents == null) {
      this.attachedComponents = {};
    }
    if (!(type in this.attachedComponents)) {
      this.attachedComponents[type] = [];
    }
    return this.attachedComponents[type];
  }

  protected initializeAnalytics(): IAnalyticsClient {
    const analyticsRef = BaseComponent.getComponentRef('Analytics');
    if (analyticsRef) {
      return analyticsRef.create(this.element, this.analyticsOptions, this.getBindings());
    }
    return new NoopAnalyticsClient();
  }

  private async handleDebugModeChange(args: IAttributeChangedEventArg) {
    if (args.value && !this.relevanceInspector && this.options.enableDebugInfo) {
      require.ensure(
        ['../RelevanceInspector/RelevanceInspector'],
        () => {
          const loadedModule = require('../RelevanceInspector/RelevanceInspector.ts');
          const relevanceInspectorCtor = loadedModule.RelevanceInspector as RelevanceInspectorModule.IRelevanceInspectorConstructor;
          const relevanceInspectorElement = $$('btn');
          $$(this.element).prepend(relevanceInspectorElement.el);
          this.relevanceInspector = new relevanceInspectorCtor(relevanceInspectorElement.el, this.getBindings());
        },
        null,
        'RelevanceInspector'
      );
    }
  }

  private initializeHistoryController() {
    new HistoryController(this.element, window, this.queryStateModel, this.queryController, this.usageAnalytics);
  }

  private setupDebugInfo() {
    if (this.options.enableDebugInfo) {
      setTimeout(() => new Debug(this.element, this.getBindings()));
    }
  }

  private handlePreprocessQueryStateModel(args: any) {
    const tgFromModel = this.queryStateModel.get(QueryStateModel.attributesEnum.tg);
    const tFromModel = this.queryStateModel.get(QueryStateModel.attributesEnum.t);

    let tg = tgFromModel;
    let t = tFromModel;

    // if you want to set the tab group
    if (args && args.tg !== undefined) {
      args.tg = this.getTabGroupId(args.tg);
      if (tg != args.tg) {
        args.t = args.t || QueryStateModel.defaultAttributes.t;
        args.sort = args.sort || QueryStateModel.defaultAttributes.sort;
        tg = args.tg;
      }
    }

    if (args && args.t !== undefined) {
      args.t = this.getTabId(tg, args.t);
      if (t != args.t) {
        args.sort = args.sort || QueryStateModel.defaultAttributes.sort;
        t = args.t;
      }
    }

    if (args && args.sort !== undefined) {
      args.sort = this.getSort(t, args.sort);
    }

    if (args && args.quickview !== undefined) {
      args.quickview = this.getQuickview(args.quickview);
    }
  }

  private getTabGroupId(tabGroupId: string) {
    const tabGroupRef = BaseComponent.getComponentRef('TabGroup');
    if (tabGroupRef) {
      const tabGroups = this.getComponents<any>(tabGroupRef.ID);
      // check if the tabgroup is correct
      if (
        tabGroupId != QueryStateModel.defaultAttributes.tg &&
        _.any(tabGroups, (tabGroup: any) => !tabGroup.disabled && tabGroupId == tabGroup.options.id)
      ) {
        return tabGroupId;
      }
      // select the first tabGroup
      if (tabGroups.length > 0) {
        return tabGroups[0].options.id;
      }
    }
    return QueryStateModel.defaultAttributes.tg;
  }

  private getTabId(tabGroupId: string, tabId: string) {
    const tabRef = BaseComponent.getComponentRef('Tab');
    const tabGroupRef = BaseComponent.getComponentRef('TabGroup');
    if (tabRef) {
      const tabs = this.getComponents<any>(tabRef.ID);
      if (tabGroupRef) {
        // if has a tabGroup
        if (tabGroupId != QueryStateModel.defaultAttributes.tg) {
          const tabGroups = this.getComponents<any>(tabGroupRef.ID);
          const tabGroup = _.find(tabGroups, (tabGroup: any) => tabGroupId == tabGroup.options.id);
          // check if the tabgroup contain this tab
          if (
            tabId != QueryStateModel.defaultAttributes.t &&
            _.any(tabs, (tab: any) => tabId == tab.options.id && tabGroup.isElementIncludedInTabGroup(tab.element))
          ) {
            return tabId;
          }
          // select the first tab in the tabGroup
          const tab = _.find(tabs, (tab: any) => tabGroup.isElementIncludedInTabGroup(tab.element));
          if (tab != null) {
            return tab.options.id;
          }
          return QueryStateModel.defaultAttributes.t;
        }
      }
      // check if the tab is correct
      if (tabId != QueryStateModel.defaultAttributes.t && _.any(tabs, (tab: any) => tabId == tab.options.id)) {
        return tabId;
      }
      // select the first tab
      if (tabs.length > 0) {
        return tabs[0].options.id;
      }
    }
    return QueryStateModel.defaultAttributes.t;
  }

  private getSort(tabId: string, sortId: string) {
    const sortRef = BaseComponent.getComponentRef('Sort');
    if (sortRef) {
      const sorts = this.getComponents<any>(sortRef.ID);
      // if has a selected tab
      const tabRef = BaseComponent.getComponentRef('Tab');
      if (tabRef) {
        if (tabId != QueryStateModel.defaultAttributes.t) {
          const tabs = this.getComponents<any>(tabRef.ID);
          const tab = _.find(tabs, (tab: any) => tabId == tab.options.id);
          const sortCriteria = tab.options.sort;

          // check if the tab contain this sort
          if (
            sortId != QueryStateModel.defaultAttributes.sort &&
            _.any(sorts, (sort: any) => tab.isElementIncludedInTab(sort.element) && sort.match(sortId))
          ) {
            return sortId;
          } else if (sortCriteria != null) {
            // if not and tab.options.sort is set apply it
            return sortCriteria.toString();
          }
          // select the first sort in the tab
          const sort = _.find(sorts, (sort: any) => tab.isElementIncludedInTab(sort.element));
          if (sort != null) {
            return sort.options.sortCriteria[0].toString();
          }
          return QueryStateModel.defaultAttributes.sort;
        }
      }
      // check if the sort is correct
      if (sortId != QueryStateModel.defaultAttributes.sort && _.any(sorts, (sort: any) => sort.match(sortId))) {
        return sortId;
      }
      // select the first sort
      if (sorts.length > 0) {
        return sorts[0].options.sortCriteria[0].toString();
      }
    }
    return QueryStateModel.defaultAttributes.sort;
  }

  private getQuickview(quickviewId: string) {
    const quickviewRef = BaseComponent.getComponentRef('Quickview');
    if (quickviewRef) {
      const quickviews = this.getComponents<any>(quickviewRef.ID);
      if (_.any(quickviews, (quickview: any) => quickview.getHashId() == quickviewId)) {
        return quickviewId;
      }
    }
    return QueryStateModel.defaultAttributes.quickview;
  }

  private handleQuickviewChanged(args: IAttributeChangedEventArg) {
    const quickviewRef = BaseComponent.getComponentRef('Quickview');
    if (quickviewRef) {
      const quickviews = this.getComponents<any>(quickviewRef.ID);
      if (args.value != '') {
        const quickviewsPartition = _.partition(quickviews, quickview => quickview.getHashId() == args.value);
        if (quickviewsPartition[0].length != 0) {
          _.first(quickviewsPartition[0]).open();
          _.forEach(_.tail(quickviewsPartition[0]), quickview => quickview.close());
        }
        _.forEach(quickviewsPartition[1], quickview => quickview.close());
      } else {
        _.forEach(quickviews, quickview => {
          quickview.close();
        });
      }
    }
  }

  private handleBuildingQuery(data: IBuildingQueryEventArgs) {
    if (this.options.enableDuplicateFiltering) {
      data.queryBuilder.enableDuplicateFiltering = true;
    }

    if (!Utils.isNullOrUndefined(this.options.pipeline)) {
      data.queryBuilder.pipeline = this.options.pipeline;
    }

    if (!Utils.isNullOrUndefined(this.options.maximumAge)) {
      data.queryBuilder.maximumAge = this.options.maximumAge;
    }

    if (!Utils.isNullOrUndefined(this.options.resultsPerPage)) {
      data.queryBuilder.numberOfResults = this.options.resultsPerPage;
    }

    if (!Utils.isNullOrUndefined(this.options.excerptLength)) {
      data.queryBuilder.excerptLength = this.options.excerptLength;
    }

    if (Utils.isNonEmptyString(this.options.expression)) {
      data.queryBuilder.constantExpression.add(this.options.expression);
    }

    if (Utils.isNonEmptyString(<string>this.options.filterField)) {
      data.queryBuilder.filterField = <string>this.options.filterField;
    }

    if (Utils.isNonEmptyString(this.options.timezone)) {
      data.queryBuilder.timezone = this.options.timezone;
    }

    data.queryBuilder.enableCollaborativeRating = this.options.enableCollaborativeRating;

    data.queryBuilder.enableDuplicateFiltering = this.options.enableDuplicateFiltering;

    data.queryBuilder.allowQueriesWithoutKeywords = this.options.allowQueriesWithoutKeywords;

    const endpoint = this.queryController.getEndpoint();
    if (endpoint != null && endpoint.options) {
      const qsArguments = endpoint.options.queryStringArguments;
      if (this.queryStateModel.get(QueryStateModel.attributesEnum.debug)) {
        data.queryBuilder.maximumAge = 0;
        data.queryBuilder.enableDebug = true;
        qsArguments ? (qsArguments.debugRankingInformation = 1) : null;
        data.queryBuilder.fieldsToExclude = ['allmetadatavalues'];
        data.queryBuilder.fieldsToInclude = null;
      } else {
        qsArguments ? (qsArguments.debugRankingInformation = 0) : null;
      }
    }
  }

  private handleQuerySuccess(data: IQuerySuccessEventArgs) {
    const noResults = data.results.results.length == 0;
    this.toggleSectionState('coveo-no-results', noResults);
    this.handlePossiblyModifiedNumberOfResultsInQueryPipeline(data);
    const resultsHeader = $$(this.element).find('.coveo-results-header');
    if (resultsHeader) {
      $$(resultsHeader).removeClass('coveo-query-error');
    }
  }

  private handlePossiblyModifiedNumberOfResultsInQueryPipeline(data: IQuerySuccessEventArgs) {
    if (!data || !data.query || !data.results) {
      return;
    }

    const numberOfRequestedResults = data.query.numberOfResults;
    const numberOfResultsActuallyReturned = data.results.results.length;
    const moreResultsAvailable = data.results.totalCountFiltered > numberOfResultsActuallyReturned;

    if (numberOfRequestedResults != numberOfResultsActuallyReturned && moreResultsAvailable) {
      this.isResultsPerPageModifiedByPipeline = true;
      this.queryPipelineConfigurationForResultsPerPage = numberOfResultsActuallyReturned;
    } else {
      this.isResultsPerPageModifiedByPipeline = false;
      this.queryPipelineConfigurationForResultsPerPage = null;
    }
  }

  private handleQueryError(data: IQueryErrorEventArgs) {
    this.toggleSectionState('coveo-no-results');
    const resultsHeader = $$(this.element).find('.coveo-results-header');
    if (resultsHeader) {
      $$(resultsHeader).addClass('coveo-query-error');
    }
  }

  private toggleSectionState(cssClass: string, toggle = true) {
    const facetSection = $$(this.element).find('.coveo-facet-column');
    const resultsSection = $$(this.element).find('.coveo-results-column');
    const resultsHeader = $$(this.element).find('.coveo-results-header');
    const facetSearchs = $$(this.element).findAll('.coveo-facet-search-results');
    const recommendationSection = $$(this.element).find('.coveo-recommendation-main-section');

    if (facetSection) {
      $$(facetSection).toggleClass(cssClass, toggle && !this.queryStateModel.atLeastOneFacetIsActive());
    }
    if (resultsSection) {
      $$(resultsSection).toggleClass(cssClass, toggle && !this.queryStateModel.atLeastOneFacetIsActive());
    }
    if (resultsHeader) {
      $$(resultsHeader).toggleClass(cssClass, toggle && !this.queryStateModel.atLeastOneFacetIsActive());
    }
    if (recommendationSection) {
      $$(recommendationSection).toggleClass(cssClass, toggle);
    }
    if (facetSearchs && facetSearchs.length > 0) {
      _.each(facetSearchs, facetSearch => {
        $$(facetSearch).toggleClass(cssClass, toggle && !this.queryStateModel.atLeastOneFacetIsActive());
      });
    }
  }

  private initializeEmptyQueryAllowed() {
    new InitializationPlaceholder(this.element).withFullInitializationStyling().withAllPlaceholders();
  }

  private initializeEmptyQueryNotAllowed() {
    const placeholder = new InitializationPlaceholder(this.element)
      .withEventToRemovePlaceholder(QueryEvents.newQuery)
      .withFullInitializationStyling()
      .withHiddenRootElement()
      .withPlaceholderForFacets()
      .withPlaceholderForResultList();

    $$(this.root).on(InitializationEvents.restoreHistoryState, () => {
      placeholder.withVisibleRootElement();
      if (this.queryStateModel.get('q') == '') {
        placeholder.withWaitingForFirstQueryMode();
      }
    });

    $$(this.element).on(QueryEvents.doneBuildingQuery, (e, args: IDoneBuildingQueryEventArgs) => {
      if (!args.queryBuilder.containsEndUserKeywords()) {
        this.logger.info('Query cancelled by the Search Interface', 'Configuration does not allow empty query', this, this.options);
        args.cancel = true;
      }
    });
  }
}

export interface IStandaloneSearchInterfaceOptions extends ISearchInterfaceOptions {
  redirectIfEmpty?: boolean;
}

export class StandaloneSearchInterface extends SearchInterface {
  static ID = 'StandaloneSearchInterface';

  public static options: IStandaloneSearchInterfaceOptions = {
    redirectIfEmpty: ComponentOptions.buildBooleanOption({ defaultValue: true })
  };

  constructor(
    public element: HTMLElement,
    public options?: IStandaloneSearchInterfaceOptions,
    public analyticsOptions?,
    public _window = window
  ) {
    super(element, ComponentOptions.initComponentOptions(element, StandaloneSearchInterface, options), analyticsOptions, _window);
    $$(this.root).on(QueryEvents.newQuery, (e: Event, args: INewQueryEventArgs) => this.handleRedirect(e, args));
  }

  public handleRedirect(e: Event, data: INewQueryEventArgs) {
    if (data.shouldRedirectStandaloneSearchbox === false) {
      return;
    }

    const dataToSendOnBeforeRedirect: IBeforeRedirectEventArgs = {
      searchPageUri: this.options.searchPageUri,
      cancel: false
    };

    $$(this.root).trigger(StandaloneSearchInterfaceEvents.beforeRedirect, dataToSendOnBeforeRedirect);

    if (dataToSendOnBeforeRedirect.cancel) {
      return;
    }

    data.cancel = true;

    if (!this.searchboxIsEmpty() || this.options.redirectIfEmpty) {
      this.redirectToSearchPage(dataToSendOnBeforeRedirect.searchPageUri);
    }
  }

  public redirectToSearchPage(searchPage: string) {
    const stateValues = this.queryStateModel.getAttributes();
    let uaCausedBy = this.usageAnalytics.getCurrentEventCause();

    if (uaCausedBy != null) {
      // for legacy reason, searchbox submit were always logged a search from link in an external search box.
      // transform them if that's what we hit.
      if (uaCausedBy == analyticsActionCauseList.searchboxSubmit.name) {
        uaCausedBy = analyticsActionCauseList.searchFromLink.name;
      }
      stateValues['firstQueryCause'] = uaCausedBy;
    }
    const uaMeta = this.usageAnalytics.getCurrentEventMeta();
    if (uaMeta != null) {
      stateValues['firstQueryMeta'] = uaMeta;
    }

    const link = document.createElement('a');
    link.href = searchPage;
    link.href = link.href; // IE11 needs this to correctly fill the properties that are used below.

    const pathname = link.pathname.indexOf('/') == 0 ? link.pathname : '/' + link.pathname; // IE11 does not add a leading slash to this property.
    const hash = link.hash ? link.hash + '&' : '#';

    // By using a setTimeout, we allow other possible code related to the search box / magic box time to complete.
    // eg: onblur of the magic box.
    setTimeout(() => {
      this._window.location.href = `${link.protocol}//${link.host}${pathname}${link.search}${hash}${HashUtils.encodeValues(stateValues)}`;
    }, 0);
  }

  private searchboxIsEmpty(): boolean {
    return Utils.isEmptyString(this.queryStateModel.get(QueryStateModel.attributesEnum.q));
  }
}<|MERGE_RESOLUTION|>--- conflicted
+++ resolved
@@ -415,10 +415,6 @@
   };
 
   public static SMALL_INTERFACE_CLASS_NAME = 'coveo-small-search-interface';
-<<<<<<< HEAD
-
-=======
->>>>>>> c7641e66
   public root: HTMLElement;
   public queryStateModel: QueryStateModel;
   public componentStateModel: ComponentStateModel;
@@ -435,8 +431,6 @@
 
   private attachedComponents: { [type: string]: BaseComponent[] };
   private queryPipelineConfigurationForResultsPerPage: number;
-
-  private attachedComponents: { [type: string]: BaseComponent[] };
   private relevanceInspector: RelevanceInspectorModule.RelevanceInspector;
 
   /**
