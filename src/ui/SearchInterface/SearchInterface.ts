import { SearchEndpoint } from '../../rest/SearchEndpoint';
import { ComponentOptions, IFieldOption } from '../Base/ComponentOptions';
import { DeviceUtils } from '../../utils/DeviceUtils';
import { $$ } from '../../utils/Dom';
import { DomUtils } from '../../utils/DomUtils';
import { Assert } from '../../misc/Assert';
import { QueryStateModel } from '../../models/QueryStateModel';
import { ComponentStateModel } from '../../models/ComponentStateModel';
import { ComponentOptionsModel } from '../../models/ComponentOptionsModel';
import { QueryController } from '../../controllers/QueryController';
import { Model, IAttributeChangedEventArg } from '../../models/Model';
import { QueryEvents, IBuildingQueryEventArgs, INewQueryEventArgs, IQuerySuccessEventArgs, IQueryErrorEventArgs } from '../../events/QueryEvents';
import { IBeforeRedirectEventArgs, StandaloneSearchInterfaceEvents } from '../../events/StandaloneSearchInterfaceEvents';
import { HistoryController } from '../../controllers/HistoryController';
import { LocalStorageHistoryController } from '../../controllers/LocalStorageHistoryController';
import { InitializationEvents } from '../../events/InitializationEvents';
import { IAnalyticsClient } from '../Analytics/AnalyticsClient';
import { NoopAnalyticsClient } from '../Analytics/NoopAnalyticsClient';
import { Utils } from '../../utils/Utils';
import { RootComponent } from '../Base/RootComponent';
import { BaseComponent } from '../Base/BaseComponent';
import { Debug } from '../Debug/Debug';
import { HashUtils } from '../../utils/HashUtils';
import * as fastclick from 'fastclick';
import * as jstz from 'jstimezonedetect';
import { SentryLogger } from '../../misc/SentryLogger';
import { IComponentBindings } from '../Base/ComponentBindings';
import { analyticsActionCauseList } from '../Analytics/AnalyticsActionListMeta';
import { ResponsiveComponents } from '../ResponsiveComponents/ResponsiveComponents';
import { SvgPolyfill } from '../../misc/SvgPolyfill';
import * as _ from 'underscore';

import 'styling/Globals';
import 'styling/_SearchInterface';
import 'styling/_SearchModalBox';

export interface ISearchInterfaceOptions {
  enableHistory?: boolean;
  enableAutomaticResponsiveMode?: boolean;
  useLocalStorageForHistory?: boolean;
  resultsPerPage?: number;
  excerptLength?: number;
  expression?: string;
  filterField?: IFieldOption;
  autoTriggerQuery?: boolean;
  timezone?: string;
  enableDebugInfo?: boolean;
  enableCollaborativeRating?: boolean;
  enableDuplicateFiltering?: boolean;
  hideUntilFirstQuery?: boolean;
  firstLoadingAnimation?: any;
  pipeline?: string;
  maximumAge?: number;
  searchPageUri?: string;
  initOptions?: any;
  endpoint?: SearchEndpoint;
  originalOptionsObject?: any;
}

/**
 * The SearchInterface component is the root and main component of your Coveo search interface. You should place all
 * other Coveo components inside the SearchInterface component.
 *
 * It is also on the HTMLElement of the SearchInterface component that you call the {@link init} function.
 *
 * It is advisable to specify a unique HTML `id` attribute for the SearchInterface component in order to be able to
 * reference it easily.
 *
 * **Example:**
 *
 * ```html
 * <head>
 *
 * [ ... ]
 *
 * <script>
 *   document.addEventListener('DOMContentLoaded', function() {
 *
 *     [ ... ]
 *     // The init function is called on the SearchInterface element, in this case, the body of the page.
 *     Coveo.init(document.body);
 *
 *     [ ... ]
 *
 *     });
 * </script>
 *
 * [ ... ]
 * </head>
 *
 * <!-- Specifying a unique HTML id attribute for the SearchInterface component is good practice. -->
 * <body id='search' class='CoveoSearchInterface' [ ... other options ... ]>
 *
 *   [ ... ]
 *
 *   <!-- You should place all other Coveo components here, inside the SearchInterface component. -->
 *
 *   [ ... ]
 *
 * </body>
 * ```
 */
export class SearchInterface extends RootComponent implements IComponentBindings {
  static ID = 'SearchInterface';

  /**
   * The options for the search interface
   * @componentOptions
   */
  static options: ISearchInterfaceOptions = {

    /**
     * Specifies whether to allow the end user to navigate search history using the **Back** and **Forward** buttons
     * of the browser.
     *
     * If this options is `true`, the SearchInterface component saves the state of the current query in the hash portion
     * of the URL when the user submits the query.
     *
     * **Example:**
     * > If the `enableHistory` option is `true` and the current query is `foobar`, the SearchInterface component
     * > saves `q=foobar` in the URL hash when the user submits the query.
     *
     * Default value is `false`.
     */
    enableHistory: ComponentOptions.buildBooleanOption({ defaultValue: false }),

    /**
     * Specifies whether to enable automatic responsive mode (i.e., automatically placing {@link Facet} and {@link Tab}
     * components in dropdown menus under the search box when the width of the SearchInterface HTML element reaches or
     * falls behind a certain pixel threshold).
     *
     * You might want to set this option to `false` if automatic responsive mode does not suit the specific design needs
     * of your implementation.
     *
     * **Note:**
     *
     * > If this option is `true`, you can also specify whether to enable responsive mode for Facet components (see
     * > {@link Facet.options.enableResponsiveMode}) and for Tab components (see
     * > {@link Tab.options.enableResponsiveMode}).
     * >
     * > In addition, you can specify the label you wish to display on the dropdown buttons (see
     * > {@link Facet.options.dropdownHeaderLabel} and {@link Tab.options.dropdownHeaderLabel}).
     *
     * Default value is `true`.
     */
    enableAutomaticResponsiveMode: ComponentOptions.buildBooleanOption({ defaultValue: true }),

    /**
     * Specifies whether to save the interface state in the local storage of the browser.
     *
     * You might want to set this option to `true` for reasons specifically important for your implementation.
     *
     * Default value is `false`.
     */
    useLocalStorageForHistory: ComponentOptions.buildBooleanOption({ defaultValue: false }),

    /**
     * Specifies the number of results to display on each page.
     *
     * For more advanced features, see the {@link ResultsPerPage} component.
     *
     * Default value is `10`. Minimum value is `0`.
     */
    resultsPerPage: ComponentOptions.buildNumberOption({ defaultValue: 10, min: 0 }),

    /**
     * Specifies the number of characters to get at query time to create an excerpt of the result.
     *
     * This setting is global and cannot be modified on a per-result basis.
     *
     * See also the {@link Excerpt} component.
     *
     * Default value is `200`. Minimum value is `0`.
     */
    excerptLength: ComponentOptions.buildNumberOption({ defaultValue: 200, min: 0 }),

    /**
     * Specifies an expression to add to each query.
     *
     * You might want to use this options to add a global filter to your entire search interface that applies for all
     * tabs.
     *
     * You should not use this option to address security concerns (it is JavaScript, after all).
     *
     * **Note:**
     *
     * > It also is possible to set this option separately for each {@link Tab} component
     * > (see {@link Tab.options.expression}).
     *
     * Default value is `''`.
     */
    expression: ComponentOptions.buildStringOption({ defaultValue: '' }),

    /**
     * Specifies the name of a field to use as a custom filter when executing the query (also referred to as
     * "folding").
     *
     * Setting a value for this option causes the index to return only one result having any particular value inside the
     * filter field. Any other matching result is "folded" inside the childResults member of each JSON query result.
     *
     * This feature is typically useful with threaded conversations to include only one top-level result per
     * conversation. Thus, the field you specify for this option will typically be value unique to each thread that is
     * shared by all items (e.g., posts, emails, etc) in the thread.
     *
     * For more advanced features, see the {@link Folding} component.
     *
     * Default value is the empty string (`''`).
     */
    filterField: ComponentOptions.buildFieldOption({ defaultValue: '' }),

    hideUntilFirstQuery: ComponentOptions.buildBooleanOption({ deprecated: 'Exposed for legacy reasons. The loading animation is now composed of placeholders, and this option is obsolete.' }),

    firstLoadingAnimation: ComponentOptions.buildChildHtmlElementOption({
      deprecated: 'Exposed for legacy reasons. The loading animation is now composed of placeholder, and this options is obsolete.'
    }),

    /**
     * Specifies whether to trigger the first query automatically when the page finishes loading.
     *
     * Default value is `true`.
     */
    autoTriggerQuery: ComponentOptions.buildBooleanOption({ defaultValue: true }),
    endpoint: ComponentOptions.buildCustomOption((endpoint) => endpoint != null && endpoint in SearchEndpoint.endpoints ? SearchEndpoint.endpoints[endpoint] : null, { defaultFunction: () => SearchEndpoint.endpoints['default'] }),

    /**
     * Specifies the timezone in which the search interface is loaded. This allows the index to recognize some special
     * query syntax.
     *
     * This option must have a valid IANA zone info key (AKA the Olson time zone database) as its value.
     *
     * **Example:** `America/New_York`.
     *
     * By default, the search interface allows a library to try to detect the timezone automatically.
     */
    timezone: ComponentOptions.buildStringOption({ defaultFunction: () => jstz.determine().name() }),
    /**
     * Specifies whether to enable the feature that allows the end user to ALT + double click any result to open a debug
     * page with detailed information about all properties and fields for that result.
     *
     * Enabling this feature causes no security concern; the entire debug information is always visible to the end user
     * through the browser developer console or by calling the Coveo API directly.
     *
     * Default value is `true`.
     */
    enableDebugInfo: ComponentOptions.buildBooleanOption({ defaultValue: true }),

    /**
     * Specifies whether to enable the collaborative rating for the index and to include user ratings on each results
     * in addition to the normal index ranking.
     *
     * If you set this option to `true`, you can leverage it with the {@link ResultRating} component.
     *
     * Default value is `false`.
     */
    enableCollaborativeRating: ComponentOptions.buildBooleanOption({ defaultValue: false }),

    /**
     * Specifies whether to filter duplicates in the search results.
     *
     * Setting this option to `true` forces duplicates to not appear in search results. However, {@link Facet} counts
     * still include the duplicates, which can be confusing for the end user. This is a limitation of the index.
     *
     * **Example:**
     *
     * > The end user narrows a query down to a single document that has a duplicate. If the enableDuplicateFiltering
     * > option is `true`, then only one document appears in the search results while the Facet count is still 2.
     *
     * **Note:**
     *
     * > It also is possible to set this option separately for each {@link Tab} component
     * > (see {@link Tab.options.enableDuplicateFiltering}).
     *
     * Default value is `false`.
     */
    enableDuplicateFiltering: ComponentOptions.buildBooleanOption({ defaultValue: false }),

    /**
     * Specifies the name of the query pipeline to use for the queries.
     *
     * You can specify a value for this option if your index is in a Coveo Cloud organization in which pipelines have
     * been created (see [Managing Query Pipelines](http://www.coveo.com/go?dest=cloudhelp&lcid=9&context=128)).
     *
     * **Note:**
     *
     * > It also is possible to set this option separately for each {@link Tab} component
     * > (see {@link Tab.options.pipeline}).
     *
     * Default value is `undefined`, which means that the search interface uses the default pipeline.
     */
    pipeline: ComponentOptions.buildStringOption(),

    /**
     * Specifies the maximum age (in milliseconds) that cached query results can have to still be usable as results
     * instead of performing a new query on the index. The cache is located in the Coveo Search API (which resides
     * between the index and the search interface).
     *
     * If cached results that are older than the age you specify in this option are available, the framework will not
     * use these results; it will rather perform a new query on the index.
     *
     * On high-volume public web sites, specifying a higher value for this option can greatly improve query response
     * time at the cost of result freshness.
     *
     * **Note:**
     *
     * > It also is possible to set this option separately for each {@link Tab} component
     * > (see {@link Tab.options.maximumAge}).
     *
     * Default value is `undefined`, which means that the search interface lets the Coveo Search API determine the
     * maximum cache age. This is typically equivalent to 30 minutes (see
     * [Query Parameters - maximumAge](https://developers.coveo.com/x/iwEv#QueryParameters-maximumAge)).
     */
    maximumAge: ComponentOptions.buildNumberOption(),

    /**
     * Specifies the search page you wish to navigate to when instantiating a standalone search box interface.
     *
     * Default value is `undefined`, which means that the search interface does not redirect.
     */
    searchPageUri: ComponentOptions.buildStringOption()
  };

  public static SMALL_INTERFACE_CLASS_NAME = 'coveo-small-search-interface';

  private attachedComponents: { [type: string]: BaseComponent[] };
  private isNewDesignAttribute = false;

  public root: HTMLElement;
  public queryStateModel: QueryStateModel;
  public componentStateModel: ComponentStateModel;
  public queryController: QueryController;
  public componentOptionsModel: ComponentOptionsModel;
  public usageAnalytics: IAnalyticsClient;
  /**
   * Allows to get and set the different breakpoints for mobile and tablet devices.
   *
   * This is useful, amongst other, for {@link Facet}, {@link Tab} and {@link ResultList}
   */
  public responsiveComponents: ResponsiveComponents;

  /**
   * Creates a new SearchInterface. Initialize various singletons for the interface (e.g., usage analytics, query
   * controller, state model, etc.). Binds events related to the query.
   * @param element The HTMLElement on which to instantiate the component. This cannot be an `HTMLInputElement` for
   * technical reasons.
   * @param options The options for the SearchInterface.
   * @param analyticsOptions The options for the {@link Analytics} component. Since the Analytics component is normally
   * global, it needs to be passed at initialization of the whole interface.
   * @param _window The window object for the search interface. Used for unit tests, which can pass a mock. Default is
   * the global window object.
   */
  constructor(public element: HTMLElement, public options?: ISearchInterfaceOptions, public analyticsOptions?, _window = window) {
    super(element, SearchInterface.ID);

    if (DeviceUtils.isMobileDevice()) {
      $$(document.body).addClass('coveo-mobile-device');
    }

    // The definition file for fastclick does not match the way that fast click gets loaded (AMD)
    if ((<any>fastclick).attach) {
      (<any>fastclick).attach(element);
    }

<<<<<<< HEAD
    SvgPolyfill(element);


=======
>>>>>>> ce8a0958
    this.options = ComponentOptions.initComponentOptions(element, SearchInterface, options);
    Assert.exists(element);
    Assert.exists(this.options);

    this.root = element;
    this.queryStateModel = new QueryStateModel(element);
    this.componentStateModel = new ComponentStateModel(element);
    this.componentOptionsModel = new ComponentOptionsModel(element);
    this.usageAnalytics = this.initializeAnalytics();
    this.queryController = new QueryController(element, this.options, this.usageAnalytics, this);
    new SentryLogger(this.queryController);

    let eventName = this.queryStateModel.getEventName(Model.eventTypes.preprocess);
    $$(this.element).on(eventName, (e, args) => this.handlePreprocessQueryStateModel(args));
    $$(this.element).on(QueryEvents.buildingQuery, (e, args) => this.handleBuildingQuery(args));
    $$(this.element).on(QueryEvents.querySuccess, (e, args) => this.handleQuerySuccess(args));
    $$(this.element).on(QueryEvents.queryError, (e, args) => this.handleQueryError(args));

    if (this.options.enableHistory) {
      if (!this.options.useLocalStorageForHistory) {
        new HistoryController(element, _window, this.queryStateModel, this.queryController);
      } else {
        new LocalStorageHistoryController(element, _window, this.queryStateModel, this.queryController);
      }
    } else {
      $$(this.element).on(InitializationEvents.restoreHistoryState, () => this.queryStateModel.setMultiple(this.queryStateModel.defaultAttributes));
    }

    let eventNameQuickview = this.queryStateModel.getEventName(Model.eventTypes.changeOne + QueryStateModel.attributesEnum.quickview);
    $$(this.element).on(eventNameQuickview, (e, args) => this.handleQuickviewChanged(args));
    // shows the UI, since it's been hidden while loading
    this.element.style.display = element.style.display || 'block';
    this.setupDebugInfo();
    this.isNewDesignAttribute = this.root.getAttribute('data-design') == 'new';
    this.responsiveComponents = new ResponsiveComponents();
  }

  /**
   * Attaches a component to the search interface. This allows the search interface to easily list and iterate over its
   * components.
   * @param type Normally, the component type is a unique identifier without the `Coveo` prefix (e.g., `CoveoFacet` ->
   * `Facet`, `CoveoPager` -> `Pager`, `CoveoQuerybox` -> `Querybox`, etc.).
   * @param component The component instance to attach.
   */
  public attachComponent(type: string, component: BaseComponent) {
    this.getComponents(type).push(component);
  }

  /**
   * Detaches a component from the search interface.
   * @param type Normally, the component type is a unique identifier without the `Coveo` prefix (e.g., `CoveoFacet` ->
   * `Facet`, `CoveoPager` -> `Pager`, `CoveoQuerybox` -> `Querybox`, etc.).
   * @param component The component instance to detach.
   */
  public detachComponent(type: string, component: BaseComponent) {
    let components = this.getComponents(type);
    let index = _.indexOf(components, component);
    if (index > -1) {
      components.splice(index, 1);
    }
  }

  /**
   * Returns the bindings, or environment, for the current component.
   * @returns {IComponentBindings}
   */
  public getBindings() {
    return {
      root: this.root,
      queryStateModel: this.queryStateModel,
      queryController: this.queryController,
      searchInterface: <SearchInterface>this,
      componentStateModel: this.componentStateModel,
      componentOptionsModel: this.componentOptionsModel,
      usageAnalytics: this.usageAnalytics
    };
  }

  /**
   * Gets all the components of a given type.
   * @param type Normally, the component type is a unique identifier without the `Coveo` prefix (e.g., `CoveoFacet` ->
   * `Facet`, `CoveoPager` -> `Pager`, `CoveoQuerybox` -> `Querybox`, etc.).
   */
  public getComponents<T>(type: string): T[];

  /**
   * Gets all the components of a given type.
   * @param type Normally, the component type is a unique identifier without the `Coveo` prefix (e.g., `CoveoFacet` ->
   * `Facet`, `CoveoPager` -> `Pager`, `CoveoQuerybox` -> `Querybox`, etc.).
   */
  public getComponents(type: string): BaseComponent[] {
    if (this.attachedComponents == null) {
      this.attachedComponents = {};
    }
    if (!(type in this.attachedComponents)) {
      this.attachedComponents[type] = [];
    }
    return this.attachedComponents[type];
  }

  /**
   * Indicates whether the search interface is using the new design.
   * This changes the rendering of multiple components.
   */
  public isNewDesign() {
    return this.isNewDesignAttribute;
  }

  protected initializeAnalytics(): IAnalyticsClient {
    let analyticsRef = BaseComponent.getComponentRef('Analytics');
    if (analyticsRef) {
      return analyticsRef.create(this.element, this.analyticsOptions, this.getBindings());
    }
    return new NoopAnalyticsClient();
  }

  private setupDebugInfo() {
    if (this.options.enableDebugInfo) {
      setTimeout(() => new Debug(this.element, this.queryController));
    }
  }

  private handlePreprocessQueryStateModel(args: any) {
    let tgFromModel = this.queryStateModel.get(QueryStateModel.attributesEnum.tg);
    let tFromModel = this.queryStateModel.get(QueryStateModel.attributesEnum.t);

    let tg = tgFromModel;
    let t = tFromModel;

    // if you want to set the tab group
    if (args.tg !== undefined) {
      args.tg = this.getTabGroupId(args.tg);
      if (tg != args.tg) {
        args.t = args.t || QueryStateModel.defaultAttributes.t;
        args.sort = args.sort || QueryStateModel.defaultAttributes.sort;
        tg = args.tg;
      }
    }

    if (args.t !== undefined) {
      args.t = this.getTabId(tg, args.t);
      if (t != args.t) {
        args.sort = args.sort || QueryStateModel.defaultAttributes.sort;
        t = args.t;
      }
    }

    if (args.sort !== undefined) {
      args.sort = this.getSort(t, args.sort);
    }

    if (args.quickview !== undefined) {
      args.quickview = this.getQuickview(args.quickview);
    }
  }

  private getTabGroupId(tabGroupId: string) {
    let tabGroupRef = BaseComponent.getComponentRef('TabGroup');
    if (tabGroupRef) {
      let tabGroups = this.getComponents<any>(tabGroupRef.ID);
      // check if the tabgroup is correct
      if (tabGroupId != QueryStateModel.defaultAttributes.tg && _.any(tabGroups, (tabGroup: any) => !tabGroup.disabled && tabGroupId == tabGroup.options.id)) {
        return tabGroupId;
      }
      // select the first tabGroup
      if (tabGroups.length > 0) {
        return tabGroups[0].options.id;
      }
    }
    return QueryStateModel.defaultAttributes.tg;
  }

  private getTabId(tabGroupId: string, tabId: string) {
    let tabRef = BaseComponent.getComponentRef('Tab');
    let tabGroupRef = BaseComponent.getComponentRef('TabGroup');
    if (tabRef) {
      let tabs = this.getComponents<any>(tabRef.ID);
      if (tabGroupRef) {
        // if has a tabGroup
        if (tabGroupId != QueryStateModel.defaultAttributes.tg) {
          let tabGroups = this.getComponents<any>(tabGroupRef.ID);
          let tabGroup = _.find(tabGroups, (tabGroup: any) => tabGroupId == tabGroup.options.id);
          // check if the tabgroup contain this tab
          if (tabId != QueryStateModel.defaultAttributes.t && _.any(tabs, (tab: any) => tabId == tab.options.id && tabGroup.isElementIncludedInTabGroup(tab.element))) {
            return tabId;
          }
          // select the first tab in the tabGroup
          let tab = _.find(tabs, (tab: any) => tabGroup.isElementIncludedInTabGroup(tab.element));
          if (tab != null) {
            return tab.options.id;
          }
          return QueryStateModel.defaultAttributes.t;
        }
      }
      // check if the tab is correct
      if (tabId != QueryStateModel.defaultAttributes.t && _.any(tabs, (tab: any) => tabId == tab.options.id)) {
        return tabId;
      }
      // select the first tab
      if (tabs.length > 0) {
        return tabs[0].options.id;
      }
    }
    return QueryStateModel.defaultAttributes.t;
  }

  private getSort(tabId: string, sortId: string) {
    let sortRef = BaseComponent.getComponentRef('Sort');
    if (sortRef) {
      let sorts = this.getComponents<any>(sortRef.ID);
      // if has a selected tab
      let tabRef = BaseComponent.getComponentRef('Tab');
      if (tabRef) {
        if (tabId != QueryStateModel.defaultAttributes.t) {
          let tabs = this.getComponents<any>(tabRef.ID);
          let tab = _.find(tabs, (tab: any) => tabId == tab.options.id);
          let sortCriteria = tab.options.sort;

          // check if the tab contain this sort
          if (sortId != QueryStateModel.defaultAttributes.sort && _.any(sorts, (sort: any) => tab.isElementIncludedInTab(sort.element) && sort.match(sortId))) {
            return sortId;
          } else if (sortCriteria != null) {
            // if not and tab.options.sort is set apply it
            return sortCriteria.toString();
          }
          // select the first sort in the tab
          let sort = _.find(sorts, (sort: any) => tab.isElementIncludedInTab(sort.element));
          if (sort != null) {
            return sort.options.sortCriteria[0].toString();
          }
          return QueryStateModel.defaultAttributes.sort;
        }
      }
      // check if the sort is correct
      if (sortId != QueryStateModel.defaultAttributes.sort && _.any(sorts, (sort: any) => sort.match(sortId))) {
        return sortId;
      }
      // select the first sort
      if (sorts.length > 0) {
        return sorts[0].options.sortCriteria[0].toString();
      }
    }
    return QueryStateModel.defaultAttributes.sort;
  }

  private getQuickview(quickviewId: string) {
    let quickviewRef = BaseComponent.getComponentRef('Quickview');
    if (quickviewRef) {
      let quickviews = this.getComponents<any>(quickviewRef.ID);
      if (_.any(quickviews, (quickview: any) => quickview.getHashId() == quickviewId)) {
        return quickviewId;
      }
    }
    return QueryStateModel.defaultAttributes.quickview;
  }

  private handleQuickviewChanged(args: IAttributeChangedEventArg) {
    let quickviewRef = BaseComponent.getComponentRef('Quickview');
    if (quickviewRef) {
      let quickviews = this.getComponents<any>(quickviewRef.ID);
      if (args.value != '') {
        let quickviewsPartition = _.partition(quickviews, (quickview) => quickview.getHashId() == args.value);
        if (quickviewsPartition[0].length != 0) {
          _.first(quickviewsPartition[0]).open();
          _.forEach(_.tail(quickviewsPartition[0]), (quickview) => quickview.close());
        }
        _.forEach(quickviewsPartition[1], (quickview) => quickview.close());
      } else {
        _.forEach(quickviews, (quickview) => {
          quickview.close();
        });
      }
    }
  }

  private handleBuildingQuery(data: IBuildingQueryEventArgs) {
    if (this.options.enableDuplicateFiltering) {
      data.queryBuilder.enableDuplicateFiltering = true;
    }

    if (!Utils.isNullOrUndefined(this.options.pipeline)) {
      data.queryBuilder.pipeline = this.options.pipeline;
    }

    if (!Utils.isNullOrUndefined(this.options.maximumAge)) {
      data.queryBuilder.maximumAge = this.options.maximumAge;
    }

    if (!Utils.isNullOrUndefined(this.options.resultsPerPage)) {
      data.queryBuilder.numberOfResults = this.options.resultsPerPage;
    }

    if (!Utils.isNullOrUndefined(this.options.excerptLength)) {
      data.queryBuilder.excerptLength = this.options.excerptLength;
    }

    if (Utils.isNonEmptyString(this.options.expression)) {
      data.queryBuilder.advancedExpression.add(this.options.expression);
    }

    if (Utils.isNonEmptyString(<string>this.options.filterField)) {
      data.queryBuilder.filterField = <string>this.options.filterField;
    }

    if (Utils.isNonEmptyString(this.options.timezone)) {
      data.queryBuilder.timezone = this.options.timezone;
    }

    data.queryBuilder.enableCollaborativeRating = this.options.enableCollaborativeRating;

    data.queryBuilder.enableDuplicateFiltering = this.options.enableDuplicateFiltering;
  }

  private handleQuerySuccess(data: IQuerySuccessEventArgs) {
    let noResults = data.results.results.length == 0;
    this.toggleSectionState('coveo-no-results', noResults);
    let resultsHeader = $$(this.element).find('.coveo-results-header');
    if (resultsHeader) {
      $$(resultsHeader).removeClass('coveo-query-error');
    }
  }

  private handleQueryError(data: IQueryErrorEventArgs) {
    this.toggleSectionState('coveo-no-results');
    let resultsHeader = $$(this.element).find('.coveo-results-header');
    if (resultsHeader) {
      $$(resultsHeader).addClass('coveo-query-error');
    }
  }

  private toggleSectionState(cssClass: string, toggle = true) {
    let facetSection = $$(this.element).find('.coveo-facet-column');
    let resultsSection = $$(this.element).find('.coveo-results-column');
    let resultsHeader = $$(this.element).find('.coveo-results-header');
    let facetSearchs = $$(this.element).findAll('.coveo-facet-search-results');

    if (facetSection) {
      $$(facetSection).toggleClass(cssClass, toggle && !this.queryStateModel.atLeastOneFacetIsActive());
    }
    if (resultsSection) {
      $$(resultsSection).toggleClass(cssClass, toggle && !this.queryStateModel.atLeastOneFacetIsActive());
    }
    if (resultsHeader) {
      $$(resultsHeader).toggleClass(cssClass, toggle && !this.queryStateModel.atLeastOneFacetIsActive());
    }
    if (facetSearchs && facetSearchs.length > 0) {
      _.each(facetSearchs, (facetSearch) => {
        $$(facetSearch).toggleClass(cssClass, toggle && !this.queryStateModel.atLeastOneFacetIsActive());
      });
    }
  }
}


export interface IStandaloneSearchInterfaceOptions extends ISearchInterfaceOptions {
  redirectIfEmpty?: boolean;
}

export class StandaloneSearchInterface extends SearchInterface {
  static ID = 'StandaloneSearchInterface';

  public static options: IStandaloneSearchInterfaceOptions = {
    redirectIfEmpty: ComponentOptions.buildBooleanOption({ defaultValue: true })
  };

  constructor(public element: HTMLElement, public options?: IStandaloneSearchInterfaceOptions, public analyticsOptions?, public _window = window) {
    super(element, ComponentOptions.initComponentOptions(element, StandaloneSearchInterface, options), analyticsOptions, _window);
    $$(this.root).on(QueryEvents.newQuery, (e: Event, args: INewQueryEventArgs) => this.handleRedirect(e, args));
  }

  public handleRedirect(e: Event, data: INewQueryEventArgs) {

    let dataToSendOnBeforeRedirect: IBeforeRedirectEventArgs = {
      searchPageUri: this.options.searchPageUri,
      cancel: false
    };

    $$(this.root).trigger(StandaloneSearchInterfaceEvents.beforeRedirect, dataToSendOnBeforeRedirect);

    if (dataToSendOnBeforeRedirect.cancel) {
      return;
    }

    data.cancel = true;

    if (!this.searchboxIsEmpty() || this.options.redirectIfEmpty) {
      this.redirectToSearchPage(dataToSendOnBeforeRedirect.searchPageUri);
    }
  }

  public redirectToSearchPage(searchPage: string) {
    let stateValues = this.queryStateModel.getAttributes();
    let uaCausedBy = this.usageAnalytics.getCurrentEventCause();

    if (uaCausedBy != null) {
      // for legacy reason, searchbox submit were always logged a search from link in an external search box.
      // transform them if that's what we hit.
      if (uaCausedBy == analyticsActionCauseList.searchboxSubmit.name) {
        uaCausedBy = analyticsActionCauseList.searchFromLink.name;
      }
      stateValues['firstQueryCause'] = uaCausedBy;
    }
    let uaMeta = this.usageAnalytics.getCurrentEventMeta();
    if (uaMeta != null) {
      stateValues['firstQueryMeta'] = uaMeta;
    }

    let link = document.createElement('a');
    link.href = searchPage;

    // By using a setTimeout, we allow other possible code related to the search box / magic box time to complete.
    // eg: onblur of the magic box.
    setTimeout(() => {
      this._window.location.href = `${link.protocol}//${link.host}${link.pathname}${link.search}${link.hash ? link.hash + '&' : '#'}${HashUtils.encodeValues(stateValues)}`;
    }, 0);
  }

  private searchboxIsEmpty(): boolean {
    return Utils.isEmptyString(this.queryStateModel.get(QueryStateModel.attributesEnum.q));
  }
}<|MERGE_RESOLUTION|>--- conflicted
+++ resolved
@@ -360,12 +360,8 @@
       (<any>fastclick).attach(element);
     }
 
-<<<<<<< HEAD
     SvgPolyfill(element);
 
-
-=======
->>>>>>> ce8a0958
     this.options = ComponentOptions.initComponentOptions(element, SearchInterface, options);
     Assert.exists(element);
     Assert.exists(this.options);
