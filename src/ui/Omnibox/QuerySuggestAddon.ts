///<reference path="Omnibox.ts"/>
import { Omnibox, IOmniboxSuggestion } from './Omnibox';
import { $$, Dom } from '../../utils/Dom';
import { IQuerySuggestCompletion, IQuerySuggestRequest } from '../../rest/QuerySuggest';
import { ComponentOptionsModel } from '../../models/ComponentOptionsModel';
import {
  OmniboxEvents,
  IPopulateOmniboxSuggestionsEventArgs,
  IBuildingQuerySuggestArgs,
  IQuerySuggestSuccessArgs
} from '../../events/OmniboxEvents';
import { StringUtils } from '../../utils/StringUtils';
import { map, every, last, indexOf, find } from 'underscore';
import { QUERY_STATE_ATTRIBUTES } from '../../models/QueryStateModel';
import { history } from 'coveo.analytics';
import { Cookie } from '../../utils/CookieUtils';
import { Utils } from '../../utils/Utils';

export interface IQuerySuggestAddon {
  getSuggestion(): Promise<IOmniboxSuggestion[]>;
}

export class QuerySuggestAddon implements IQuerySuggestAddon {
  static INDEX = 60;

  private static suggestiontHtml(suggestion: IQuerySuggestCompletion) {
    return suggestion.highlighted.replace(/\[(.*?)\]|\{(.*?)\}|\((.*?)\)/g, (part, notMatched, matched, corrected) => {
      var className = '';
      if (matched) {
        className = 'coveo-omnibox-hightlight';
      }
      if (corrected) {
        className = 'coveo-omnibox-hightlight2';
      }

      let ret: Dom;
      if (className) {
        ret = $$('span', {
          className: className
        });
      } else {
        ret = $$('span');
      }
      ret.text(notMatched || matched || corrected);
      return ret.el.outerHTML;
    });
  }

  private static isPartialMatch(suggestion: IQuerySuggestCompletion) {
    // groups : 1=notMatched, 2=matched, 3=corrected
    var parts = StringUtils.match(suggestion.highlighted, /\[(.*?)\]|\{(.*?)\}|\((.*?)\)/g);
    var firstFail = find(parts, (part: string[]) => part[1] != null);
    // if no fail found, this is a partial or a full match
    if (firstFail == null) {
      return true;
    }
    // if all right parts are notMatched, the right parts is autocomplete
    return every(last(parts, indexOf(parts, firstFail) - parts.length), (part: string[]) => part[1] != null);
  }

  constructor(public omnibox: Omnibox) {
    $$(this.omnibox.element).on(OmniboxEvents.populateOmniboxSuggestions, (e: Event, args: IPopulateOmniboxSuggestionsEventArgs) => {
      args.suggestions.push(this.getSuggestion());
    });
  }

  public getSuggestion(): Promise<IOmniboxSuggestion[]> {
    const text = this.omnibox.magicBox.getText();
<<<<<<< HEAD

    if (text.length >= this.omnibox.options.querySuggestCharacterThreshold) {
      return this.cache.getSuggestions(text, () => this.getQuerySuggest(text));
    }
    return Promise.resolve([]);
=======
    return this.getQuerySuggest(text);
>>>>>>> e0c23962
  }

  private async getQuerySuggest(text: string): Promise<IOmniboxSuggestion[]> {
    const payload: IQuerySuggestRequest = {
      q: text,
      locale: this.locale,
      searchHub: this.searchHub,
      pipeline: this.pipeline,
      enableWordCompletion: this.enableWordCompletion,
      context: this.context,
      count: this.count,
      tab: this.tab,
      referrer: document.referrer,
      actionsHistory: this.actionsHistory,
      timezone: this.timezone,
      visitorId: this.visitorId,
      isGuestUser: this.isGuestUser
    };

    $$(this.omnibox.getBindings().searchInterface.element).trigger(OmniboxEvents.buildingQuerySuggest, <IBuildingQuerySuggestArgs>{
      payload
    });

    const results = await this.omnibox.queryController.getEndpoint().getQuerySuggest(payload);
    const completions = results.completions;

    $$(this.omnibox.getBindings().searchInterface.element).trigger(OmniboxEvents.querySuggestSuccess, <IQuerySuggestSuccessArgs>{
      completions
    });

    return map(completions, (completion, i) => {
      return {
        html: QuerySuggestAddon.suggestiontHtml(completion),
        text: completion.expression,
        index: QuerySuggestAddon.INDEX - i / completions.length,
        partial: QuerySuggestAddon.isPartialMatch(completion),
        executableConfidence: completion.executableConfidence
      };
    });
  }

  private get tab() {
    const tab = this.omnibox.getBindings().queryStateModel.get(QUERY_STATE_ATTRIBUTES.T) as string;

    if (Utils.isNonEmptyString(tab)) {
      return tab;
    }

    return undefined;
  }

  private get locale() {
    return String['locale'];
  }

  private get searchHub() {
    return this.omnibox.getBindings().componentOptionsModel.get(ComponentOptionsModel.attributesEnum.searchHub);
  }

  private get pipeline() {
    return this.omnibox.getBindings().searchInterface.options.pipeline;
  }

  private get enableWordCompletion() {
    return this.omnibox.options.enableSearchAsYouType;
  }

  private get context() {
    return this.omnibox.getBindings().searchInterface.getQueryContext();
  }

  private get count() {
    return this.omnibox.options.numberOfSuggestions;
  }

  private get actionsHistory() {
    const historyStore = new history.HistoryStore();
    const historyFromStore = historyStore.getHistory();
    if (historyFromStore == null) {
      return [];
    }
    return historyFromStore;
  }

  private get timezone() {
    return this.omnibox.getBindings().searchInterface.options.timezone;
  }

  private get visitorId() {
    return Cookie.get('visitorId');
  }

  private get isGuestUser() {
    return this.omnibox.getBindings().queryController.getEndpoint().options.isGuestUser;
  }
}

export class VoidQuerySuggestAddon implements IQuerySuggestAddon {
  getSuggestion(): Promise<IOmniboxSuggestion[]> {
    return Promise.resolve([]);
  }
}<|MERGE_RESOLUTION|>--- conflicted
+++ resolved
@@ -66,15 +66,11 @@
 
   public getSuggestion(): Promise<IOmniboxSuggestion[]> {
     const text = this.omnibox.magicBox.getText();
-<<<<<<< HEAD
 
     if (text.length >= this.omnibox.options.querySuggestCharacterThreshold) {
-      return this.cache.getSuggestions(text, () => this.getQuerySuggest(text));
+      return this.getQuerySuggest(text);
     }
-    return Promise.resolve([]);
-=======
-    return this.getQuerySuggest(text);
->>>>>>> e0c23962
+
   }
 
   private async getQuerySuggest(text: string): Promise<IOmniboxSuggestion[]> {
