<<<<<<< HEAD
import {ISuggestionForOmniboxOptions, SuggestionForOmnibox, ISuggestionForOmniboxTemplate} from '../Misc/SuggestionForOmnibox';
import {ComponentOptions} from '../Base/ComponentOptions';
import {IComponentBindings} from '../Base/ComponentBindings';
import {Component} from '../Base/Component';
import {Assert} from '../../misc/Assert';
import {OmniboxEvents, IPopulateOmniboxEventArgs} from '../../events/OmniboxEvents';
import {QueryEvents} from '../../events/QueryEvents';
import {l} from '../../strings/Strings';
import {QueryStateModel} from '../../models/QueryStateModel';
import {analyticsActionCauseList, IAnalyticsTopSuggestionMeta} from '../Analytics/AnalyticsActionListMeta';
import {Initialization} from '../Base/Initialization';
import {$$} from '../../utils/Dom';
import {StandaloneSearchInterface} from '../SearchInterface/SearchInterface';
import {IStringMap} from '../../rest/GenericParam';
=======
import { ISuggestionForOmniboxOptions, SuggestionForOmnibox, ISuggestionForOmniboxTemplate } from '../Misc/SuggestionForOmnibox';
import { ComponentOptions } from '../Base/ComponentOptions';
import { IComponentBindings } from '../Base/ComponentBindings';
import { Component } from '../Base/Component';
import { Assert } from '../../misc/Assert';
import { OmniboxEvents, IPopulateOmniboxEventArgs } from '../../events/OmniboxEvents';
import { QueryEvents } from '../../events/QueryEvents';
import { l } from '../../strings/Strings';
import { QueryStateModel } from '../../models/QueryStateModel';
import { analyticsActionCauseList, IAnalyticsTopSuggestionMeta } from '../Analytics/AnalyticsActionListMeta';
import { Initialization } from '../Base/Initialization';
import { $$ } from '../../utils/Dom';
import { StandaloneSearchInterface } from '../SearchInterface/SearchInterface';
import _ = require('underscore');
>>>>>>> 51846379

export interface IAnalyticsSuggestionsOptions extends ISuggestionForOmniboxOptions {
}

/**
 * The AnalyticsSuggestion component provides query suggestions based on the queries that a Coveo Analytics service most
 * commonly logs.
 *
 * This component orders possible query suggestions by their respective number of successful document views, thus
 * prioritizing the most relevant query suggestions. Consequently, when better options are available, this component
 * does not suggest queries resulting in no clicks from users or requiring refinements.
 *
 * The query suggestions appear in the {@link Omnibox} Component. The AnalyticsSuggestion component strongly
 * relates to the {@link Analytics} component. While a user is typing in a query box, the AnalyticsSuggestion component
 * allows them to see and select the most commonly used and relevant queries.
 */
export class AnalyticsSuggestions extends Component {
  static ID = 'AnalyticsSuggestions';
  /**
   * The options for the component
   * @componentOptions
   */
  static options: IAnalyticsSuggestionsOptions = {

    /**
     * Specifies the z-index position at which the query suggestions render themselves in the {@link Omnibox}
     * component. Higher values are placed first.
     *
     * Default value is `52` and minimum value is `0`.
     */
    omniboxZIndex: ComponentOptions.buildNumberOption({ defaultValue: 52, min: 0 }),

    /**
     * Specifies the title of the query suggestions group in the {@link Omnibox} component. This option is not available
     * when using the default Lightning Friendly Theme (see
     * [Lightning Friendly Theme](https://developers.coveo.com/x/Y4EAAg)).
     *
     * Default value is the localized string for `"Suggested Queries"`.
     */
    headerTitle: ComponentOptions.buildLocalizedStringOption({ defaultValue: l('SuggestedQueries') }),

    /**
     * Specifies the number of query suggestions to request and display in the {@link Omnibox} component.
     *
     * Default value is `5` and minimum value is `1`.
     */
    numberOfSuggestions: ComponentOptions.buildNumberOption({ defaultValue: 5, min: 1 })
  };

  private suggestionForOmnibox: SuggestionForOmnibox;
  private partialQueries: string[] = [];
  private lastSuggestions: string[] = [];
  private resultsToBuildWith = [];
  private currentlyDisplayedSuggestions: { [suggestion: string]: { element: HTMLElement, pos: number } };

  /**
   * Creates a new AnalyticsSuggestions component.
   *
   * Also binds event handlers so that when a user selects a suggestion, an `omniboxFromLink` usage analytics event is
   * logged if the suggestion comes from a standalone search box, or an `omniboxAnalytics` usage analytics
   * event is logged otherwise.
   *
   * @param element The HTMLElement on which to instantiate the component.
   * @param options The options for the AnalyticsSuggestions component.
   * @param bindings The bindings that the component requires to function normally. If not set, these will be
   * automatically resolved (with a slower execution time).
   */
  constructor(element: HTMLElement, public options: IAnalyticsSuggestionsOptions, bindings?: IComponentBindings) {
    super(element, AnalyticsSuggestions.ID, bindings);


    if (this.options && 'omniboxSuggestionOptions' in this.options) {
      this.options = _.extend(this.options, this.options['omniboxSuggestionOptions']);
    }

    this.options = ComponentOptions.initComponentOptions(element, AnalyticsSuggestions, this.options);

    let rowTemplate = (toRender: IStringMap<any>) => {
      let rowElement = $$('div', {
        className: 'magic-box-suggestion coveo-omnibox-selectable coveo-top-analytics-suggestion-row'
      });
      if (toRender['data']) {
        rowElement.el.innerHTML = toRender['data'];
      }
      return rowElement.el.outerHTML;
    };

    this.options.onSelect = this.options.onSelect || this.onRowSelection;

    let suggestionStructure: ISuggestionForOmniboxTemplate;
    if (this.searchInterface.isNewDesign()) {
      suggestionStructure = {
        row: rowTemplate
      };
    } else {
      let headerTemplate = () => {
        let headerElement = $$('div', {
          className: 'coveo-top-analytics-suggestion-header'
        });
        let iconElement = $$('span', {
          className: 'coveo-icon-top-analytics'
        });
        let captionElement = $$('span', {
          className: 'coveo-caption'
        });
        if (this.options.headerTitle) {
          captionElement.text(this.options.headerTitle);
        }
        headerElement.append(iconElement.el);
        headerElement.append(captionElement.el);
        return headerElement.el.outerHTML;
      };
      suggestionStructure = {
        header: { template: headerTemplate, title: this.options.headerTitle },
        row: rowTemplate
      };
    }

    this.suggestionForOmnibox = new SuggestionForOmnibox(suggestionStructure, (value: string, args: IPopulateOmniboxEventArgs) => {
      this.options.onSelect.call(this, value, args);
    }, (value: string, args: IPopulateOmniboxEventArgs) => {
      this.onRowTab.call(this, value, args);
    });
    this.bind.onRootElement(OmniboxEvents.populateOmnibox, (args: IPopulateOmniboxEventArgs) => this.handlePopulateOmnibox(args));
    this.bind.onRootElement(QueryEvents.querySuccess, () => this.partialQueries = []);
  }

  /**
   * Selects a currently displayed query suggestion. This implies that at least one suggestion must have been returned
   * at least once. The suggestion parameter can either be a number (0-based index position of the query suggestion to
   * select) or a string that matches the suggestion.
   *
   * @param suggestion
   */
  public selectSuggestion(suggestion: number);
  public selectSuggestion(suggestion: string);
  public selectSuggestion(suggestion: any) {
    if (this.currentlyDisplayedSuggestions) {
      if (isNaN(suggestion)) {
        if (this.currentlyDisplayedSuggestions[suggestion]) {
          $$(this.currentlyDisplayedSuggestions[suggestion].element).trigger('click');
        }
      } else {
        let currentlySuggested = <{ element: HTMLElement, pos: number }>_.findWhere(<any>this.currentlyDisplayedSuggestions, { pos: suggestion });
        if (currentlySuggested) {
          $$(currentlySuggested.element).trigger('click');
        }
      }
    }
  }

  private handlePopulateOmnibox(args: IPopulateOmniboxEventArgs) {
    Assert.exists(args);

    var promise = new Promise((resolve, reject) => {
      let searchPromise = this.usageAnalytics.getTopQueries({
        pageSize: this.options.numberOfSuggestions,
        queryText: args.completeQueryExpression.word
      });

      searchPromise.then((results: string[]) => {
        this.resultsToBuildWith = _.map(results, (result) => {
          return {
            value: result
          };
        });
        this.lastSuggestions = results;
        if (!_.isEmpty(this.resultsToBuildWith) && args.completeQueryExpression.word != '') {
          this.partialQueries.push(args.completeQueryExpression.word);
        }
        let element = this.suggestionForOmnibox.buildOmniboxElement(this.resultsToBuildWith, args);
        this.currentlyDisplayedSuggestions = {};
        if (element) {
          _.map($$(element).findAll('.coveo-omnibox-selectable'), (selectable, i?) => {
            this.currentlyDisplayedSuggestions[$$(selectable).text()] = {
              element: selectable,
              pos: i
            };
          });
        }
        resolve({
          element: element,
          zIndex: this.options.omniboxZIndex
        });
      });
      searchPromise.catch(() => {
        resolve({
          element: undefined
        });
      });
    });

    args.rows.push({ deferred: promise });
  }

  private onRowSelection(value: string, args: IPopulateOmniboxEventArgs) {
    args.clear();
    args.closeOmnibox();
    this.queryStateModel.set(QueryStateModel.attributesEnum.q, value);
    this.usageAnalytics.logSearchEvent<IAnalyticsTopSuggestionMeta>(this.getOmniboxAnalyticsEventCause(), {
      partialQueries: this.cleanCustomData(this.partialQueries),
      suggestionRanking: _.indexOf(_.pluck(this.resultsToBuildWith, 'value'), value),
      suggestions: this.cleanCustomData(this.lastSuggestions),
      partialQuery: args.completeQueryExpression.word
    });
    this.queryController.executeQuery();
  }

  private onRowTab(value: string, args: IPopulateOmniboxEventArgs) {
    args.clear();
    args.closeOmnibox();
    this.queryStateModel.set(QueryStateModel.attributesEnum.q, `${value}`);
    this.usageAnalytics.logCustomEvent<IAnalyticsTopSuggestionMeta>(this.getOmniboxAnalyticsEventCause(), {
      partialQueries: this.cleanCustomData(this.partialQueries),
      suggestionRanking: _.indexOf(_.pluck(this.resultsToBuildWith, 'value'), value),
      suggestions: this.cleanCustomData(this.lastSuggestions),
      partialQuery: args.completeQueryExpression.word
    }, this.element);
  }

  private cleanCustomData(toClean: string[], rejectLength = 256) {
    // Filter out only consecutive values that are the identical
    toClean = _.compact(_.filter(toClean, (partial: string, pos?: number, array?: string[]) => {
      return pos === 0 || partial !== array[pos - 1];
    }));

    // Custom dimensions cannot be an array in analytics service: Send a string joined by ; instead.
    // Need to replace ;
    toClean = _.map(toClean, (partial) => {
      return partial.replace(/;/g, '');
    });

    // Reduce right to get the last X words that adds to less then rejectLength
    let reducedToRejectLengthOrLess = [];
    _.reduceRight(toClean, (memo: number, partial: string) => {
      let totalSoFar = memo + partial.length;
      if (totalSoFar <= rejectLength) {
        reducedToRejectLengthOrLess.push(partial);
      }
      return totalSoFar;
    }, 0);
    toClean = reducedToRejectLengthOrLess.reverse();
    let ret = toClean.join(';');

    // analytics service can store max 256 char in a custom event
    // if we're over that, call cleanup again with an arbitrary 10 less char accepted
    if (ret.length >= 256) {
      return this.cleanCustomData(toClean, rejectLength - 10);
    }

    return toClean.join(';');
  }

  private getOmniboxAnalyticsEventCause() {
    if (this.searchInterface instanceof StandaloneSearchInterface) {
      return analyticsActionCauseList.omniboxFromLink;
    }
    return analyticsActionCauseList.omniboxAnalytics;
  }
}
Initialization.registerAutoCreateComponent(AnalyticsSuggestions);<|MERGE_RESOLUTION|>--- conflicted
+++ resolved
@@ -1,19 +1,3 @@
-<<<<<<< HEAD
-import {ISuggestionForOmniboxOptions, SuggestionForOmnibox, ISuggestionForOmniboxTemplate} from '../Misc/SuggestionForOmnibox';
-import {ComponentOptions} from '../Base/ComponentOptions';
-import {IComponentBindings} from '../Base/ComponentBindings';
-import {Component} from '../Base/Component';
-import {Assert} from '../../misc/Assert';
-import {OmniboxEvents, IPopulateOmniboxEventArgs} from '../../events/OmniboxEvents';
-import {QueryEvents} from '../../events/QueryEvents';
-import {l} from '../../strings/Strings';
-import {QueryStateModel} from '../../models/QueryStateModel';
-import {analyticsActionCauseList, IAnalyticsTopSuggestionMeta} from '../Analytics/AnalyticsActionListMeta';
-import {Initialization} from '../Base/Initialization';
-import {$$} from '../../utils/Dom';
-import {StandaloneSearchInterface} from '../SearchInterface/SearchInterface';
-import {IStringMap} from '../../rest/GenericParam';
-=======
 import { ISuggestionForOmniboxOptions, SuggestionForOmnibox, ISuggestionForOmniboxTemplate } from '../Misc/SuggestionForOmnibox';
 import { ComponentOptions } from '../Base/ComponentOptions';
 import { IComponentBindings } from '../Base/ComponentBindings';
@@ -28,7 +12,6 @@
 import { $$ } from '../../utils/Dom';
 import { StandaloneSearchInterface } from '../SearchInterface/SearchInterface';
 import _ = require('underscore');
->>>>>>> 51846379
 
 export interface IAnalyticsSuggestionsOptions extends ISuggestionForOmniboxOptions {
 }
@@ -106,16 +89,7 @@
 
     this.options = ComponentOptions.initComponentOptions(element, AnalyticsSuggestions, this.options);
 
-    let rowTemplate = (toRender: IStringMap<any>) => {
-      let rowElement = $$('div', {
-        className: 'magic-box-suggestion coveo-omnibox-selectable coveo-top-analytics-suggestion-row'
-      });
-      if (toRender['data']) {
-        rowElement.el.innerHTML = toRender['data'];
-      }
-      return rowElement.el.outerHTML;
-    };
-
+    let rowTemplate = _.template(`<div class='magic-box-suggestion coveo-omnibox-selectable coveo-top-analytics-suggestion-row'><%= data %></div>`);
     this.options.onSelect = this.options.onSelect || this.onRowSelection;
 
     let suggestionStructure: ISuggestionForOmniboxTemplate;
@@ -124,23 +98,7 @@
         row: rowTemplate
       };
     } else {
-      let headerTemplate = () => {
-        let headerElement = $$('div', {
-          className: 'coveo-top-analytics-suggestion-header'
-        });
-        let iconElement = $$('span', {
-          className: 'coveo-icon-top-analytics'
-        });
-        let captionElement = $$('span', {
-          className: 'coveo-caption'
-        });
-        if (this.options.headerTitle) {
-          captionElement.text(this.options.headerTitle);
-        }
-        headerElement.append(iconElement.el);
-        headerElement.append(captionElement.el);
-        return headerElement.el.outerHTML;
-      };
+      let headerTemplate = _.template(`<div class='coveo-top-analytics-suggestion-header'><span class='coveo-icon-top-analytics'></span><span class='coveo-caption'><%= headerTitle %></span></div>`);
       suggestionStructure = {
         header: { template: headerTemplate, title: this.options.headerTitle },
         row: rowTemplate
