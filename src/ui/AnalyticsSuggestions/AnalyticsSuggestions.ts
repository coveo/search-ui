--- conflicted
+++ resolved
@@ -11,13 +11,9 @@
 import { Initialization } from '../Base/Initialization';
 import { $$ } from '../../utils/Dom';
 import { StandaloneSearchInterface } from '../SearchInterface/SearchInterface';
-<<<<<<< HEAD
+import { IStringMap } from '../../rest/GenericParam';
 import * as _ from 'underscore';
 import { exportGlobally } from '../../GlobalExports';
-=======
-import { IStringMap } from '../../rest/GenericParam';
-import _ = require('underscore');
->>>>>>> 9681141e
 
 export interface IAnalyticsSuggestionsOptions extends ISuggestionForOmniboxOptions {
 }
