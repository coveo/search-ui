--- conflicted
+++ resolved
@@ -8,11 +8,8 @@
 import { Utils } from '../../utils/Utils';
 import { FileTypes, IFileTypeInfo } from '../Misc/FileTypes';
 import { $$ } from '../../utils/Dom';
-<<<<<<< HEAD
+import { exportGlobally } from '../../GlobalExports';
 import 'styling/_Icons';
-=======
-import { exportGlobally } from '../../GlobalExports';
->>>>>>> df6b8011
 
 /**
  * Available options for the {@link Icon} component.
