--- conflicted
+++ resolved
@@ -1,172 +1,129 @@
-import {Component} from '../Base/Component'
-import {IComponentBindings} from '../Base/ComponentBindings'
-import {ComponentOptions} from '../Base/ComponentOptions'
-import {IQueryResult} from '../../rest/QueryResult'
-import {Assert} from '../../misc/Assert'
-import {QueryUtils} from '../../utils/QueryUtils'
-import {Initialization} from '../Base/Initialization'
-import {Utils} from '../../utils/Utils'
-import {FileTypes, FileTypeInfo} from '../Misc/FileTypes'
-import {Quickview} from '../Quickview/Quickview'
-import {$$} from '../../utils/Dom'
-
-export interface IIconOptions {
-  value?: string;
-  small?: boolean;
-  withLabel?: boolean;
-  labelValue?: string;
-}
-
-/**
- * An icon component is a Result template component which outputs the corresponding icon for a give filetype. It uses the
- * available icons in the framework, and if no suitable one are found, it fallback on a generic icon.
- */
-export class Icon extends Component {
-  static ID = 'Icon';
-
-  /**
-   * The options for the component
-   * @componentOptions
-   */
-  static options: IIconOptions = {
-    /**
-     * Setting this value will tell the Icon component to output this value as it's css class, instead of the auto-selected one.<br/>
-     * Default is `undefined`, and the framework will determine an icon from the result filetype.
-     */
-    value: ComponentOptions.buildIconOption(),
-<<<<<<< HEAD
-    /**
-     * Setting this value to true will output the smaller version of the auto-generated icon.<br/>
-     * Default is `false`.
-     */
-    small: ComponentOptions.buildBooleanOption({ defaultValue: false }),
-    /**
-     * Setting this to true will force the caption/label to appear.<br/>
-     * Setting this to false will force the caption/label to never appear.<br/>
-     * Default value is `undefined`, and the framework will determine if a label needs to be displayed.
-     */
-    withLabel: ComponentOptions.buildBooleanOption(),
-    /**
-     * Setting this option allow to set the label that should be displayed.<br/>
-     * Default value is `undefined`, and the framework will determine the label that will be displayed.
-     */
-=======
-    /**
-     * Setting this value to true will output the smaller version of the auto-generated icon.<br/>
-     * Default is `false`.
-     */
-    small: ComponentOptions.buildBooleanOption({ defaultValue: false }),
-    /**
-     * Setting this to true will force the caption/label to appear.<br/>
-     * Setting this to false will force the caption/label to never appear.<br/>
-     * Default value is `undefined`, and the framework will determine if a label needs to be displayed.
-     */
-    withLabel: ComponentOptions.buildBooleanOption(),
-    /**
-     * Setting this option allow to set the label that should be displayed.<br/>
-     * Default value is `undefined`, and the framework will determine the label that will be displayed.
-     */
->>>>>>> c31d8ab3
-    labelValue: ComponentOptions.buildLocalizedStringOption()
-  };
-
-  static fields = [
-    'objecttype',
-    'filetype',
-  ];
-
-  /**
-   * Create a new Icon component
-   * @param element
-   * @param options
-   * @param bindings
-   * @param result
-   */
-  constructor(public element: HTMLElement, public options?: IIconOptions, bindings?: IComponentBindings, public result?: IQueryResult) {
-    super(element, Icon.ID, bindings);
-
-    this.options = ComponentOptions.initComponentOptions(element, Icon, options);
-    this.result = this.result || this.resolveResult();
-    Assert.exists(this.result);
-<<<<<<< HEAD
-    
-=======
-
->>>>>>> c31d8ab3
-    var possibleInternalQuickview = $$(this.element).find('.' + Component.computeCssClassNameForType(Quickview.ID));
-    if (!Utils.isNullOrUndefined(possibleInternalQuickview) && QueryUtils.hasHTMLVersion(this.result)) {
-      $$(this.element).addClass('coveo-with-quickview');
-      $$(this.element).on('click', () => {
-        var qv: Quickview = <Quickview>Component.get(possibleInternalQuickview);
-        qv.open();
-      });
-    }
-    
-    Icon.createIcon(this.result, this.options, element, bindings);
-  }
-
-<<<<<<< HEAD
-=======
-    Icon.createIcon(this.result, this.options, element, bindings);
-  }
-
->>>>>>> c31d8ab3
-  static createIcon(result: IQueryResult, options: IIconOptions = {}, element: HTMLElement = $$('div').el, bindings?: IComponentBindings) {
-    var info = FileTypes.get(result);
-    info = Icon.preprocessIconInfo(options, info);
-    $$(element).addClass(info.icon);
-    element.setAttribute('title', info.caption);
-    if (options.small) {
-      $$(element).addClass('coveo-small');
-<<<<<<< HEAD
-    }
-    if (Icon.shouldDisplayLabel(options, bindings)) {
-      element.appendChild($$('span', {
-        className: 'coveo-icon-caption-overlay'
-      }, info.caption).el);
-      $$(element).addClass('coveo-icon-with-caption-overlay');
-    }
-=======
-    }
-    if (Icon.shouldDisplayLabel(options, bindings)) {
-      element.appendChild($$('span', {
-        className: 'coveo-icon-caption-overlay'
-      }, info.caption).el);
-      $$(element).addClass('coveo-icon-with-caption-overlay');
-    }
->>>>>>> c31d8ab3
-    return element;
-  }
-
-  static shouldDisplayLabel(options: IIconOptions, bindings: IComponentBindings) {
-    // Display only in new design.
-    // If withLabel is explicitely set to false, the label will never display
-    // If withLabel is explicitely set to true, the label will always display
-    // If withLabel is set to default value (not a hard true or false), the label will display based on ./core/filetypes/**.json
-    // with the property shouldDisplayLabel set on each file type/ objecttype
-    // In this case, the generated css will take care of outputting the correct css to display : block
-    return bindings && bindings.searchInterface.isNewDesign() && options.withLabel !== false;
-  }
-
-  static preprocessIconInfo(options: IIconOptions, info: FileTypeInfo) {
-    if (options.labelValue != null) {
-      info.caption = options.labelValue;
-    }
-    if (options.value != null) {
-      info.icon = 'coveo-icon ' + options.value;
-    }
-    if (info.caption == null) {
-      info.caption = '';
-    }
-    if (info.icon == null) {
-      info.icon = 'coveo-icon coveo-sprites-custom';
-    }
-    return info;
-  }
-}
-<<<<<<< HEAD
-Initialization.registerAutoCreateComponent(Icon);
-=======
-Initialization.registerAutoCreateComponent(Icon);
-
->>>>>>> c31d8ab3
+import {Component} from '../Base/Component'
+import {IComponentBindings} from '../Base/ComponentBindings'
+import {ComponentOptions} from '../Base/ComponentOptions'
+import {IQueryResult} from '../../rest/QueryResult'
+import {Assert} from '../../misc/Assert'
+import {QueryUtils} from '../../utils/QueryUtils'
+import {Initialization} from '../Base/Initialization'
+import {Utils} from '../../utils/Utils'
+import {FileTypes, FileTypeInfo} from '../Misc/FileTypes'
+import {Quickview} from '../Quickview/Quickview'
+import {$$} from '../../utils/Dom'
+
+export interface IIconOptions {
+  value?: string;
+  small?: boolean;
+  withLabel?: boolean;
+  labelValue?: string;
+}
+
+/**
+ * An icon component is a Result template component which outputs the corresponding icon for a give filetype. It uses the
+ * available icons in the framework, and if no suitable one are found, it fallback on a generic icon.
+ */
+export class Icon extends Component {
+  static ID = 'Icon';
+
+  /**
+   * The options for the component
+   * @componentOptions
+   */
+  static options: IIconOptions = {
+    /**
+     * Setting this value will tell the Icon component to output this value as it's css class, instead of the auto-selected one.<br/>
+     * Default is `undefined`, and the framework will determine an icon from the result filetype.
+     */
+    value: ComponentOptions.buildIconOption(),
+    /**
+     * Setting this value to true will output the smaller version of the auto-generated icon.<br/>
+     * Default is `false`.
+     */
+    small: ComponentOptions.buildBooleanOption({ defaultValue: false }),
+    /**
+     * Setting this to true will force the caption/label to appear.<br/>
+     * Setting this to false will force the caption/label to never appear.<br/>
+     * Default value is `undefined`, and the framework will determine if a label needs to be displayed.
+     */
+    withLabel: ComponentOptions.buildBooleanOption(),
+    /**
+     * Setting this option allow to set the label that should be displayed.<br/>
+     * Default value is `undefined`, and the framework will determine the label that will be displayed.
+     */
+    labelValue: ComponentOptions.buildLocalizedStringOption()
+  };
+
+  static fields = [
+    'objecttype',
+    'filetype',
+  ];
+
+  /**
+   * Create a new Icon component
+   * @param element
+   * @param options
+   * @param bindings
+   * @param result
+   */
+  constructor(public element: HTMLElement, public options?: IIconOptions, bindings?: IComponentBindings, public result?: IQueryResult) {
+    super(element, Icon.ID, bindings);
+
+    this.options = ComponentOptions.initComponentOptions(element, Icon, options);
+    this.result = this.result || this.resolveResult();
+    Assert.exists(this.result);
+
+    var possibleInternalQuickview = $$(this.element).find('.' + Component.computeCssClassNameForType(Quickview.ID));
+    if (!Utils.isNullOrUndefined(possibleInternalQuickview) && QueryUtils.hasHTMLVersion(this.result)) {
+      $$(this.element).addClass('coveo-with-quickview');
+      $$(this.element).on('click', () => {
+        var qv: Quickview = <Quickview>Component.get(possibleInternalQuickview);
+        qv.open();
+      });
+    }
+
+    Icon.createIcon(this.result, this.options, element, bindings);
+  }
+
+  static createIcon(result: IQueryResult, options: IIconOptions = {}, element: HTMLElement = $$('div').el, bindings?: IComponentBindings) {
+    var info = FileTypes.get(result);
+    info = Icon.preprocessIconInfo(options, info);
+    $$(element).addClass(info.icon);
+    element.setAttribute('title', info.caption);
+    if (options.small) {
+      $$(element).addClass('coveo-small');
+    }
+    if (Icon.shouldDisplayLabel(options, bindings)) {
+      element.appendChild($$('span', {
+        className: 'coveo-icon-caption-overlay'
+      }, info.caption).el);
+      $$(element).addClass('coveo-icon-with-caption-overlay');
+    }
+    return element;
+  }
+
+  static shouldDisplayLabel(options: IIconOptions, bindings: IComponentBindings) {
+    // Display only in new design.
+    // If withLabel is explicitely set to false, the label will never display
+    // If withLabel is explicitely set to true, the label will always display
+    // If withLabel is set to default value (not a hard true or false), the label will display based on ./core/filetypes/**.json
+    // with the property shouldDisplayLabel set on each file type/ objecttype
+    // In this case, the generated css will take care of outputting the correct css to display : block
+    return bindings && bindings.searchInterface.isNewDesign() && options.withLabel !== false;
+  }
+
+  static preprocessIconInfo(options: IIconOptions, info: FileTypeInfo) {
+    if (options.labelValue != null) {
+      info.caption = options.labelValue;
+    }
+    if (options.value != null) {
+      info.icon = 'coveo-icon ' + options.value;
+    }
+    if (info.caption == null) {
+      info.caption = '';
+    }
+    if (info.icon == null) {
+      info.icon = 'coveo-icon coveo-sprites-custom';
+    }
+    return info;
+  }
+}
+Initialization.registerAutoCreateComponent(Icon);