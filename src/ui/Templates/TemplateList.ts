--- conflicted
+++ resolved
@@ -1,11 +1,7 @@
 import { Template, IInstantiateTemplateOptions, DefaultInstantiateTemplateOptions } from './Template';
 import { DefaultResultTemplate } from './DefaultResultTemplate';
-<<<<<<< HEAD
+import { IQueryResult } from '../../rest/QueryResult';
 import * as _ from 'underscore';
-=======
-import { IQueryResult } from '../../rest/QueryResult';
-import _ = require('underscore');
->>>>>>> 9681141e
 
 export class TemplateList extends Template {
 
