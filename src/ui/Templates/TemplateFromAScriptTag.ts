import { Template, IFieldsToMatch, TemplateRole } from './Template';
import { Utils } from '../../utils/Utils';
import { TemplateConditionEvaluator } from './TemplateConditionEvaluator';
import { ComponentOptions, IComponentOptionsFieldsOption } from '../Base/ComponentOptions';
import { ValidLayout } from '../ResultLayout/ResultLayout';
import { $$ } from '../../utils/Dom';
import * as _ from 'underscore';
import { Initialization } from '../Base/Initialization';

export interface ITemplateFromStringProperties {
  condition?: string;
  layout?: ValidLayout;
  mobile?: boolean;
  tablet?: boolean;
  desktop?: boolean;
  fieldsToMatch?: IFieldsToMatch[];
  role?: TemplateRole;
}

export class TemplateFromAScriptTag {
  constructor(public template: Template, public scriptTag: HTMLElement) {
    let condition = scriptTag.getAttribute('data-condition');
    if (condition != null) {
      // Allows to add quotes in data-condition on the templates
      condition = condition.toString().replace(/&quot;/g, '"');
      template.setConditionWithFallback(condition);
    } else {
      let parsedFieldsAttributes = this.parseFieldsAttributes();
      if (parsedFieldsAttributes && Utils.isNonEmptyArray(parsedFieldsAttributes)) {
        this.template.fieldsToMatch = parsedFieldsAttributes;
      }
    }

    this.template.layout = this.parseLayout();
    this.template.mobile = this.parseScreenSize('data-mobile');
    this.template.tablet = this.parseScreenSize('data-tablet');
    this.template.desktop = this.parseScreenSize('data-desktop');
    this.template.fields = TemplateConditionEvaluator.getFieldFromString(`${scriptTag.innerHTML} ${condition ? condition : ''}`);

<<<<<<< HEAD
    this.template.role = <TemplateRole>scriptTag.getAttribute('data-role');

=======
    this.template.addFields(TemplateConditionEvaluator.getFieldFromString(scriptTag.innerHTML + ' ' + condition) || []);

    // Additional fields that might be specified directly on the script element
>>>>>>> 13c384da
    var additionalFields = ComponentOptions.loadFieldsOption(scriptTag, 'fields', <IComponentOptionsFieldsOption>{ includeInResults: true });
    if (additionalFields != null) {
      // remove the @
      this.template.addFields(_.map(additionalFields, (field) => field.substr(1)));
    }

    // Additional fields that might be used to conditionally load the template when it's going to be rendered.
    this.template.addFields(_.map(this.template.fieldsToMatch, (toMatch: IFieldsToMatch) => {
      return toMatch.field;
    }));

    // Scan components in this template
    // return the fields needed for the content of this template
    let neededFieldsForComponents = _.chain(this.template.getComponentsInside(scriptTag.innerHTML))
      .map((component: string) => {
        return Initialization.getRegisteredFieldsComponentForQuery(component);
      })
      .flatten()
      .value();

    this.template.addFields(neededFieldsForComponents);
  }

  toHtmlElement(): HTMLElement {
    var script = $$('code');
    let condition = $$(this.scriptTag).getAttribute('data-condition');
    if (condition) {
      script.setAttribute('data-condition', condition);
    }
    script.setHtml(this.scriptTag.innerHTML);
    return script.el;
  }

  parseFieldsAttributes(): IFieldsToMatch[] {
    let dataSet = this.scriptTag.dataset;
    return _.chain(dataSet)
      .map((value, key: string) => {
        let match = key.match(/field([a-z0-9]*)/i);
        if (match) {
          let values;
          if (value != null && value != 'null' && value != '') {
            values = value.split(',');
          }
          return {
            field: match[1].toLowerCase(),
            values: values
          };
        } else {
          return undefined;
        }
      })
      .compact()
      .value();
  }

  parseScreenSize(attribute: string) {
    return Utils.parseBooleanIfNotUndefined(this.scriptTag.getAttribute(attribute));
  }

  parseLayout(): ValidLayout {
    const layout = this.scriptTag.getAttribute('data-layout');
    return <ValidLayout>layout;
  }

  static fromString(template: string, properties: ITemplateFromStringProperties = {}): HTMLElement {
    var script = document.createElement('code');
    script.innerHTML = template;
    if (properties.condition != null) {
      script.setAttribute('data-condition', properties.condition);
    }
    if (properties.layout != null) {
      script.setAttribute('data-layout', properties.layout);
    } else {
      script.setAttribute('data-layout', 'list');
    }
    if (properties.mobile != null) {
      script.setAttribute('data-mobile', properties.mobile.toString());
    }
    if (properties.tablet != null) {
      script.setAttribute('data-tablet', properties.tablet.toString());
    }
    if (properties.desktop != null) {
      script.setAttribute('data-desktop', properties.desktop.toString());
    }
    if (properties.fieldsToMatch != null) {
      _.each(properties.fieldsToMatch, (fieldToMatch: IFieldsToMatch) => {
        if (fieldToMatch.values) {
          script.setAttribute(`data-field-${fieldToMatch.field.toLowerCase()}`, fieldToMatch.values.join(','));
        } else {
          script.setAttribute(`data-field-${fieldToMatch.field.toLowerCase()}`, null);
        }

      });
    }
    if (properties.role != null) {
      script.setAttribute('data-role', properties.role);
    }
    return script;
  }
}<|MERGE_RESOLUTION|>--- conflicted
+++ resolved
@@ -37,14 +37,11 @@
     this.template.desktop = this.parseScreenSize('data-desktop');
     this.template.fields = TemplateConditionEvaluator.getFieldFromString(`${scriptTag.innerHTML} ${condition ? condition : ''}`);
 
-<<<<<<< HEAD
     this.template.role = <TemplateRole>scriptTag.getAttribute('data-role');
 
-=======
     this.template.addFields(TemplateConditionEvaluator.getFieldFromString(scriptTag.innerHTML + ' ' + condition) || []);
 
     // Additional fields that might be specified directly on the script element
->>>>>>> 13c384da
     var additionalFields = ComponentOptions.loadFieldsOption(scriptTag, 'fields', <IComponentOptionsFieldsOption>{ includeInResults: true });
     if (additionalFields != null) {
       // remove the @
