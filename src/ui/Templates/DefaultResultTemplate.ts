--- conflicted
+++ resolved
@@ -1,21 +1,13 @@
-<<<<<<< HEAD
 import {
   Template, IInstantiateTemplateOptions,
   DefaultInstantiateTemplateOptions
 } from './Template';
-import {UnderscoreTemplate} from './UnderscoreTemplate';
-import {TemplateCache} from './TemplateCache';
-import {IQueryResult} from '../../rest/QueryResult';
-import {Assert} from '../../misc/Assert';
-import {$$} from '../../utils/Dom';
-=======
-import { Template, ITemplateOptions } from './Template';
 import { UnderscoreTemplate } from './UnderscoreTemplate';
 import { TemplateCache } from './TemplateCache';
 import { IQueryResult } from '../../rest/QueryResult';
 import { Assert } from '../../misc/Assert';
+import {$$} from '../../utils/Dom';
 import _ = require('underscore');
->>>>>>> 203decb1
 
 /*
  * This renders the appropriate result template, found in TemplateCache,
