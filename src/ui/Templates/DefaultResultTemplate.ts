import {Template, ITemplateOptions} from './Template';
import {UnderscoreTemplate} from './UnderscoreTemplate';
import {TemplateCache} from './TemplateCache';
import {IQueryResult} from '../../rest/QueryResult';
import {Assert} from '../../misc/Assert';
<<<<<<< HEAD
import _ = require('underscore');

=======

/*
 * This renders the appropriate result template, found in TemplateCache,
 * according to its condition.
 *
 * For example, a result with a filetype of `YoutubeVideo` will get rendered
 * with the `YoutubeVideo` template, because the latter is registered with a
 * `condition` of `raw.filetype == 'YoutubeVideo'`.
 */
>>>>>>> 4b3055de
export class DefaultResultTemplate extends Template {

  constructor() {
    super();
  }

  instantiateToString(queryResult?: IQueryResult, checkCondition = true, options?: ITemplateOptions): string {
    Assert.exists(queryResult);
    queryResult = _.extend({}, queryResult, UnderscoreTemplate.templateHelpers);

    var defaultTemplates = _.map(TemplateCache.getDefaultTemplates(), name => TemplateCache.getTemplate(name));

    // We want to put templates with conditions first
    const sortedTemplates = _.sortBy(defaultTemplates, template => template.condition == null);

    for (let i = 0; i < sortedTemplates.length; i++) {
      var result = sortedTemplates[i].instantiateToString(queryResult, undefined, options);
      if (result != null) {
        return result;
      }
    }

    return _.template('<div>' +
      '<div class="coveo-title"><a class="CoveoResultLink"><%= title?Coveo.TemplateHelpers.getHelper("highlight").call(title, titleHighlights):clickUri %></a></div>' +
      '<% if(excerpt){ %><div class="coveo-excerpt"><%= Coveo.TemplateHelpers.getHelper("highlight").call(excerpt, excerptHighlights) %></div><% } %>' +
      '<table class="CoveoFieldTable"><%= Coveo.TemplateHelpers.getHelper("highlight").call() %></table>' +
      '</div>')(queryResult);
  }

  getFields() {
    var defaultTemplates = _.map(TemplateCache.getDefaultTemplates(), (name) => TemplateCache.getTemplate(name));
    return _.flatten(_.map(defaultTemplates, (template: Template) => template.getFields()));
  }

  getType() {
    return 'DefaultResultTemplate';
  }
}<|MERGE_RESOLUTION|>--- conflicted
+++ resolved
@@ -3,10 +3,7 @@
 import {TemplateCache} from './TemplateCache';
 import {IQueryResult} from '../../rest/QueryResult';
 import {Assert} from '../../misc/Assert';
-<<<<<<< HEAD
 import _ = require('underscore');
-
-=======
 
 /*
  * This renders the appropriate result template, found in TemplateCache,
@@ -16,7 +13,6 @@
  * with the `YoutubeVideo` template, because the latter is registered with a
  * `condition` of `raw.filetype == 'YoutubeVideo'`.
  */
->>>>>>> 4b3055de
 export class DefaultResultTemplate extends Template {
 
   constructor() {
