--- conflicted
+++ resolved
@@ -1,185 +1,91 @@
-<<<<<<< HEAD
-import {Template} from './Template';
-import {TemplateHelperFunction} from './TemplateHelpers';
-import {Assert} from '../../misc/Assert';
-import {ComponentOptions, IComponentOptionsFieldsOption} from '../Base/ComponentOptions';
-import {Utils} from '../../utils/Utils';
-import {$$} from '../../utils/Dom';
-import _ = require('underscore');
-
-_.templateSettings = {
-  evaluate: /(?:<%|{{)([\s\S]+?)(?:%>|}})/g,
-  interpolate: /(?:<%|{{)=([\s\S]+?)(?:%>|}})/g,
-  escape: /(?:<%|{{)-([\s\S]+?)(?:%>|}})/g
-}
-
-export class UnderscoreTemplate extends Template {
-  private template: (data: any) => string;
-  public static templateHelpers: { [templateName: string]: TemplateHelperFunction; } = {};
-  private fields: string[];
-
-  public static mimeTypes = [
-    'text/underscore',
-    'text/underscore-template',
-    'text/x-underscore',
-    'text/x-underscore-template'
-  ];
-
-  constructor(public element: HTMLElement) {
-    super();
-
-    Assert.exists(element);
-    var templateString = element.innerHTML;
-    this.template = _.template(templateString);
-
-    var condition = $$(element).getAttribute('data-condition');
-    if (condition != null) {
-      this.condition = new Function('obj', 'with(obj||{}){return ' + condition + '}')
-    }
-
-    this.dataToString = (object) => {
-      var extended = _.extend({}, object, UnderscoreTemplate.templateHelpers);
-      return this.template(extended);
-    };
-
-    this.fields = Template.getFieldFromString(templateString + ' ' + condition);
-
-    var additionalFields = ComponentOptions.loadFieldsOption(element, 'fields', <IComponentOptionsFieldsOption>{ includeInResults: true });
-    if (additionalFields != null) {
-      // remove the @
-      this.fields = this.fields.concat(_.map(additionalFields, (field) => field.substr(1)));
-    }
-  }
-
-  toHtmlElement(): HTMLElement {
-    var script = $$('script');
-    script.setAttribute('type', _.first(UnderscoreTemplate.mimeTypes));
-    script.setAttribute('data-condition', $(this.element).data('condition'));
-    script.text(this.element.innerHTML);
-    return script.el;
-  }
-
-  getType() {
-    return 'UnderscoreTemplate'
-  }
-
-  static create(element: HTMLElement): UnderscoreTemplate {
-    Assert.exists(element);
-    return new UnderscoreTemplate(element);
-  }
-
-  static fromString(template: string, condition?: string): UnderscoreTemplate {
-    var script = document.createElement('script');
-    script.text = template;
-    if (condition != null) {
-      $$(script).setAttribute('data-condition', condition);
-    }
-    $$(script).setAttribute('type', UnderscoreTemplate.mimeTypes[0]);
-    return new UnderscoreTemplate(script);
-  }
-
-  getFields() {
-    return this.fields;
-  }
-
-  static registerTemplateHelper(helperName: string, helper: TemplateHelperFunction) {
-    UnderscoreTemplate.templateHelpers[helperName] = helper;
-  }
-
-  static isLibraryAvailable(): boolean {
-    return Utils.exists(window['_']);
-  }
-}
-=======
-import {Template} from './Template';
-import {ITemplateHelperFunction} from './TemplateHelpers';
-import {Assert} from '../../misc/Assert';
-import {ComponentOptions, IFieldsOption} from '../Base/ComponentOptions';
-import {Utils} from '../../utils/Utils';
-import {$$} from '../../utils/Dom';
-import _ = require('underscore');
-
-_.templateSettings = {
-  evaluate: /(?:<%|{{)([\s\S]+?)(?:%>|}})/g,
-  interpolate: /(?:<%|{{)=([\s\S]+?)(?:%>|}})/g,
-  escape: /(?:<%|{{)-([\s\S]+?)(?:%>|}})/g
-}
-
-export class UnderscoreTemplate extends Template {
-  private template: (data: any) => string;
-  public static templateHelpers: { [templateName: string]: ITemplateHelperFunction; } = {};
-  private fields: string[];
-
-  public static mimeTypes = [
-    'text/underscore',
-    'text/underscore-template',
-    'text/x-underscore',
-    'text/x-underscore-template'
-  ];
-
-  constructor(public element: HTMLElement) {
-    super();
-
-    Assert.exists(element);
-    var templateString = element.innerHTML;
-    this.template = _.template(templateString);
-
-    var condition = $$(element).getAttribute('data-condition');
-    if (condition != null) {
-      this.condition = new Function('obj', 'with(obj||{}){return ' + condition + '}')
-    }
-
-    this.dataToString = (object) => {
-      var extended = _.extend({}, object, UnderscoreTemplate.templateHelpers);
-      return this.template(extended);
-    };
-
-    this.fields = Template.getFieldFromString(templateString + ' ' + condition);
-
-    var additionalFields = ComponentOptions.loadFieldsOption(element, 'fields', <IFieldsOption>{ includeInResults: true });
-    if (additionalFields != null) {
-      // remove the @
-      this.fields = this.fields.concat(_.map(additionalFields, (field) => field.substr(1)));
-    }
-  }
-
-  toHtmlElement(): HTMLElement {
-    var script = $$('script');
-    script.setAttribute('type', _.first(UnderscoreTemplate.mimeTypes));
-    script.setAttribute('data-condition', $(this.element).data('condition'));
-    script.text(this.element.innerHTML);
-    return script.el;
-  }
-
-  getType() {
-    return 'UnderscoreTemplate'
-  }
-
-  static create(element: HTMLElement): UnderscoreTemplate {
-    Assert.exists(element);
-    return new UnderscoreTemplate(element);
-  }
-
-  static fromString(template: string, condition?: string): UnderscoreTemplate {
-    var script = document.createElement('script');
-    script.text = template;
-    if (condition != null) {
-      $$(script).setAttribute('data-condition', condition);
-    }
-    $$(script).setAttribute('type', UnderscoreTemplate.mimeTypes[0]);
-    return new UnderscoreTemplate(script);
-  }
-
-  getFields() {
-    return this.fields;
-  }
-
-  static registerTemplateHelper(helperName: string, helper: ITemplateHelperFunction) {
-    UnderscoreTemplate.templateHelpers[helperName] = helper;
-  }
-
-  static isLibraryAvailable(): boolean {
-    return Utils.exists(window['_']);
-  }
-}
->>>>>>> 8c5aff0d
+import {Template} from './Template';
+import {TemplateHelperFunction} from './TemplateHelpers';
+import {Assert} from '../../misc/Assert';
+import {ComponentOptions, IComponentOptionsFieldsOption} from '../Base/ComponentOptions';
+import {Utils} from '../../utils/Utils';
+import {$$} from '../../utils/Dom';
+import _ = require('underscore');
+
+_.templateSettings = {
+  evaluate: /(?:<%|{{)([\s\S]+?)(?:%>|}})/g,
+  interpolate: /(?:<%|{{)=([\s\S]+?)(?:%>|}})/g,
+  escape: /(?:<%|{{)-([\s\S]+?)(?:%>|}})/g
+}
+
+export class UnderscoreTemplate extends Template {
+  private template: (data: any) => string;
+  public static templateHelpers: { [templateName: string]: TemplateHelperFunction; } = {};
+  private fields: string[];
+
+  public static mimeTypes = [
+    'text/underscore',
+    'text/underscore-template',
+    'text/x-underscore',
+    'text/x-underscore-template'
+  ];
+
+  constructor(public element: HTMLElement) {
+    super();
+
+    Assert.exists(element);
+    var templateString = element.innerHTML;
+    this.template = _.template(templateString);
+
+    var condition = $$(element).getAttribute('data-condition');
+    if (condition != null) {
+      this.condition = new Function('obj', 'with(obj||{}){return ' + condition + '}')
+    }
+
+    this.dataToString = (object) => {
+      var extended = _.extend({}, object, UnderscoreTemplate.templateHelpers);
+      return this.template(extended);
+    };
+
+    this.fields = Template.getFieldFromString(templateString + ' ' + condition);
+
+    var additionalFields = ComponentOptions.loadFieldsOption(element, 'fields', <IFieldsOption>{ includeInResults: true });
+    if (additionalFields != null) {
+      // remove the @
+      this.fields = this.fields.concat(_.map(additionalFields, (field) => field.substr(1)));
+    }
+  }
+
+  toHtmlElement(): HTMLElement {
+    var script = $$('script');
+    script.setAttribute('type', _.first(UnderscoreTemplate.mimeTypes));
+    script.setAttribute('data-condition', $(this.element).data('condition'));
+    script.text(this.element.innerHTML);
+    return script.el;
+  }
+
+  getType() {
+    return 'UnderscoreTemplate'
+  }
+
+  static create(element: HTMLElement): UnderscoreTemplate {
+    Assert.exists(element);
+    return new UnderscoreTemplate(element);
+  }
+
+  static fromString(template: string, condition?: string): UnderscoreTemplate {
+    var script = document.createElement('script');
+    script.text = template;
+    if (condition != null) {
+      $$(script).setAttribute('data-condition', condition);
+    }
+    $$(script).setAttribute('type', UnderscoreTemplate.mimeTypes[0]);
+    return new UnderscoreTemplate(script);
+  }
+
+  getFields() {
+    return this.fields;
+  }
+
+  static registerTemplateHelper(helperName: string, helper: TemplateHelperFunction) {
+    UnderscoreTemplate.templateHelpers[helperName] = helper;
+  }
+
+  static isLibraryAvailable(): boolean {
+    return Utils.exists(window['_']);
+  }
+}