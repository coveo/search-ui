import { Logger } from '../../misc/Logger';
import { ValidLayout } from '../ResultLayout/ResultLayout';
import { $$ } from '../../utils/Dom';
import { TemplateConditionEvaluator } from './TemplateConditionEvaluator';
import { TemplateFieldsEvaluator } from './TemplateFieldsEvaluator';
import { IQueryResult } from '../../rest/QueryResult';
import { ResponsiveComponents } from '../ResponsiveComponents/ResponsiveComponents';
import _ = require('underscore');

<<<<<<< HEAD
export type TemplateRole = 'table-header' | 'table-footer';

=======
>>>>>>> 9681141e
export interface ITemplateProperties {
  condition?: Function;
  conditionToParse?: string;
  layout?: ValidLayout;
  mobile?: boolean;
  tablet?: boolean;
  desktop?: boolean;
  fieldsToMatch?: IFieldsToMatch[];
<<<<<<< HEAD
  role?: TemplateRole;
=======
>>>>>>> 9681141e
}

export interface IFieldsToMatch {
  values?: string[];
  field: string;
}

export interface IInstantiateTemplateOptions {
  currentLayout?: ValidLayout;
  checkCondition?: boolean;
  wrapInDiv?: boolean;
  responsiveComponents?: ResponsiveComponents;
<<<<<<< HEAD
  role?: TemplateRole;
}

export interface ITemplateMetaFields {
  total?: string;
=======
>>>>>>> 9681141e
}

export class DefaultInstantiateTemplateOptions implements IInstantiateTemplateOptions {
  public currentLayout: ValidLayout;
  public checkCondition: boolean;
  public wrapInDiv: boolean;
  public responsiveComponents: ResponsiveComponents;
<<<<<<< HEAD

  constructor() {
    this.currentLayout = null;
    this.checkCondition = true;
    this.wrapInDiv = true;
    this.responsiveComponents = new ResponsiveComponents();
=======

  constructor() {
    this.currentLayout = null;
    this.checkCondition = true;
    this.wrapInDiv = true;
    this.responsiveComponents = new ResponsiveComponents();
  }

  get(): IInstantiateTemplateOptions {
    return {
      currentLayout: this.currentLayout,
      checkCondition: this.checkCondition,
      wrapInDiv: this.wrapInDiv,
      responsiveComponents: this.responsiveComponents
    };
  }

  merge(other: IInstantiateTemplateOptions): IInstantiateTemplateOptions {
    if (other) {
      return _.extend(this.get(), other);
    }
    return this.get();

>>>>>>> 9681141e
  }
}

export class Template implements ITemplateProperties {

  get(): IInstantiateTemplateOptions {
    return {
      currentLayout: this.currentLayout,
      checkCondition: this.checkCondition,
      wrapInDiv: this.wrapInDiv,
      responsiveComponents: this.responsiveComponents
    };
  }

  merge(other: IInstantiateTemplateOptions): IInstantiateTemplateOptions {
    if (other) {
      return _.extend(this.get(), other);
    }
    return this.get();

  }
}

export class Template implements ITemplateProperties {

  private logger: Logger = new Logger(this);
  public condition: Function;
  public conditionToParse: string;
  public fieldsToMatch: IFieldsToMatch[];
  public mobile: boolean;
  public tablet: boolean;
  public desktop: boolean;
  public fields: string[];
  public layout: ValidLayout;
<<<<<<< HEAD
  public role: TemplateRole;
=======
>>>>>>> 9681141e

  constructor(public dataToString?: (object?: any) => string) {
  }

<<<<<<< HEAD
  instantiateToString(object: IQueryResult | ITemplateMetaFields, instantiateOptions: IInstantiateTemplateOptions = new DefaultInstantiateTemplateOptions()): string {
=======
  instantiateToString(object: IQueryResult, instantiateOptions: IInstantiateTemplateOptions = new DefaultInstantiateTemplateOptions()): string {
>>>>>>> 9681141e
    if (this.dataToString) {
      if (instantiateOptions.checkCondition === false) {
        return this.dataToString(object);
      }

      // Should not happen but...
<<<<<<< HEAD
      // Normally, top level call from sub-class will have already created a
      // DefaultInstantiateTemplateOptions and merged down
=======
      // Normally, top level call from sub-class will have already created a DefaultInstantiateTemplateOptions
      // and merged down
>>>>>>> 9681141e
      if (instantiateOptions.responsiveComponents == null) {
        instantiateOptions.responsiveComponents = new ResponsiveComponents();
      }

      // Mobile/tablet/desktop checks are only for "hard" set value (triple equal)
      // If it's undefined, we skip those checks, and we assume the template works correctly for any given screen size
      if (this.mobile === true && !instantiateOptions.responsiveComponents.isSmallScreenWidth()) {
        this.logger.trace('Template was skipped because it is optimized for small screen width', this);
        return null;
      } else if (this.mobile === false && instantiateOptions.responsiveComponents.isSmallScreenWidth()) {
        this.logger.trace('Template was skipped because it is not optimized for small screen width', this);
        return null;
      }

      if (this.tablet === true && !instantiateOptions.responsiveComponents.isMediumScreenWidth()) {
        this.logger.trace('Template was skipped because it is optimized for medium screen width', this);
        return null;
      } else if (this.tablet === false && instantiateOptions.responsiveComponents.isMediumScreenWidth()) {
        this.logger.trace('Template was skipped because it is not optimized for medium screen width', this);
        return null;
      }

      if (this.desktop === true && !instantiateOptions.responsiveComponents.isLargeScreenWidth()) {
        this.logger.trace('Template was skipped because it is optimized for large screen width', this);
        return null;
      } else if (this.desktop === false && instantiateOptions.responsiveComponents.isLargeScreenWidth()) {
        this.logger.trace('Template was skipped because it is not optimized for large screen width', this);
        return null;
      }

      if (this.layout != null && instantiateOptions.currentLayout != null && instantiateOptions.currentLayout !== this.layout) {
        this.logger.trace('Template was skipped because layout does not match', this, this.layout);
        return null;
      }

      this.logger.trace('Evaluating template ...');
      // Condition (as a function) is eval'ed, first
      if (this.condition != null && this.condition(object)) {
        this.logger.trace('Template was loaded because condition was :', this.condition, object);
        return this.dataToString(object);
      }
      // Condition (as a string) is parsed, if available.
<<<<<<< HEAD
      if (this.conditionToParse != null && TemplateConditionEvaluator.evaluateCondition(this.conditionToParse, <IQueryResult>object, instantiateOptions.responsiveComponents)) {
=======
      if (this.conditionToParse != null && TemplateConditionEvaluator.evaluateCondition(this.conditionToParse, object, instantiateOptions.responsiveComponents)) {
>>>>>>> 9681141e
        this.logger.trace('Template was loaded because condition was :', this.conditionToParse, object);
        return this.dataToString(object);
      }
      // fieldsToMatch is yet another fallback that allows to specify if a template should be loaded.
<<<<<<< HEAD
      if (this.fieldsToMatch != null && TemplateFieldsEvaluator.evaluateFieldsToMatch(this.fieldsToMatch, <IQueryResult>object)) {
=======
      if (this.fieldsToMatch != null && TemplateFieldsEvaluator.evaluateFieldsToMatch(this.fieldsToMatch, object)) {
>>>>>>> 9681141e
        this.logger.trace('Template was loaded because condition was :', this.fieldsToMatch, object);
        return this.dataToString(object);
      }
      // If there is no condition at all, this means "true"
      if (this.condition == null && this.conditionToParse == null && this.fieldsToMatch == null) {
        this.logger.trace('Template was loaded because there was *NO* condition', this.condition, object);
        return this.dataToString(object);
      }
    }

    this.logger.trace('Template was skipped because it did not match any condition', this);
    return null;
  }

<<<<<<< HEAD
  instantiateToElement(object: IQueryResult | ITemplateMetaFields, instantiateTemplateOptions: IInstantiateTemplateOptions = {}): HTMLElement {
    let mergedOptions = new DefaultInstantiateTemplateOptions().merge(instantiateTemplateOptions);

    var html = this.instantiateToString(object, mergedOptions);
    if (html != null) {
      var element = $$('div', {}, html).el;
      if (!mergedOptions.wrapInDiv && element.children.length === 1) {
        element = <HTMLElement>element.firstChild;
=======
  instantiateToElement(object: IQueryResult, instantiateTemplateOptions: IInstantiateTemplateOptions = {}): HTMLElement {
    let merged = new DefaultInstantiateTemplateOptions().merge(instantiateTemplateOptions);

    var html = this.instantiateToString(object, merged);
    if (html != null) {
      var element = $$('div', {}, html).el;
      if (!merged.wrapInDiv && element.children.length === 1) {
        element = <HTMLElement>element.children.item(0);
      }
      if (this.layout) {
        $$(element).addClass(`coveo-${this.layout}-layout`);
>>>>>>> 9681141e
      }
      const layout = this.layout || mergedOptions.currentLayout;
      if (layout) {
        $$(element).addClass(`coveo-${layout}-layout`);
      }
      this.logger.trace('Instantiated result template', object, element);
      element['template'] = this;
      return element;
    }
    return null;
  }

  toHtmlElement(): HTMLElement {
    return null;
  }

  getFields(): string[] {
    return this.fields || [];
  }

  getType() {
    return 'Template';
  }

  setConditionWithFallback(condition: string) {
    // In some circumstances (eg: locker service in SF), with strict Content-Security-Policy, eval / new Function are not allowed by the browser.
    // Try to use the eval method, if possible. Otherwise fallback to a mechanism where we will try to parse/evaluate the condition as a simple string.
    try {
      this.condition = new Function('obj', 'with(obj||{}){return ' + condition + '}');
    } catch (e) {
      this.conditionToParse = condition;
    }
  }
}<|MERGE_RESOLUTION|>--- conflicted
+++ resolved
@@ -7,11 +7,8 @@
 import { ResponsiveComponents } from '../ResponsiveComponents/ResponsiveComponents';
 import _ = require('underscore');
 
-<<<<<<< HEAD
 export type TemplateRole = 'table-header' | 'table-footer';
 
-=======
->>>>>>> 9681141e
 export interface ITemplateProperties {
   condition?: Function;
   conditionToParse?: string;
@@ -20,10 +17,7 @@
   tablet?: boolean;
   desktop?: boolean;
   fieldsToMatch?: IFieldsToMatch[];
-<<<<<<< HEAD
   role?: TemplateRole;
-=======
->>>>>>> 9681141e
 }
 
 export interface IFieldsToMatch {
@@ -36,14 +30,11 @@
   checkCondition?: boolean;
   wrapInDiv?: boolean;
   responsiveComponents?: ResponsiveComponents;
-<<<<<<< HEAD
   role?: TemplateRole;
 }
 
 export interface ITemplateMetaFields {
   total?: string;
-=======
->>>>>>> 9681141e
 }
 
 export class DefaultInstantiateTemplateOptions implements IInstantiateTemplateOptions {
@@ -51,14 +42,6 @@
   public checkCondition: boolean;
   public wrapInDiv: boolean;
   public responsiveComponents: ResponsiveComponents;
-<<<<<<< HEAD
-
-  constructor() {
-    this.currentLayout = null;
-    this.checkCondition = true;
-    this.wrapInDiv = true;
-    this.responsiveComponents = new ResponsiveComponents();
-=======
 
   constructor() {
     this.currentLayout = null;
@@ -66,27 +49,6 @@
     this.wrapInDiv = true;
     this.responsiveComponents = new ResponsiveComponents();
   }
-
-  get(): IInstantiateTemplateOptions {
-    return {
-      currentLayout: this.currentLayout,
-      checkCondition: this.checkCondition,
-      wrapInDiv: this.wrapInDiv,
-      responsiveComponents: this.responsiveComponents
-    };
-  }
-
-  merge(other: IInstantiateTemplateOptions): IInstantiateTemplateOptions {
-    if (other) {
-      return _.extend(this.get(), other);
-    }
-    return this.get();
-
->>>>>>> 9681141e
-  }
-}
-
-export class Template implements ITemplateProperties {
 
   get(): IInstantiateTemplateOptions {
     return {
@@ -117,32 +79,20 @@
   public desktop: boolean;
   public fields: string[];
   public layout: ValidLayout;
-<<<<<<< HEAD
   public role: TemplateRole;
-=======
->>>>>>> 9681141e
 
   constructor(public dataToString?: (object?: any) => string) {
   }
 
-<<<<<<< HEAD
   instantiateToString(object: IQueryResult | ITemplateMetaFields, instantiateOptions: IInstantiateTemplateOptions = new DefaultInstantiateTemplateOptions()): string {
-=======
-  instantiateToString(object: IQueryResult, instantiateOptions: IInstantiateTemplateOptions = new DefaultInstantiateTemplateOptions()): string {
->>>>>>> 9681141e
     if (this.dataToString) {
       if (instantiateOptions.checkCondition === false) {
         return this.dataToString(object);
       }
 
       // Should not happen but...
-<<<<<<< HEAD
       // Normally, top level call from sub-class will have already created a
       // DefaultInstantiateTemplateOptions and merged down
-=======
-      // Normally, top level call from sub-class will have already created a DefaultInstantiateTemplateOptions
-      // and merged down
->>>>>>> 9681141e
       if (instantiateOptions.responsiveComponents == null) {
         instantiateOptions.responsiveComponents = new ResponsiveComponents();
       }
@@ -185,20 +135,12 @@
         return this.dataToString(object);
       }
       // Condition (as a string) is parsed, if available.
-<<<<<<< HEAD
       if (this.conditionToParse != null && TemplateConditionEvaluator.evaluateCondition(this.conditionToParse, <IQueryResult>object, instantiateOptions.responsiveComponents)) {
-=======
-      if (this.conditionToParse != null && TemplateConditionEvaluator.evaluateCondition(this.conditionToParse, object, instantiateOptions.responsiveComponents)) {
->>>>>>> 9681141e
         this.logger.trace('Template was loaded because condition was :', this.conditionToParse, object);
         return this.dataToString(object);
       }
       // fieldsToMatch is yet another fallback that allows to specify if a template should be loaded.
-<<<<<<< HEAD
       if (this.fieldsToMatch != null && TemplateFieldsEvaluator.evaluateFieldsToMatch(this.fieldsToMatch, <IQueryResult>object)) {
-=======
-      if (this.fieldsToMatch != null && TemplateFieldsEvaluator.evaluateFieldsToMatch(this.fieldsToMatch, object)) {
->>>>>>> 9681141e
         this.logger.trace('Template was loaded because condition was :', this.fieldsToMatch, object);
         return this.dataToString(object);
       }
@@ -213,7 +155,6 @@
     return null;
   }
 
-<<<<<<< HEAD
   instantiateToElement(object: IQueryResult | ITemplateMetaFields, instantiateTemplateOptions: IInstantiateTemplateOptions = {}): HTMLElement {
     let mergedOptions = new DefaultInstantiateTemplateOptions().merge(instantiateTemplateOptions);
 
@@ -221,20 +162,7 @@
     if (html != null) {
       var element = $$('div', {}, html).el;
       if (!mergedOptions.wrapInDiv && element.children.length === 1) {
-        element = <HTMLElement>element.firstChild;
-=======
-  instantiateToElement(object: IQueryResult, instantiateTemplateOptions: IInstantiateTemplateOptions = {}): HTMLElement {
-    let merged = new DefaultInstantiateTemplateOptions().merge(instantiateTemplateOptions);
-
-    var html = this.instantiateToString(object, merged);
-    if (html != null) {
-      var element = $$('div', {}, html).el;
-      if (!merged.wrapInDiv && element.children.length === 1) {
         element = <HTMLElement>element.children.item(0);
-      }
-      if (this.layout) {
-        $$(element).addClass(`coveo-${this.layout}-layout`);
->>>>>>> 9681141e
       }
       const layout = this.layout || mergedOptions.currentLayout;
       if (layout) {
