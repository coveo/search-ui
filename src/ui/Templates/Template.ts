--- conflicted
+++ resolved
@@ -31,11 +31,7 @@
   public condition: Function;
   public conditionToParse: string;
 
-<<<<<<< HEAD
-  constructor(public dataToString?: (object?: any) => string) {
-=======
-  constructor(public dataToString?: (object?: any) => string, public layout?: ValidLayout, public condition?: Function) {
->>>>>>> 3a9ed442
+  constructor(public dataToString?: (object?: any) => string, public layout?: ValidLayout) {
   }
 
 
@@ -127,6 +123,19 @@
     }
   }
 
+  parseDataAttributes(element: HTMLElement) {
+    return element.dataset;
+  }
+
+  parseFieldsAttributes(element: HTMLElement) {
+    let dataSet = element.dataset;
+    _.each(dataSet, (data)=> {
+      console.log(data);
+    })
+  }
+
+
+
   private evaluateMatchingFieldValues(field: string, condition: string) {
     let foundForCurrentField = [];
     // try to get the field value in the format raw.filetype == "YouTubeVideo"
