import { Logger } from '../../misc/Logger';
import { ValidLayout } from '../ResultLayout/ResultLayout';
import { $$ } from '../../utils/Dom';
import { TemplateConditionEvaluator } from './TemplateConditionEvaluator';
import { TemplateFieldsEvaluator } from './TemplateFieldsEvaluator';
import { IQueryResult } from '../../rest/QueryResult';
import { ResponsiveComponents } from '../ResponsiveComponents/ResponsiveComponents';
import _ = require('underscore');

export interface ITemplateProperties {
  condition?: Function;
  conditionToParse?: string;
  layout?: ValidLayout;
  mobile?: boolean;
  tablet?: boolean;
  desktop?: boolean;
  fieldsToMatch?: IFieldsToMatch[];
}

export interface IFieldsToMatch {
  values?: string[];
  field: string;
}

export interface IInstantiateTemplateOptions {
  currentLayout?: ValidLayout;
  checkCondition?: boolean;
  wrapInDiv?: boolean;
  responsiveComponents?: ResponsiveComponents;
}

export class DefaultInstantiateTemplateOptions implements IInstantiateTemplateOptions {
  public currentLayout: ValidLayout;
  public checkCondition: boolean;
  public wrapInDiv: boolean;
  public responsiveComponents: ResponsiveComponents;

  constructor() {
    this.currentLayout = null;
    this.checkCondition = true;
    this.wrapInDiv = true;
    this.responsiveComponents = new ResponsiveComponents();
  }

  get(): IInstantiateTemplateOptions {
    return {
      currentLayout: this.currentLayout,
      checkCondition: this.checkCondition,
      wrapInDiv: this.wrapInDiv,
      responsiveComponents: this.responsiveComponents
    };
  }

  merge(other: IInstantiateTemplateOptions): IInstantiateTemplateOptions {
    if (other) {
      return _.extend(this.get(), other);
    }
    return this.get();

  }
}

export class Template implements ITemplateProperties {

  private logger: Logger = new Logger(this);
  public condition: Function;
  public conditionToParse: string;
  public fieldsToMatch: IFieldsToMatch[];
  public mobile: boolean;
  public tablet: boolean;
  public desktop: boolean;
  public fields: string[];
  public layout: ValidLayout;

  constructor(public dataToString?: (object?: any) => string) {
  }

  instantiateToString(object: IQueryResult, instantiateOptions: IInstantiateTemplateOptions = new DefaultInstantiateTemplateOptions()): string {
    if (this.dataToString) {
      if (instantiateOptions.checkCondition === false) {
        return this.dataToString(object);
      }

      // Should not happen but...
      // Normally, top level call from sub-class will have already created a DefaultInstantiateTemplateOptions
      // and merged down
      if (instantiateOptions.responsiveComponents == null) {
        instantiateOptions.responsiveComponents = new ResponsiveComponents();
      }

      // Mobile/tablet/desktop checks are only for "hard" set value (triple equal)
      // If it's undefined, we skip those checks, and we assume the template works correctly for any given screen size
      if (this.mobile === true && !instantiateOptions.responsiveComponents.isSmallScreenWidth()) {
        this.logger.trace('Template was skipped because it is optimized for small screen width', this);
        return null;
      } else if (this.mobile === false && instantiateOptions.responsiveComponents.isSmallScreenWidth()) {
        this.logger.trace('Template was skipped because it is not optimized for small screen width', this);
        return null;
      }

      if (this.tablet === true && !instantiateOptions.responsiveComponents.isMediumScreenWidth()) {
        this.logger.trace('Template was skipped because it is optimized for medium screen width', this);
        return null;
      } else if (this.tablet === false && instantiateOptions.responsiveComponents.isMediumScreenWidth()) {
        this.logger.trace('Template was skipped because it is not optimized for medium screen width', this);
        return null;
      }

      if (this.desktop === true && !instantiateOptions.responsiveComponents.isLargeScreenWidth()) {
        this.logger.trace('Template was skipped because it is optimized for large screen width', this);
        return null;
      } else if (this.desktop === false && instantiateOptions.responsiveComponents.isLargeScreenWidth()) {
        this.logger.trace('Template was skipped because it is not optimized for large screen width', this);
        return null;
      }

      if (this.layout != null && instantiateOptions.currentLayout != null && instantiateOptions.currentLayout !== this.layout) {
        this.logger.trace('Template was skipped because layout does not match', this, this.layout);
        return null;
      }

      this.logger.trace('Evaluating template ...');
      // Condition (as a function) is eval'ed, first
      if (this.condition != null && this.condition(object)) {
        this.logger.trace('Template was loaded because condition was :', this.condition, object);
        return this.dataToString(object);
      }
      // Condition (as a string) is parsed, if available.
      if (this.conditionToParse != null && TemplateConditionEvaluator.evaluateCondition(this.conditionToParse, object, instantiateOptions.responsiveComponents)) {
        this.logger.trace('Template was loaded because condition was :', this.conditionToParse, object);
        return this.dataToString(object);
      }
      // fieldsToMatch is yet another fallback that allows to specify if a template should be loaded.
      if (this.fieldsToMatch != null && TemplateFieldsEvaluator.evaluateFieldsToMatch(this.fieldsToMatch, object)) {
        this.logger.trace('Template was loaded because condition was :', this.fieldsToMatch, object);
        return this.dataToString(object);
      }
      // If there is no condition at all, this means "true"
      if (this.condition == null && this.conditionToParse == null && this.fieldsToMatch == null) {
        this.logger.trace('Template was loaded because there was *NO* condition', this.condition, object);
        return this.dataToString(object);
      }
    }

    this.logger.trace('Template was skipped because it did not match any condition', this);
    return null;
  }

  instantiateToElement(object: IQueryResult, instantiateTemplateOptions: IInstantiateTemplateOptions = {}): HTMLElement {
    let merged = new DefaultInstantiateTemplateOptions().merge(instantiateTemplateOptions);

    var html = this.instantiateToString(object, merged);
    if (html != null) {
      var element = $$('div', {}, html).el;
<<<<<<< HEAD
      if (!merged.wrapInDiv && element.children.length === 1) {
        element = <HTMLElement>element.firstChild;
=======
      if (!wrapInDiv && element.children.length === 1) {
        element = <HTMLElement>element.children.item(0);
>>>>>>> 3fd535c0
      }
      if (this.layout) {
        $$(element).addClass(`coveo-${this.layout}-layout`);
      }
      this.logger.trace('Instantiated result template', object, element);
      element['template'] = this;
      return element;
    }
    return null;
  }

  toHtmlElement(): HTMLElement {
    return null;
  }

  getFields(): string[] {
    return this.fields || [];
  }

  getType() {
    return 'Template';
  }

  setConditionWithFallback(condition: string) {
    // In some circumstances (eg: locker service in SF), with strict Content-Security-Policy, eval / new Function are not allowed by the browser.
    // Try to use the eval method, if possible. Otherwise fallback to a mechanism where we will try to parse/evaluate the condition as a simple string.
    try {
      this.condition = new Function('obj', 'with(obj||{}){return ' + condition + '}');
    } catch (e) {
      this.conditionToParse = condition;
    }
  }
}<|MERGE_RESOLUTION|>--- conflicted
+++ resolved
@@ -152,13 +152,8 @@
     var html = this.instantiateToString(object, merged);
     if (html != null) {
       var element = $$('div', {}, html).el;
-<<<<<<< HEAD
       if (!merged.wrapInDiv && element.children.length === 1) {
-        element = <HTMLElement>element.firstChild;
-=======
-      if (!wrapInDiv && element.children.length === 1) {
         element = <HTMLElement>element.children.item(0);
->>>>>>> 3fd535c0
       }
       if (this.layout) {
         $$(element).addClass(`coveo-${this.layout}-layout`);
