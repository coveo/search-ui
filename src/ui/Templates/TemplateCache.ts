import { Template } from './Template';
import { Assert } from '../../misc/Assert';
import { UnderscoreTemplate } from './UnderscoreTemplate';
import { HtmlTemplate } from './HtmlTemplate';
import * as _ from 'underscore';

/**
 * Holds a reference to all template available in the framework
 */
export class TemplateCache {
  private static templates: { [templateName: string]: Template; } = {};
  private static templateNames: string[] = [];
  private static defaultTemplates: { [templateName: string]: Template; } = {};

<<<<<<< HEAD

  public static registerTemplate(name: string, template: Template, publicTemplate?: boolean, defaultTemplate?: boolean);
=======
  public static registerTemplate(name: string, template: TemplateModule.Template, publicTemplate?: boolean, defaultTemplate?: boolean);
>>>>>>> fb59782d
  public static registerTemplate(name: string, template: (data: {}) => string, publicTemplate?: boolean, defaultTemplate?: boolean);
  /**
   * Register a new template in the framework, which will be available to render any results.
   * @param name
   * @param template
   * @param publicTemplate
   * @param defaultTemplate
   */
  public static registerTemplate(name: string, template: any, publicTemplate: boolean = true, defaultTemplate: boolean = false) {
    Assert.isNonEmptyString(name);
    Assert.exists(template);
    if (!(template instanceof Template)) {
      template = new Template(template);
    }
    if (template.name == null) {
      template.name = name;
    }
    TemplateCache.templates[name] = template;
    if (publicTemplate && !_.contains(TemplateCache.templateNames, name)) {
      TemplateCache.templateNames.push(name);
    }
    if (defaultTemplate) {
      TemplateCache.defaultTemplates[name] = template;
    }
  }

  /**
   * Remove the given template from the cache.
   * @param name
   * @param string
   */
  public static unregisterTemplate(name) {
    Assert.isNonEmptyString(name);
    if (TemplateCache.templates[name] != undefined) {
      delete TemplateCache.templates[name];
    }
    if (TemplateCache.defaultTemplates[name] != undefined) {
      delete TemplateCache.defaultTemplates[name];
    }
  }

  /**
   * Return a template by its name/FacID.
   * @param name
   * @returns {Template}
   */
  public static getTemplate(name: string): Template {
    // In some scenarios, the template we're trying to load might be somewhere in the page
    // but we could not load it "normally" on page load (eg : UI was loaded with require js)
    // Try a last ditch effort to scan the needed templates.
    if (!TemplateCache.templates[name]) {
      TemplateCache.scanAndRegisterTemplates();
    }
    Assert.exists(TemplateCache.templates[name]);
    return TemplateCache.templates[name];
  }

  /**
   * Get all templates currently registered in the framework.
   * @returns {{}}
   */
  public static getTemplates(): { [templateName: string]: Template; } {
    return TemplateCache.templates;
  }

  /**
   * Get all templates name currently registered in the framework.
   * @returns {string[]}
   */
  public static getTemplateNames(): string[] {
    return TemplateCache.templateNames;
  }

  /**
   * Get all the "default" templates in the framework.
   * @returns {string[]}
   */
  public static getDefaultTemplates(): string[] {
    return _.keys(TemplateCache.defaultTemplates);
  }

  /**
   * Get a default template by name.
   * @param name The name of the queried template
   */
  public static getDefaultTemplate(name: string): Template {
    Assert.exists(TemplateCache.defaultTemplates[name]);
    return TemplateCache.defaultTemplates[name];
  }

  static scanAndRegisterTemplates() {
    // Here we take care not to scan for templates for which the base library
    // is not available. Case in point: someone was using the JS UI on a page
    // that was also using Handlebars, but our code was initialized before
    // the Handlebars library (loaded through AMD).
    if (UnderscoreTemplate.isLibraryAvailable()) {
      TemplateCache.scanAndRegisterUnderscoreTemplates();
    }
    TemplateCache.scanAndRegisterHtmlTemplates();
  }

  private static scanAndRegisterUnderscoreTemplates() {
    _.each(UnderscoreTemplate.mimeTypes, (type) => {
      let scriptList = document.querySelectorAll(`script[id][type='${type}']`);
      let i = scriptList.length;
      let arr: HTMLElement[] = new Array(i);
      while (i--) {
        arr[i] = <HTMLElement>scriptList.item(i);
      }
      _.each(arr, (elem: HTMLElement) => {
        let template = new UnderscoreTemplate(elem);
        TemplateCache.registerTemplate(elem.getAttribute('id'), template);
      });
    });
  }

  private static scanAndRegisterHtmlTemplates() {
    _.each(HtmlTemplate.mimeTypes, (type) => {
      let scriptList = document.querySelectorAll(`script[id][type='${type}']`);
      let i = scriptList.length;
      let arr: HTMLElement[] = new Array(i);
      while (i--) {
        arr[i] = <HTMLElement>scriptList.item(i);
      }

      _.each(arr, (elem: HTMLElement) => {
        let template = new HtmlTemplate(elem);
        TemplateCache.registerTemplate(elem.getAttribute('id'), template);
      });
    });
  }
}

document.addEventListener('DOMContentLoaded', () => {
  TemplateCache.scanAndRegisterTemplates();
});<|MERGE_RESOLUTION|>--- conflicted
+++ resolved
@@ -12,12 +12,7 @@
   private static templateNames: string[] = [];
   private static defaultTemplates: { [templateName: string]: Template; } = {};
 
-<<<<<<< HEAD
-
   public static registerTemplate(name: string, template: Template, publicTemplate?: boolean, defaultTemplate?: boolean);
-=======
-  public static registerTemplate(name: string, template: TemplateModule.Template, publicTemplate?: boolean, defaultTemplate?: boolean);
->>>>>>> fb59782d
   public static registerTemplate(name: string, template: (data: {}) => string, publicTemplate?: boolean, defaultTemplate?: boolean);
   /**
    * Register a new template in the framework, which will be available to render any results.
