import { Template } from './Template';
import TemplateModule = require('./Template');
import { Assert } from '../../misc/Assert';
import { UnderscoreTemplate } from './UnderscoreTemplate';
import { HtmlTemplate } from './HtmlTemplate';
import * as _ from 'underscore';

/**
 * Holds a reference to all template available in the framework
 */
export class TemplateCache {
  private static templates: { [templateName: string]: TemplateModule.Template; } = {};
  private static templateNames: string[] = [];
<<<<<<< HEAD
  private static defaultTemplates: { [templateName: string]: TemplateModule.Template; } = {};

  public static registerTemplate(name: string, template: TemplateModule.Template, publicTemplate?: boolean, defaultTemplate?: boolean);
  public static registerTemplate(name: string, template: (data: {}) => string, publicTemplate?: boolean, defaultTemplate?: boolean);
=======
  private static resultListTemplateNames: string[] = [];
  private static defaultTemplates: { [templateName: string]: Template; } = {};

  public static registerTemplate(name: string, template: Template, publicTemplate?: boolean, defaultTemplate?: boolean, pageTemplate?: boolean);
  public static registerTemplate(name: string, template: (data: {}) => string, publicTemplate?: boolean, defaultTemplate?: boolean, pageTemplate?: boolean);
>>>>>>> d9de83d1
  /**
   * Register a new template in the framework, which will be available to render any results.
   * @param name
   * @param template
   * @param publicTemplate
   * @param defaultTemplate
   * @param pageTemplate
   */
  public static registerTemplate(name: string, template: any, publicTemplate: boolean = true, defaultTemplate: boolean = false, resultListTemplate: boolean = false) {
    Assert.isNonEmptyString(name);
    Assert.exists(template);
    if (!(template instanceof TemplateModule.Template)) {
      template = new Template(template);
    }
    if (template.name == null) {
      template.name = name;
    }
    TemplateCache.templates[name] = template;
    if (publicTemplate && !_.contains(TemplateCache.templateNames, name)) {
      TemplateCache.templateNames.push(name);
    }

    if (resultListTemplate && !_.contains(TemplateCache.resultListTemplateNames, name)) {
      TemplateCache.resultListTemplateNames.push(name);
    }

    if (defaultTemplate) {
      TemplateCache.defaultTemplates[name] = template;
    }
  }

  /**
   * Remove the given template from the cache.
   * @param name
   * @param string
   */
  public static unregisterTemplate(name) {
    Assert.isNonEmptyString(name);
    if (TemplateCache.templates[name] != undefined) {
      delete TemplateCache.templates[name];
    }
    if (TemplateCache.defaultTemplates[name] != undefined) {
      delete TemplateCache.defaultTemplates[name];
    }
  }

  /**
   * Return a template by its name/FacID.
   * @param name
   * @returns {Template}
   */
  public static getTemplate(name: string): Template {
    // In some scenarios, the template we're trying to load might be somewhere in the page
    // but we could not load it "normally" on page load (eg : UI was loaded with require js)
    // Try a last ditch effort to scan the needed templates.
    if (!TemplateCache.templates[name]) {
      TemplateCache.scanAndRegisterTemplates();
    }
    Assert.exists(TemplateCache.templates[name]);
    return TemplateCache.templates[name];
  }

  /**
   * Get all templates currently registered in the framework.
   * @returns {{}}
   */
  public static getTemplates(): { [templateName: string]: Template; } {
    return TemplateCache.templates;
  }

  /**
   * Get all templates name currently registered in the framework.
   * @returns {string[]}
   */
  public static getTemplateNames(): string[] {
    return TemplateCache.templateNames;
  }

  /**
   * Get all page templates name currently registered in the framework.
   * @returns {string[]}
   */
  public static getResultListTemplateNames(): string[] {
    return TemplateCache.resultListTemplateNames;
  }

  /**
   * Get all the "default" templates in the framework.
   * @returns {string[]}
   */
  public static getDefaultTemplates(): string[] {
    return _.keys(TemplateCache.defaultTemplates);
  }

  /**
   * Get a default template by name.
   * @param name The name of the queried template
   */
  public static getDefaultTemplate(name: string): Template {
    Assert.exists(TemplateCache.defaultTemplates[name]);
    return TemplateCache.defaultTemplates[name];
  }

  static scanAndRegisterTemplates() {
    // Here we take care not to scan for templates for which the base library
    // is not available. Case in point: someone was using the JS UI on a page
    // that was also using Handlebars, but our code was initialized before
    // the Handlebars library (loaded through AMD).
    if (UnderscoreTemplate.isLibraryAvailable()) {
      TemplateCache.scanAndRegisterUnderscoreTemplates();
    }
    TemplateCache.scanAndRegisterHtmlTemplates();
  }

  private static scanAndRegisterUnderscoreTemplates() {
    _.each(UnderscoreTemplate.mimeTypes, (type) => {
      let scriptList = document.querySelectorAll(`script[id][type='${type}']`);
      let i = scriptList.length;
      let arr: HTMLElement[] = new Array(i);
      while (i--) {
        arr[i] = <HTMLElement>scriptList.item(i);
      }
      _.each(arr, (elem: HTMLElement) => {
        let template = new UnderscoreTemplate(elem);
        TemplateCache.registerTemplate(elem.getAttribute('id'), template);
      });
    });
  }

  private static scanAndRegisterHtmlTemplates() {
    _.each(HtmlTemplate.mimeTypes, (type) => {
      let scriptList = document.querySelectorAll(`script[id][type='${type}']`);
      let i = scriptList.length;
      let arr: HTMLElement[] = new Array(i);
      while (i--) {
        arr[i] = <HTMLElement>scriptList.item(i);
      }

      _.each(arr, (elem: HTMLElement) => {
        let template = new HtmlTemplate(elem);
        TemplateCache.registerTemplate(elem.getAttribute('id'), template);
      });
    });
  }
}

document.addEventListener('DOMContentLoaded', () => {
  TemplateCache.scanAndRegisterTemplates();
});<|MERGE_RESOLUTION|>--- conflicted
+++ resolved
@@ -1,5 +1,4 @@
 import { Template } from './Template';
-import TemplateModule = require('./Template');
 import { Assert } from '../../misc/Assert';
 import { UnderscoreTemplate } from './UnderscoreTemplate';
 import { HtmlTemplate } from './HtmlTemplate';
@@ -9,20 +8,13 @@
  * Holds a reference to all template available in the framework
  */
 export class TemplateCache {
-  private static templates: { [templateName: string]: TemplateModule.Template; } = {};
+  private static templates: { [templateName: string]: Template; } = {};
   private static templateNames: string[] = [];
-<<<<<<< HEAD
-  private static defaultTemplates: { [templateName: string]: TemplateModule.Template; } = {};
-
-  public static registerTemplate(name: string, template: TemplateModule.Template, publicTemplate?: boolean, defaultTemplate?: boolean);
-  public static registerTemplate(name: string, template: (data: {}) => string, publicTemplate?: boolean, defaultTemplate?: boolean);
-=======
   private static resultListTemplateNames: string[] = [];
   private static defaultTemplates: { [templateName: string]: Template; } = {};
 
   public static registerTemplate(name: string, template: Template, publicTemplate?: boolean, defaultTemplate?: boolean, pageTemplate?: boolean);
   public static registerTemplate(name: string, template: (data: {}) => string, publicTemplate?: boolean, defaultTemplate?: boolean, pageTemplate?: boolean);
->>>>>>> d9de83d1
   /**
    * Register a new template in the framework, which will be available to render any results.
    * @param name
