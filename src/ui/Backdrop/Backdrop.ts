--- conflicted
+++ resolved
@@ -4,13 +4,9 @@
 import { Initialization, IInitializationParameters } from '../Base/Initialization';
 import { IResultsComponentBindings } from '../Base/ResultsComponentBindings';
 import { IQueryResult } from '../../rest/QueryResult';
-<<<<<<< HEAD
 import * as _ from 'underscore';
+import { Utils } from '../../utils/Utils';
 import { exportGlobally } from '../../GlobalExports';
-=======
-import _ = require('underscore');
-import { Utils } from '../../utils/Utils';
->>>>>>> 1f509d28
 
 export interface IBackdropOptions {
   imageUrl?: string;
