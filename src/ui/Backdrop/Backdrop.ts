import { Component } from '../Base/Component';
import { ComponentOptions, IFieldOption } from '../Base/ComponentOptions';
import { IComponentBindings } from '../Base/ComponentBindings';
import { Initialization, IInitializationParameters } from '../Base/Initialization';
import { IResultsComponentBindings } from '../Base/ResultsComponentBindings';
import { IQueryResult } from '../../rest/QueryResult';
import * as _ from 'underscore';
import { Utils } from '../../utils/Utils';
<<<<<<< HEAD
import { exportGlobally } from '../../GlobalExports';
=======
import { YouTubeThumbnail, IYouTubeThumbnailOptions } from '../YouTube/YouTubeThumbnail';
import { $$ } from '../../utils/Dom';
import { ModalBox as ModalBoxModule } from '../../ExternalModulesShim';
>>>>>>> f9a8ae65

export interface IBackdropOptions {
  imageUrl?: string;
  imageField?: IFieldOption;
  overlayColor?: string;
  overlayGradient?: boolean;
}

/**
 * The Backdrop component renders an image URL (either passed as a direct URL or contained in a result field) as a
 * background image. It is useful for displaying information in front of a dynamic background image.
 *
 * The Backdrop component will automatically initialize components embedded within itself:
 *
 * ```html
 *   <div class="CoveoBackdrop" data-image-field="ytthumbnailurl">
 *     <div class="CoveoFieldValue" data-field="somefield"></div>
 *   </div>
 * ```
 */
export class Backdrop extends Component {
  static ID = 'Backdrop';

  static doExport = () => {
    exportGlobally({
      'Backdrop': Backdrop
    });
  }

  /**
   * @componentOptions
   */
  static options: IBackdropOptions = {

    /**
     * Specifies a direct URL from which the background image will be sourced.
     *
     * Has priority over {@link Backdrop.options.imageField}.
     */
    imageUrl: ComponentOptions.buildStringOption(),

    /**
     * Specifies the field from which the background image will be pulled.
     *
     * If {@link Backdrop.options.imageUrl} is specified, it will override this option.
     */
    imageField: ComponentOptions.buildFieldOption(),

    /**
     * Specifies the color that will be overlaid on top of the background image.
     * This option needs to be declared as a CSS color. Be sure to use RGBA with an alpha value lower than 1 in order to
     * be able to see the image behind the overlay color.
     *
     * Example value : "`rgba(101, 123, 76, 0.5)`"
     */
    overlayColor: ComponentOptions.buildColorOption(),

    /**
     * Specifies whether the overlay color should be instead be rendered as a top-to-bottom gradient from
     * {@link Backdrop.options.overlayColor} to transparent.
     *
     * Default value is `false`.
     */
    overlayGradient: ComponentOptions.buildBooleanOption({ defaultValue: false, depend: 'overlayColor' }),
  };

  /**
   * Creates a new Backdrop component.
   * @param element The HTMLElement on which the component will be instantiated.
   * @param options The options for the Backdrop component.
   * @param bindings The bindings that the component requires to function normally. If not set, it will be automatically
   * resolved (with a slower execution time).
   * @param result The {@link IQueryResult}.
   */
  constructor(public element: HTMLElement, public options?: IBackdropOptions, bindings?: IComponentBindings, public result?: IQueryResult, public _window?: Window, public ModalBox = ModalBoxModule) {
    super(element, Backdrop.ID, bindings);
    this.options = ComponentOptions.initComponentOptions(element, Backdrop, options);

    this._window = this._window || window;

    let background = '';
    if (this.options.overlayColor) {
      background += `linear-gradient(${this.options.overlayColor}, `
        + (this.options.overlayGradient ? 'rgba(0,0,0,0)' : this.options.overlayColor) + '), ';
    }

    const imageSource = this.options.imageUrl || Utils.getFieldValue(result, <string>this.options.imageField);
    background += `url('${imageSource}') center center`;

    this.element.style.background = background;
    this.element.style.backgroundSize = 'cover';

    // Initialize components inside
    let initOptions = this.searchInterface.options.originalOptionsObject;
    let resultComponentBindings: IResultsComponentBindings = _.extend({}, this.getBindings(), {
      resultElement: element
    });
    let initParameters: IInitializationParameters = {
      options: _.extend({}, { initOptions: { ResultLink: options } }, initOptions),
      bindings: resultComponentBindings,
      result: result
    };
    Initialization.automaticallyCreateComponentsInside(this.element, initParameters);

    this.configureSpecialBackdropActions();
  }

  private configureSpecialBackdropActions() {

    // If the current backdrop is used for a youtube thumbnail, we automatically configure a component for this
    if (Utils.getFieldValue(this.result, 'ytthumbnailurl')) {
      // We create the element "in memory", but do not append it to the DOM.
      // We don't want to see a duplicate of the preview for youtube : the backdrop already renders a preview.
      let thumbnailYouTube = new YouTubeThumbnail($$('div').el, <IYouTubeThumbnailOptions>{
        embed: true
      }, <IResultsComponentBindings>this.getBindings(), this.result, this.ModalBox);

      $$(this.element).on('click', (e: MouseEvent) => {
        // Since the backdrop often contain a result link, we must make sure the click did no originate from one.
        // Otherwise, we might end up opening 2 results at the same time
        if (!$$(<HTMLElement>e.target).hasClass('CoveoResultLink')) {
          thumbnailYouTube.openResultLink();
        }
      });
    }
  }
}

Initialization.registerAutoCreateComponent(Backdrop);<|MERGE_RESOLUTION|>--- conflicted
+++ resolved
@@ -6,13 +6,10 @@
 import { IQueryResult } from '../../rest/QueryResult';
 import * as _ from 'underscore';
 import { Utils } from '../../utils/Utils';
-<<<<<<< HEAD
 import { exportGlobally } from '../../GlobalExports';
-=======
 import { YouTubeThumbnail, IYouTubeThumbnailOptions } from '../YouTube/YouTubeThumbnail';
 import { $$ } from '../../utils/Dom';
 import { ModalBox as ModalBoxModule } from '../../ExternalModulesShim';
->>>>>>> f9a8ae65
 
 export interface IBackdropOptions {
   imageUrl?: string;
