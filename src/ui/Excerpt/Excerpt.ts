<<<<<<< HEAD
import {Component} from '../Base/Component';
import {IComponentBindings} from '../Base/ComponentBindings';
import {IQueryResult} from '../../rest/QueryResult';
import {ComponentOptions} from '../Base/ComponentOptions';
import {Assert} from '../../misc/Assert';
import {HighlightUtils} from '../../utils/HighlightUtils';
import {Initialization} from '../Base/Initialization';
import 'styling/_Excerpt';
=======
import { Component } from '../Base/Component';
import { IComponentBindings } from '../Base/ComponentBindings';
import { IQueryResult } from '../../rest/QueryResult';
import { ComponentOptions } from '../Base/ComponentOptions';
import { Assert } from '../../misc/Assert';
import { HighlightUtils } from '../../utils/HighlightUtils';
import { Initialization } from '../Base/Initialization';
>>>>>>> eb42ceab

/**
 * The Excerpt component renders an excerpt of its associated result and highlights the keywords from the query using
 * the appropriate template helpers.
 *
 * This component is a result template component (see [Result Templates](https://developers.coveo.com/x/aIGfAQ)).
 */
export class Excerpt extends Component {
  static ID = 'Excerpt';

  /**
   * Creates a new Excerpt component.
   * @param element The HTMLElement on which to instantiate the component.
   * @param options The options for the Excerpt component.
   * @param bindings The bindings that the component requires to function normally. If not set, these will be
   * automatically resolved (with a slower execution time).
   * @param result The result to associate the component with.
   */
  constructor(public element: HTMLElement, public options?: any, public bindings?: IComponentBindings, public result?: IQueryResult) {
    super(element, Excerpt.ID, bindings);
    this.options = ComponentOptions.initComponentOptions(element, Excerpt, options);
    this.result = this.result || this.resolveResult();
    Assert.exists(this.result);
    this.element.innerHTML = HighlightUtils.highlightString(this.result.excerpt, this.result.excerptHighlights, null, 'coveo-highlight');
  }
}

Initialization.registerAutoCreateComponent(Excerpt);<|MERGE_RESOLUTION|>--- conflicted
+++ resolved
@@ -1,13 +1,3 @@
-<<<<<<< HEAD
-import {Component} from '../Base/Component';
-import {IComponentBindings} from '../Base/ComponentBindings';
-import {IQueryResult} from '../../rest/QueryResult';
-import {ComponentOptions} from '../Base/ComponentOptions';
-import {Assert} from '../../misc/Assert';
-import {HighlightUtils} from '../../utils/HighlightUtils';
-import {Initialization} from '../Base/Initialization';
-import 'styling/_Excerpt';
-=======
 import { Component } from '../Base/Component';
 import { IComponentBindings } from '../Base/ComponentBindings';
 import { IQueryResult } from '../../rest/QueryResult';
@@ -15,7 +5,7 @@
 import { Assert } from '../../misc/Assert';
 import { HighlightUtils } from '../../utils/HighlightUtils';
 import { Initialization } from '../Base/Initialization';
->>>>>>> eb42ceab
+import 'styling/_Excerpt';
 
 /**
  * The Excerpt component renders an excerpt of its associated result and highlights the keywords from the query using
