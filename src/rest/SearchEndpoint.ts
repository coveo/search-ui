--- conflicted
+++ resolved
@@ -31,12 +31,7 @@
 import { QueryError } from '../rest/QueryError';
 import { Utils } from '../utils/Utils';
 import * as _ from 'underscore';
-<<<<<<< HEAD
-import { history } from 'coveo.analytics';
-=======
 import { buildHistoryStore } from '../utils/HistoryStore';
-import { Cookie } from '../utils/CookieUtils';
->>>>>>> afe7a570
 import { TimeSpan } from '../utils/TimeSpanUtils';
 import { UrlUtils } from '../utils/UrlUtils';
 import { IGroupByResult } from './GroupByResult';
@@ -1290,19 +1285,8 @@
   return function (target: Object, key: string, descriptor: TypedPropertyDescriptor<any>) {
     const { originalMethod, nbParams } = decoratorSetup(target, key, descriptor);
 
-<<<<<<< HEAD
-    descriptor.value = function(this: SearchEndpoint, ...args: any[]) {
+    descriptor.value = function (this: SearchEndpoint, ...args: any[]) {
       getEndpointCallParameters(nbParams, args).url = this.buildBaseUri(path);
-=======
-    descriptor.value = function (...args: any[]) {
-      const url = this.buildBaseUri(path);
-      if (args[nbParams - 1]) {
-        args[nbParams - 1].url = url;
-      } else {
-        const endpointCallParams = _.extend(defaultDecoratorEndpointCallParameters(), { url: url });
-        args[nbParams - 1] = endpointCallParams;
-      }
->>>>>>> afe7a570
       return originalMethod.apply(this, args);
     };
 
@@ -1314,19 +1298,8 @@
   return function (target: Object, key: string, descriptor: TypedPropertyDescriptor<any>) {
     const { originalMethod, nbParams } = decoratorSetup(target, key, descriptor);
 
-<<<<<<< HEAD
-    descriptor.value = function(this: SearchEndpoint, ...args: any[]) {
+    descriptor.value = function (this: SearchEndpoint, ...args: any[]) {
       getEndpointCallParameters(nbParams, args).url = this.buildSearchAlertsUri(path);
-=======
-    descriptor.value = function (...args: any[]) {
-      const url = this.buildSearchAlertsUri(path);
-      if (args[nbParams - 1]) {
-        args[nbParams - 1].url = url;
-      } else {
-        const endpointCallParams = _.extend(defaultDecoratorEndpointCallParameters(), { url: url });
-        args[nbParams - 1] = endpointCallParams;
-      }
->>>>>>> afe7a570
       return originalMethod.apply(this, args);
     };
 
@@ -1338,18 +1311,8 @@
   return function (target: Object, key: string, descriptor: TypedPropertyDescriptor<any>) {
     const { originalMethod, nbParams } = decoratorSetup(target, key, descriptor);
 
-<<<<<<< HEAD
-    descriptor.value = function(this: SearchEndpoint, ...args: any[]) {
+    descriptor.value = function (this: SearchEndpoint, ...args: any[]) {
       getEndpointCallParameters(nbParams, args).requestDataType = type;
-=======
-    descriptor.value = function (...args: any[]) {
-      if (args[nbParams - 1]) {
-        args[nbParams - 1].requestDataType = type;
-      } else {
-        const endpointCallParams = _.extend(defaultDecoratorEndpointCallParameters(), { requestDataType: type });
-        args[nbParams - 1] = endpointCallParams;
-      }
->>>>>>> afe7a570
       return originalMethod.apply(this, args);
     };
     return descriptor;
@@ -1360,18 +1323,8 @@
   return function (target: Object, key: string, descriptor: TypedPropertyDescriptor<any>) {
     const { originalMethod, nbParams } = decoratorSetup(target, key, descriptor);
 
-<<<<<<< HEAD
-    descriptor.value = function(this: SearchEndpoint, ...args: any[]) {
+    descriptor.value = function (this: SearchEndpoint, ...args: any[]) {
       getEndpointCallParameters(nbParams, args).method = met;
-=======
-    descriptor.value = function (...args: any[]) {
-      if (args[nbParams - 1]) {
-        args[nbParams - 1].method = met;
-      } else {
-        const endpointCallParams = _.extend(defaultDecoratorEndpointCallParameters(), { method: met });
-        args[nbParams - 1] = endpointCallParams;
-      }
->>>>>>> afe7a570
       return originalMethod.apply(this, args);
     };
 
@@ -1383,18 +1336,8 @@
   return function (target: Object, key: string, descriptor: TypedPropertyDescriptor<any>) {
     const { originalMethod, nbParams } = decoratorSetup(target, key, descriptor);
 
-<<<<<<< HEAD
-    descriptor.value = function(this: SearchEndpoint, ...args: any[]) {
+    descriptor.value = function (this: SearchEndpoint, ...args: any[]) {
       getEndpointCallParameters(nbParams, args).responseType = resp;
-=======
-    descriptor.value = function (...args: any[]) {
-      if (args[nbParams - 1]) {
-        args[nbParams - 1].responseType = resp;
-      } else {
-        const endpointCallParams = _.extend(defaultDecoratorEndpointCallParameters(), { responseType: resp });
-        args[nbParams - 1] = endpointCallParams;
-      }
->>>>>>> afe7a570
       return originalMethod.apply(this, args);
     };
 
@@ -1415,11 +1358,7 @@
       return queryString;
     };
 
-<<<<<<< HEAD
-    descriptor.value = function(this: SearchEndpoint, ...args: any[]) {
-=======
-    descriptor.value = function (...args: any[]) {
->>>>>>> afe7a570
+    descriptor.value = function (this: SearchEndpoint, ...args: any[]) {
       const queryString = buildAccessToken(tokenKey, this);
       const params = getEndpointCallParameters(nbParams, args);
       params.queryString = [...(params.queryString || []), ...queryString];
@@ -1434,11 +1373,7 @@
   return function (target: Object, key: string, descriptor: TypedPropertyDescriptor<any>) {
     const { originalMethod, nbParams } = decoratorSetup(target, key, descriptor);
 
-<<<<<<< HEAD
-    descriptor.value = function(this: SearchEndpoint, ...args: any[]) {
-=======
-    descriptor.value = function (...args: any[]) {
->>>>>>> afe7a570
+    descriptor.value = function (this: SearchEndpoint, ...args: any[]) {
       let historyFromStore = historyStore.getHistory();
       if (historyFromStore == null) {
         historyFromStore = [];
@@ -1455,13 +1390,8 @@
 function includeReferrer() {
   return function (target: Object, key: string, descriptor: TypedPropertyDescriptor<any>) {
     const { originalMethod, nbParams } = decoratorSetup(target, key, descriptor);
-<<<<<<< HEAD
-    descriptor.value = function(this: SearchEndpoint, ...args: any[]) {
+    descriptor.value = function (this: SearchEndpoint, ...args: any[]) {
       let referrer = AnalyticsUtils.referrer;
-=======
-    descriptor.value = function (...args: any[]) {
-      let referrer = document.referrer;
->>>>>>> afe7a570
       if (referrer == null) {
         referrer = '';
       }
@@ -1475,9 +1405,9 @@
 }
 
 function includeClientId() {
-  return function(target: Object, key: string, descriptor: TypedPropertyDescriptor<any>) {
+  return function (target: Object, key: string, descriptor: TypedPropertyDescriptor<any>) {
     const { originalMethod, nbParams } = decoratorSetup(target, key, descriptor);
-    descriptor.value = function(this: SearchEndpoint, ...args: any[]) {
+    descriptor.value = function (this: SearchEndpoint, ...args: any[]) {
       let clientId = AnalyticsUtils.clientId;
       if (clientId == null) {
         clientId = '';
@@ -1492,9 +1422,9 @@
 }
 
 function includePageId() {
-  return function(target: Object, key: string, descriptor: TypedPropertyDescriptor<any>) {
+  return function (target: Object, key: string, descriptor: TypedPropertyDescriptor<any>) {
     const { originalMethod, nbParams } = decoratorSetup(target, key, descriptor);
-    descriptor.value = function(this: SearchEndpoint, ...args: any[]) {
+    descriptor.value = function (this: SearchEndpoint, ...args: any[]) {
       let pageId = AnalyticsUtils.pageId;
       if (pageId == null) {
         pageId = '';
@@ -1509,9 +1439,9 @@
 }
 
 function includeLocation() {
-  return function(target: Object, key: string, descriptor: TypedPropertyDescriptor<any>) {
+  return function (target: Object, key: string, descriptor: TypedPropertyDescriptor<any>) {
     const { originalMethod, nbParams } = decoratorSetup(target, key, descriptor);
-    descriptor.value = function(this: SearchEndpoint, ...args: any[]) {
+    descriptor.value = function (this: SearchEndpoint, ...args: any[]) {
       let location = AnalyticsUtils.location;
       if (location == null) {
         location = '';
@@ -1528,13 +1458,8 @@
 function includeVisitorId() {
   return function (target: Object, key: string, descriptor: TypedPropertyDescriptor<any>) {
     const { originalMethod, nbParams } = decoratorSetup(target, key, descriptor);
-<<<<<<< HEAD
-    descriptor.value = function(this: SearchEndpoint, ...args: any[]) {
+    descriptor.value = function (this: SearchEndpoint, ...args: any[]) {
       let visitorId = AnalyticsUtils.visitorId;
-=======
-    descriptor.value = function (...args: any[]) {
-      let visitorId = Cookie.get('visitorId');
->>>>>>> afe7a570
       if (visitorId == null) {
         visitorId = '';
       }
@@ -1550,11 +1475,7 @@
 function includeIsGuestUser() {
   return function (target: Object, key: string, descriptor: TypedPropertyDescriptor<any>) {
     const { originalMethod, nbParams } = decoratorSetup(target, key, descriptor);
-<<<<<<< HEAD
-    descriptor.value = function(this: SearchEndpoint, ...args: any[]) {
-=======
-    descriptor.value = function (...args: any[]) {
->>>>>>> afe7a570
+    descriptor.value = function (this: SearchEndpoint, ...args: any[]) {
       let isGuestUser = this.options.isGuestUser;
 
       getEndpointCallParameters(nbParams, args).requestData.isGuestUser = isGuestUser;
