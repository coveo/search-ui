import { ISearchEndpointOptions, ISearchEndpoint, IViewAsHtmlOptions } from './SearchEndpointInterface';
import { EndpointCaller, IEndpointCallParameters, ISuccessResponse, IErrorResponse, IRequestInfo } from '../rest/EndpointCaller';
import { IEndpointCallOptions } from '../rest/SearchEndpointInterface';
import { IStringMap } from './GenericParam';
import { Logger } from '../misc/Logger';
import { Assert } from '../misc/Assert';
import { IQuery } from '../rest/Query';
import { IQueryResults } from '../rest/QueryResults';
import { IQueryResult } from '../rest/QueryResult';
import { version } from '../misc/Version';
import { IListFieldValuesRequest, IListFieldValuesRequestBatch } from '../rest/ListFieldValuesRequest';
import { IIndexFieldValue } from '../rest/FieldValue';
import { IFieldDescription } from '../rest/FieldDescription';
import { IListFieldsResult } from '../rest/ListFieldsResult';
import { IExtension } from '../rest/Extension';
import { IRatingRequest } from '../rest/RatingRequest';
import { ITaggingRequest } from '../rest/TaggingRequest';
import { IQuerySuggestRequest, IQuerySuggestResponse } from '../rest/QuerySuggest';
import { ISentryLog } from './SentryLog';
import { ISubscriptionRequest, ISubscription } from '../rest/Subscription';
import { AjaxError } from '../rest/AjaxError';
import { MissingAuthenticationError } from '../rest/MissingAuthenticationError';
import { QueryUtils } from '../utils/QueryUtils';
import { QueryError } from '../rest/QueryError';
import { Utils } from '../utils/Utils';
import * as _ from 'underscore';
import { history } from 'coveo.analytics';
import { Cookie } from '../utils/CookieUtils';
import { TimeSpan } from '../utils/TimeSpanUtils';
import { UrlUtils } from '../utils/UrlUtils';
import { IGroupByResult } from './GroupByResult';

export class DefaultSearchEndpointOptions implements ISearchEndpointOptions {
  restUri: string;
  version: string = 'v2';
  queryStringArguments: IStringMap<string> = {};
  anonymous: boolean = false;
  accessToken: string;
  renewAccessToken: () => Promise<string>;
  username: string;
  password: string;
  searchAlertsUri: string;
  isGuestUser: boolean = false;
}

/**
 * The `SearchEndpoint` class allows you to execute various actions against the Coveo Search API and a Coveo index
 * (e.g., searching, listing field values, getting the quickview content of an item, etc.).
 *
 * This class does trigger any query events directly. Consequently, executing an action with this class does not trigger
 * a full query cycle for the Coveo components.
 *
 * If you wish to have all Coveo components "react" to a query, (and trigger the corresponding query events), use the
 * [`QueryController`]{@link QueryController} class instead.
 */
export class SearchEndpoint implements ISearchEndpoint {
  /**
   * Contains a map of all initialized `SearchEndpoint` instances.
   *
   * **Example:**
   * > `Coveo.SearchEndpoint.endpoints['default']` returns the default endpoint that was created at initialization.
   * @type {{}}
   */
  static endpoints: { [endpoint: string]: SearchEndpoint } = {};

  /**
   * Configures a sample search endpoint on a Coveo Cloud index containing a set of public sources with no secured
   * content.
   *
   * **Note:**
   * > This method mainly exists for demo purposes and ease of setup.
   *
   * @param otherOptions A set of additional options to use when configuring this endpoint.
   */
  static configureSampleEndpoint(otherOptions?: ISearchEndpointOptions) {
    if (SearchEndpoint.isUseLocalArgumentPresent()) {
      // This is a handy flag to quickly test a local search API and alerts
      SearchEndpoint.endpoints['default'] = new SearchEndpoint(
        _.extend(
          {
            restUri: 'http://localhost:8100/rest/search',
            searchAlertsUri: 'http://localhost:8088/rest/search/alerts/'
          },
          otherOptions
        )
      );
    } else {
      // This OAuth token points to the organization used for samples.
      // It contains a set of harmless content sources.
      SearchEndpoint.endpoints['default'] = new SearchEndpoint(
        _.extend(
          {
            restUri: 'https://cloudplatform.coveo.com/rest/search',
            accessToken: '52d806a2-0f64-4390-a3f2-e0f41a4a73ec'
          },
          otherOptions
        )
      );
    }
  }

  /**
   * Configures a sample search endpoint on a Coveo Cloud V2 index containing a set of public sources with no secured
   * content.
   *
   * **Note:**
   * > This method mainly exists for demo purposes and ease of setup.
   *
   * @param otherOptions A set of additional options to use when configuring this endpoint.
   */
  static configureSampleEndpointV2(optionsOPtions?: ISearchEndpointOptions) {
    SearchEndpoint.endpoints['default'] = new SearchEndpoint(
      _.extend({
        restUri: 'https://platform.cloud.coveo.com/rest/search',
        accessToken: 'xx564559b1-0045-48e1-953c-3addd1ee4457',
        queryStringArguments: {
          organizationId: 'searchuisamples',
          viewAllContent: 1
        }
      })
    );
  }

  /**
   * Configures a search endpoint on a Coveo Cloud index.
   * @param organization The organization ID of your Coveo Cloud index.
   * @param token The token to use to execute query. If not specified, you will likely need to login when querying.
   * @param uri The URI of the Coveo Cloud REST Search API. By default, this points to the production environment.
   * @param otherOptions A set of additional options to use when configuring this endpoint.
   */
  static configureCloudEndpoint(
    organization?: string,
    token?: string,
    uri: string = 'https://cloudplatform.coveo.com/rest/search',
    otherOptions?: ISearchEndpointOptions
  ) {
    let options: ISearchEndpointOptions = {
      restUri: uri,
      accessToken: token,
      queryStringArguments: { organizationId: organization }
    };

    let merged = SearchEndpoint.mergeConfigOptions(options, otherOptions);

    SearchEndpoint.endpoints['default'] = new SearchEndpoint(SearchEndpoint.removeUndefinedConfigOption(merged));
  }

  /**
   * Configures a search endpoint on a Coveo Cloud V2 index.
   * @param organization The organization ID of your Coveo Cloud V2 index.
   * @param token The token to use to execute query. If not specified, you will likely need to login when querying.
   * @param uri The URI of the Coveo Cloud REST Search API. By default, this points to the production environment.
   * @param otherOptions A set of additional options to use when configuring this endpoint.
   */
  static configureCloudV2Endpoint(
    organization?: string,
    token?: string,
    uri: string = 'https://platform.cloud.coveo.com/rest/search',
    otherOptions?: ISearchEndpointOptions
  ) {
    return SearchEndpoint.configureCloudEndpoint(organization, token, uri, otherOptions);
  }

  /**
   * Configures a search endpoint on a Coveo on-premise index.
   * @param uri The URI of your Coveo Search API endpoint (e.g., `http://myserver:8080/rest/search`)
   * @param token The token to use to execute query. If not specified, you will likely need to login when querying
   * (unless your Coveo Search API endpoint is configured using advanced auth options, such as Windows auth or claims).
   * @param otherOptions A set of additional options to use when configuring this endpoint.
   */
  static configureOnPremiseEndpoint(uri: string, token?: string, otherOptions?: ISearchEndpointOptions) {
    let merged = SearchEndpoint.mergeConfigOptions(
      {
        restUri: uri,
        accessToken: token
      },
      otherOptions
    );

    SearchEndpoint.endpoints['default'] = new SearchEndpoint(SearchEndpoint.removeUndefinedConfigOption(merged));
  }

  static removeUndefinedConfigOption(config: ISearchEndpointOptions) {
    _.each(_.keys(config), key => {
      if (config[key] == undefined) {
        delete config[key];
      }
    });
    return config;
  }

  static mergeConfigOptions(first: ISearchEndpointOptions, second: ISearchEndpointOptions): ISearchEndpointOptions {
    first = SearchEndpoint.removeUndefinedConfigOption(first);
    second = SearchEndpoint.removeUndefinedConfigOption(second);
    return _.extend({}, first, second);
  }

  public logger: Logger;
  public isRedirecting: boolean;
  protected caller: EndpointCaller;
  private onUnload: (...args: any[]) => void;

  /**
   * Creates a new `SearchEndpoint` instance.
   * Uses a set of adequate default options, and merges these with the `options` parameter.
   * Also creates an [`EndpointCaller`]{@link EndpointCaller} instance and uses it to communicate with the endpoint
   * internally.
   * @param options The custom options to apply to the new `SearchEndpoint`.
   */
  constructor(public options?: ISearchEndpointOptions) {
    Assert.exists(options);
    Assert.exists(options.restUri);

    // For backward compatibility, we set anonymous to true when an access token
    // is specified on a page loaded through the filesystem. This causes withCredentials
    // to NOT be set, allowing those pages to work with non Windows/Basic/Cookie
    // authentication. If anonymous is explicitly set to false, we'll use withCredentials.
    let defaultOptions = new DefaultSearchEndpointOptions();
    defaultOptions.anonymous = window.location.href.indexOf('file://') == 0 && Utils.isNonEmptyString(options.accessToken);
    this.options = <ISearchEndpointOptions>_.extend({}, defaultOptions, options);

    // Forward any debug=1 query argument to the REST API to ease debugging
    if (SearchEndpoint.isDebugArgumentPresent()) {
      this.options.queryStringArguments['debug'] = 1;
    }
    this.onUnload = () => {
      this.handleUnload();
    };
    window.addEventListener('beforeunload', this.onUnload);
    this.logger = new Logger(this);
    this.createEndpointCaller();
  }

  public reset() {
    this.createEndpointCaller();
  }

  /**
   * Sets a function which allows external code to modify all endpoint call parameters before the browser sends them.
   *
   * **Note:**
   * > This is useful in very specific scenarios where the network infrastructure requires special request headers to be
   * > added or removed, for example.
   * @param requestModifier The function.
   */
  public setRequestModifier(requestModifier: (params: IRequestInfo<any>) => IRequestInfo<any>) {
    this.caller.options.requestModifier = requestModifier;
  }

  /**
   * Gets the base URI of the Search API endpoint.
   * @returns {string} The base URI of the Search API endpoint.
   */
  public getBaseUri(): string {
    return this.buildBaseUri('');
  }

  /**
   * Gets the base URI of the search alerts endpoint.
   * @returns {string} The base URI of the search alerts endpoint.
   */
  public getBaseAlertsUri(): string {
    return this.buildSearchAlertsUri('');
  }

  /**
   * Gets the URI that can be used to authenticate against the given provider.
   * @param provider The provider name.
   * @param returnUri The URI to return to after the authentication is completed.
   * @param message The authentication message.
   * @param callOptions Additional set of options to use for this call.
   * @param callParams Options injected by the applied decorators.
   * @returns {string} The authentication provider URI.
   */
  @path('/login/')
  @accessTokenInUrl()
  public getAuthenticationProviderUri(
    provider: string,
    returnUri?: string,
    message?: string,
    callOptions?: IEndpointCallOptions,
    callParams?: IEndpointCallParameters
  ): string {
    return UrlUtils.normalizeAsString({
      paths: [callParams.url, provider],
      queryAsString: callParams.queryString,
      query: {
        redirectUri: returnUri,
        message: message,
        ...this.buildBaseQueryString(callOptions)
      }
    });
  }

  /**
   * Indicates whether the search endpoint is using JSONP internally to communicate with the Search API.
   * @returns {boolean} `true` in the search enpoint is using JSONP; `false` otherwise.
   */
  public isJsonp(): boolean {
    return this.caller.useJsonp;
  }

  /**
   * Performs a search on the index and returns a Promise of [`IQueryResults`]{@link IQueryResults}.
   *
   * This method slightly modifies the query results by adding additional information to each result (id, state object,
   * etc.).
   * @param query The query to execute. Typically, the query object is built using a
   * [`QueryBuilder`]{@link QueryBuilder}.
   * @param callOptions An additional set of options to use for this call.
   * @param callParams The options injected by the applied decorators.
   * @returns {Promise<IQueryResults>} A Promise of query results.
   */
  @path('/')
  @method('POST')
  @responseType('text')
  @includeActionsHistory()
  @includeReferrer()
  @includeVisitorId()
  @includeIsGuestUser()
  public search(query: IQuery, callOptions?: IEndpointCallOptions, callParams?: IEndpointCallParameters): Promise<IQueryResults> {
    Assert.exists(query);
    callParams = {
      ...callParams,
      requestData: {
        ...callParams.requestData,
        ..._.omit(query, queryParam => Utils.isNullOrUndefined(queryParam))
      }
    };

    this.logger.info('Performing REST query', query);

    const start = new Date();

    return this.performOneCall<IQueryResults>(callParams, callOptions).then(results => {
      this.logger.info('REST query successful', results, query);

      // Version check
      // If the SearchAPI doesn't give us any apiVersion info, we assume version 1 (before apiVersion was implemented)
      if (results.apiVersion == null) {
        results.apiVersion = 1;
      }
      if (results.apiVersion < version.supportedApiVersion) {
        this.logger.error('Please update your REST Search API');
      }

      // Transform the duration compared to what the search API returns
      // We want to have the "duration" to be the time as seen by the browser
      results.searchAPIDuration = results.duration;
      results.duration = TimeSpan.fromDates(start, new Date()).getMilliseconds();

      // If the server specified no search ID generated one using the client-side
      // GUID generator. We prefer server generated guids to allow tracking a query
      // all the way from the analytics to the logs.
      if (Utils.isNullOrEmptyString(results.searchUid)) {
        results.searchUid = QueryUtils.createGuid();
      }
      QueryUtils.setIndexAndUidOnQueryResults(query, results, results.searchUid, results.pipeline, results.splitTestRun);
      QueryUtils.setTermsToHighlightOnQueryResults(query, results);
      return results;
    });
  }
  /**
   * Gets a link / URI to download a query result set to the XLSX format.
   *
   * **Note:**
   * > This method does not automatically download the query result set, but rather provides an URI from which to
   * > download it.
   * @param query The query for which to get the XLSX result set.
   * @param numberOfResults The number of results to download.
   * @param callOptions An additional set of options to use for this call.
   * @param callParams The options injected by the applied decorators.
   * @returns {string} The download URI.
   */
  @path('/')
  @accessTokenInUrl()
  public getExportToExcelLink(
    query: IQuery,
    numberOfResults: number,
    callOptions?: IEndpointCallOptions,
    callParams?: IEndpointCallParameters
  ): string {
    return UrlUtils.normalizeAsString({
      paths: callParams.url,
      queryAsString: callParams.queryString,
      query: {
        numberOfResults: numberOfResults ? numberOfResults.toString() : null,
        format: 'xlsx',
        ...this.buildQueryAsQueryString(null, query),
        ...this.buildBaseQueryString(callOptions)
      }
    });
  }

  /**
   * Gets the raw datastream for an item. This is typically used to get a thumbnail for an item.
   *
   * Returns an array buffer.
   *
   * **Example:**
   * ```
   * let rawBinary = String.fromCharCode.apply(null, new Uint8Array(response));
   * img.setAttribute('src', 'data:image/png;base64,' + btoa(rawBinary));
   * ```
   * @param documentUniqueId Typically, the {@link IQueryResult.uniqueId} on each result.
   * @param dataStreamType Normally, `$Thumbnail`.
   * @param callOptions An additional set of options to use for this call.
   * @param callParams The options injected by the applied decorators.
   * @returns {Promise<TResult>|Promise<U>}
   */
  @path('/datastream')
  @accessTokenInUrl()
  @method('GET')
  @responseType('arraybuffer')
  public getRawDataStream(
    documentUniqueId: string,
    dataStreamType: string,
    callOptions?: IViewAsHtmlOptions,
    callParams?: IEndpointCallParameters
  ): Promise<ArrayBuffer> {
    Assert.exists(documentUniqueId);

    callParams = UrlUtils.merge(callParams, {
      paths: callParams.url,
      query: {
        dataStream: dataStreamType,
        ...this.buildViewAsHtmlQueryString(documentUniqueId, callOptions)
      }
    });

    this.logger.info('Performing REST query for datastream ' + dataStreamType + ' on item uniqueID ' + documentUniqueId);

    return this.performOneCall(callParams, callOptions).then((results: ArrayBuffer) => {
      this.logger.info('REST query successful', results, documentUniqueId);
      return results;
    });
  }

  /**
   * Gets an URL from which it is possible to see the datastream for an item. This is typically used to get a
   * thumbnail for an item.
   * @param documentUniqueID Typically, the {@link IQueryResult.uniqueId} on each result.
   * @param dataStreamType Normally, `$Thumbnail`.
   * @param callOptions An additional set of options to use for this call.
   * @param callParams The options injected by the applied decorators.
   * @returns {string} The datastream URL.
   */
  @path('/datastream')
  @accessTokenInUrl()
  public getViewAsDatastreamUri(
    documentUniqueID: string,
    dataStreamType: string,
    callOptions: IViewAsHtmlOptions = {},
    callParams?: IEndpointCallParameters
  ): string {
    return UrlUtils.normalizeAsString({
      paths: callParams.url,
      queryAsString: callParams.queryString,
      query: {
        dataStream: dataStreamType,
        ...this.buildViewAsHtmlQueryString(documentUniqueID, callOptions),
        ...this.buildQueryAsQueryString(callOptions.query, callOptions.queryObject),
        ...this.buildBaseQueryString(callOptions)
      }
    });
  }

  /**
   * Gets a single item, using its `uniqueId`.
   * @param documentUniqueID Typically, the {@link IQueryResult.uniqueId} on each result.
   * @param callOptions An additional set of options to use for this call.
   * @param callParams The options injected by the applied decorators.
   * @returns {Promise<IQueryResult>} A Promise of the item.
   */
  @path('/document')
  @method('GET')
  @responseType('text')
  public getDocument(
    documentUniqueID: string,
    callOptions?: IEndpointCallOptions,
    callParams?: IEndpointCallParameters
  ): Promise<IQueryResult> {
    callParams = UrlUtils.merge(callParams, {
      paths: callParams.url,
      queryAsString: callParams.queryString,
      query: {
        ...this.buildViewAsHtmlQueryString(documentUniqueID, callOptions)
      }
    });

    this.logger.info('Performing REST query to retrieve document', documentUniqueID);

    return this.performOneCall<IQueryResult>(callParams, callOptions).then(result => {
      this.logger.info('REST query successful', result, documentUniqueID);
      return result;
    });
  }

  /**
   * Gets the content of a single item, as text (think: quickview).
   * @param documentUniqueID Typically, the {@link IQueryResult.uniqueId} on each result.
   * @param callOptions An additional set of options to use for this call.
   * @param callParams The options injected by the applied decorators.
   * @returns {Promise<string>} A Promise of the item content.
   */
  @path('/text')
  @method('GET')
  @responseType('text')
  public getDocumentText(
    documentUniqueID: string,
    callOptions?: IEndpointCallOptions,
    callParams?: IEndpointCallParameters
  ): Promise<string> {
    callParams = UrlUtils.merge(callParams, {
      paths: callParams.url,
      queryAsString: callParams.queryString,
      query: {
        ...this.buildViewAsHtmlQueryString(documentUniqueID, callOptions)
      }
    });
    this.logger.info('Performing REST query to retrieve "TEXT" version of document', documentUniqueID);

    return this.performOneCall<{ content: string; duration: number }>(callParams, callOptions).then(data => {
      this.logger.info('REST query successful', data, documentUniqueID);
      return data.content;
    });
  }

  /**
   * Gets the content for a single item, as an HTMLDocument (think: quickview).
   * @param documentUniqueID Typically, the {@link IQueryResult.uniqueId} on each result.
   * @param callOptions An additional set of options to use for this call.
   * @param callParams The options injected by the applied decorators.
   * @returns {Promise<HTMLDocument>} A Promise of the item content.
   */
  @path('/html')
  @method('POST')
  @responseType('document')
  public getDocumentHtml(
    documentUniqueID: string,
    callOptions?: IViewAsHtmlOptions,
    callParams?: IEndpointCallParameters
  ): Promise<HTMLDocument> {
    callOptions = { ...callOptions };
    callParams = UrlUtils.merge(
      {
        ...callParams,
        requestData: callOptions.queryObject || { q: callOptions.query }
      },
      {
        paths: callParams.url,
        queryAsString: callParams.queryString,
        query: {
          ...this.buildViewAsHtmlQueryString(documentUniqueID, callOptions)
        }
      }
    );

    this.logger.info('Performing REST query to retrieve "HTML" version of document', documentUniqueID);

    return this.performOneCall<HTMLDocument>(callParams, callOptions).then(result => {
      this.logger.info('REST query successful', result, documentUniqueID);
      return result;
    });
  }

  /**
   * Gets an URL from which it is possible to see a single item content, as HTML (think: quickview).
   * @param documentUniqueID Typically, the {@link IQueryResult.uniqueId} on each result.
   * @param callOptions An additional set of options to use for this call.
   * @param callParams The options injected by the applied decorators.
   * @returns {string} The URL.
   */
  @path('/html')
  @accessTokenInUrl()
  public getViewAsHtmlUri(documentUniqueID: string, callOptions?: IViewAsHtmlOptions, callParams?: IEndpointCallParameters): string {
    return UrlUtils.normalizeAsString({
      paths: callParams.url,
      queryAsString: callParams.queryString,
      query: {
        ...this.buildViewAsHtmlQueryString(documentUniqueID, callOptions),
        ...this.buildBaseQueryString(callOptions)
      }
    });
  }

  /**
   * Lists the possible field values for a request.
   * @param request The request for which to list the possible field values.
   * @param callOptions An additional set of options to use for this call.
   * @param callParams The options injected by the applied decorators.
   * @returns {Promise<TResult>|Promise<U>} A Promise of the field values.
   */
  @path('/values/batch')
  @method('POST')
  @responseType('text')
  public listFieldValuesBatch(
    request: IListFieldValuesRequestBatch,
    callOptions?: IEndpointCallOptions,
    callParams?: IEndpointCallParameters
  ): Promise<IIndexFieldValue[][]> {
    Assert.exists(request);
    this.logger.info('Performing REST query to list field values', request);

<<<<<<< HEAD
    callParams.requestData = request;

    this.logger.info('Listing field values batch', request);

    return this.performOneCall<any>(callParams).then(data => {
      this.logger.info('REST list field values batch successful', data.values, request);
      return data.batch;
=======
    return this.performOneCall<IGroupByResult>(callParams, callOptions).then(data => {
      this.logger.info('REST list field values successful', data.values, request);
      return data.values;
>>>>>>> 37522786
    });
  }

  /**
   * Lists the possible field values for a request.
   * @param request The request for which to list the possible field values.
   * @param callOptions An additional set of options to use for this call.
   * @param callParams The options injected by the applied decorators.
   * @returns {Promise<TResult>|Promise<U>} A Promise of the field values.
   */
  @path('/values')
  @method('POST')
  @responseType('text')
  public listFieldValues(
    request: IListFieldValuesRequest,
    callOptions?: IEndpointCallOptions,
    callParams?: IEndpointCallParameters
  ): Promise<IIndexFieldValue[]> {
    Assert.exists(request);

    callParams = {
      ...callParams,
      requestData: {
        ...callParams.requestData,
        ...request
      }
    };

    this.logger.info('Listing field values', request);

    return this.performOneCall<IGroupByResult>(callParams, callOptions).then(data => {
      this.logger.info('REST list field values successful', data.values, request);
      return data.values;
    });
  }

  /**
   * Lists all fields for the index, and returns an array of their descriptions.
   * @param callOptions An additional set of options to use for this call.
   * @param callParams The options injected by the applied decorators.
   * @returns {Promise<TResult>|Promise<U>} A Promise of the index fields and descriptions.
   */
  @path('/fields')
  @method('GET')
  @responseType('text')
  public listFields(callOptions?: IEndpointCallOptions, callParams?: IEndpointCallParameters): Promise<IFieldDescription[]> {
    this.logger.info('Listing fields');

    return this.performOneCall<IListFieldsResult>(callParams, callOptions).then(data => {
      this.logger.info('REST list fields successful', data.fields);
      return data.fields;
    });
  }

  /**
   * Lists all available query extensions for the search endpoint.
   * @param callOptions An additional set of options to use for this call.
   * @param callParams The options injected by the applied decorators.
   * @returns {Promise<IExtension[]>} A Promise of the extensions.
   */
  @path('/extensions')
  @method('GET')
  @responseType('text')
  public extensions(callOptions?: IEndpointCallOptions, callParams?: IEndpointCallParameters): Promise<IExtension[]> {
    this.logger.info('Performing REST query to list extensions');

    return this.performOneCall<IExtension[]>(callParams, callOptions).then(extensions => {
      this.logger.info('REST query successful', extensions);
      return extensions;
    });
  }

  /**
   * Rates a single item in the index (granted that collaborative rating is enabled on your index)
   * @param ratingRequest The item id, and the rating to add.
   * @param callOptions An additional set of options to use for this call.
   * @param callParams The options injected by the applied decorators.
   * @returns {Promise<boolean>|Promise<T>}
   */
  @path('/rating')
  @method('POST')
  @responseType('text')
  public rateDocument(
    ratingRequest: IRatingRequest,
    callOptions?: IEndpointCallOptions,
    callParams?: IEndpointCallParameters
  ): Promise<boolean> {
    this.logger.info('Performing REST query to rate a document', ratingRequest);

    callParams = {
      ...callParams,
      requestData: {
        ...callParams.requestData,
        ...ratingRequest
      }
    };
    return this.performOneCall<any>(callParams, callOptions).then(() => {
      this.logger.info('REST query successful', ratingRequest);
      return true;
    });
  }

  /**
   * Tags a single item.
   * @param taggingRequest The item id, and the tag action to perform.
   * @param callOptions An additional set of options to use for this call.
   * @param callParams The options injected by the applied decorators.
   * @returns {Promise<boolean>|Promise<T>}
   */
  @path('/tag')
  @method('POST')
  @responseType('text')
  public tagDocument(
    taggingRequest: ITaggingRequest,
    callOptions?: IEndpointCallOptions,
    callParams?: IEndpointCallParameters
  ): Promise<boolean> {
    this.logger.info('Performing REST query to tag an item', taggingRequest);

    callParams = {
      ...callParams,
      requestData: {
        ...callParams.requestData,
        ...taggingRequest
      }
    };

    return this.performOneCall<any>(callParams, callOptions).then(() => {
      this.logger.info('REST query successful', taggingRequest);
      return true;
    });
  }

  /**
   * Gets a list of query suggestions for a request.
   * @param request The query, and the number of suggestions to return.
   * @param callOptions An additional set of options to use for this call.
   * @param callParams The options injected by the applied decorators.
   * @returns {Promise<IQuerySuggestResponse>} A Promise of query suggestions.
   */
  @path('/querySuggest')
  @method('POST')
  @responseType('text')
  @includeActionsHistory()
  @includeReferrer()
  @includeVisitorId()
  @includeIsGuestUser()
  public getQuerySuggest(
    request: IQuerySuggestRequest,
    callOptions?: IEndpointCallOptions,
    callParams?: IEndpointCallParameters
  ): Promise<IQuerySuggestResponse> {
    callParams = {
      ...callParams,
      requestData: {
        ...callParams.requestData,
        ..._.omit(request, parameter => Utils.isNullOrUndefined(parameter))
      }
    };

    this.logger.info('Performing REST query to get query suggest', request);

    return this.performOneCall<IQuerySuggestResponse>(callParams, callOptions).then(response => {
      this.logger.info('REST query successful', response);
      return response;
    });
  }

  // This is a non documented method to ensure backward compatibility for the old query suggest call.
  // It simply calls the "real" official and documented method.
  public getRevealQuerySuggest(
    request: IQuerySuggestRequest,
    callOptions?: IEndpointCallOptions,
    callParams?: IEndpointCallParameters
  ): Promise<IQuerySuggestResponse> {
    return this.getQuerySuggest(request, callOptions, callParams);
  }

  /**
   * Follows an item, or a query result, using the search alerts service.
   * @param request The subscription details.
   * @param callOptions An additional set of options to use for this call.
   * @param callParams The options injected by the applied decorators.
   * @returns {Promise<ISubscription>}
   */
  @alertsPath('/subscriptions')
  @accessTokenInUrl('accessToken')
  @method('POST')
  @requestDataType('application/json')
  @responseType('text')
  public follow(
    request: ISubscriptionRequest,
    callOptions?: IEndpointCallOptions,
    callParams?: IEndpointCallParameters
  ): Promise<ISubscription> {
    callParams.requestData = request;

    this.logger.info('Performing REST query to follow an item or a query', request);

    return this.performOneCall<ISubscription>(callParams, callOptions).then(subscription => {
      this.logger.info('REST query successful', subscription);
      return subscription;
    });
  }

  private currentListSubscriptions: Promise<ISubscription[]>;

  /**
   * Gets a Promise of an array of the current subscriptions.
   * @param page The page of the subscriptions.
   * @param callOptions An additional set of options to use for this call.
   * @param callParams The options injected by the applied decorators.
   * @returns {any}
   */
  @alertsPath('/subscriptions')
  @accessTokenInUrl('accessToken')
  @method('GET')
  @requestDataType('application/json')
  @responseType('text')
  public listSubscriptions(
    page?: number,
    callOptions?: IEndpointCallOptions,
    callParams?: IEndpointCallParameters
  ): Promise<ISubscription[]> {
    if (this.options.isGuestUser) {
      return new Promise((resolve, reject) => {
        reject();
      });
    }

    if (this.currentListSubscriptions == null) {
      callParams = UrlUtils.merge(callParams, {
        paths: callParams.url,
        query: {
          page: page || 0
        }
      });

      this.logger.info('Performing REST query to list subscriptions');
      this.currentListSubscriptions = this.performOneCall<ISubscription[]>(callParams, callOptions);
      this.currentListSubscriptions
        .then((data: any) => {
          this.currentListSubscriptions = null;
          this.logger.info('REST query successful', data);
          return data;
        })
        .catch((e: AjaxError) => {
          // Trap 403 error, as the listSubscription call is called on every page initialization
          // to check for current subscriptions. By default, the search alert service is not enabled for most organization
          // Don't want to pollute the console with un-needed noise and confusion
          if (e.status != 403) {
            throw e;
          }
        });
    }
    return this.currentListSubscriptions;
  }

  /**
   * Updates a subscription with new parameters.
   * @param subscription The subscription to update with new parameters.
   * @param callOptions An additional set of options to use for this call.
   * @param callParams The options injected by the applied decorators.
   * @returns {Promise<ISubscription>}
   */
  @alertsPath('/subscriptions/')
  @accessTokenInUrl('accessToken')
  @method('PUT')
  @requestDataType('application/json')
  @responseType('text')
  public updateSubscription(
    subscription: ISubscription,
    callOptions?: IEndpointCallOptions,
    callParams?: IEndpointCallParameters
  ): Promise<ISubscription> {
    callParams = UrlUtils.merge(
      {
        ...callParams,
        requestData: {
          ...callParams.requestData,
          ...subscription
        }
      },
      {
        paths: [callParams.url, subscription.id]
      }
    );

    this.logger.info('Performing REST query to update a subscription', subscription);
    return this.performOneCall<ISubscription>(callParams, callOptions).then(subscription => {
      this.logger.info('REST query successful', subscription);
      return subscription;
    });
  }

  /**
   * Deletes a subscription.
   * @param subscription The subscription to delete.
   * @param callOptions An additional set of options to use for this call.
   * @param callParams The options injected by the applied decorators.
   * @returns {Promise<ISubscription>}
   */
  @alertsPath('/subscriptions/')
  @accessTokenInUrl('accessToken')
  @method('DELETE')
  @requestDataType('application/json')
  @responseType('text')
  public deleteSubscription(
    subscription: ISubscription,
    callOptions?: IEndpointCallOptions,
    callParams?: IEndpointCallParameters
  ): Promise<ISubscription> {
    callParams = UrlUtils.merge(callParams, {
      paths: [callParams.url, subscription.id]
    });

    this.logger.info('Performing REST query to delete a subscription', subscription);
    return this.performOneCall<ISubscription>(callParams, callOptions).then(subscription => {
      this.logger.info('REST query successful', subscription);
      return subscription;
    });
  }

  @path('/log')
  @method('POST')
  public logError(sentryLog: ISentryLog, callOptions?: IEndpointCallOptions, callParams?: IEndpointCallParameters) {
    callParams = {
      ...callParams,
      requestData: {
        ...callParams.requestData,
        ...sentryLog
      }
    };

    return this.performOneCall(callParams, callOptions)
      .then(() => {
        return true;
      })
      .catch(() => {
        return false;
      });
  }

  public nuke() {
    window.removeEventListener('beforeunload', this.onUnload);
  }

  protected createEndpointCaller() {
    this.caller = new EndpointCaller(this.options);
  }

  private static isDebugArgumentPresent(): boolean {
    return /[?&]debug=1([&]|$)/.test(window.location.search);
  }

  private static isUseLocalArgumentPresent(): boolean {
    return /[?&]useLocal=1([&]|$)/.test(window.location.search);
  }

  private handleUnload() {
    this.isRedirecting = true;
  }

  private buildBaseUri(path: string): string {
    Assert.isString(path);

    return UrlUtils.normalizeAsString({
      paths: [this.options.restUri, this.options.version, path]
    });
  }

  public buildSearchAlertsUri(path: string): string {
    Assert.isString(path);

    const baseUrl =
      this.options.searchAlertsUri ||
      UrlUtils.normalizeAsString({
        paths: [this.options.restUri, '/alerts']
      });

    const url = UrlUtils.normalizeAsString({
      paths: [baseUrl, path]
    });

    return url;
  }

  private buildBaseQueryString(callOptions?: IEndpointCallOptions) {
    callOptions = { ...callOptions };
    return {
      ...this.options.queryStringArguments,
      authentication: _.isArray(callOptions.authentication) ? callOptions.authentication.join(',') : null
    };
  }

  private buildQueryAsQueryString(query: string, queryObject: IQuery): Record<string, any> {
    queryObject = { ...queryObject };

    // In an ideal parallel reality, the entire query used in the 'search' call is used here.
    // In this reality however, we must support GET calls (ex: GET /html) for CORS/JSONP/IE reasons.
    // Therefore, we cherry-pick parts of the query to include in a 'query string' instead of a body payload.
    const queryParameters: Record<string, any> = {};
    ['q', 'aq', 'cq', 'dq', 'searchHub', 'tab', 'locale', 'pipeline', 'lowercaseOperators', 'fieldsToInclude'].forEach(key => {
      queryParameters[key] = queryObject[key];
    });

    const context: Record<string, any> = {};
    _.pairs(queryObject.context).forEach(pair => {
      const [key, value] = pair;
      context[`context[${Utils.safeEncodeURIComponent(key)}]`] = value;
    });

    return {
      q: query,
      ...context,
      ...queryParameters
    };
  }

  private buildViewAsHtmlQueryString(uniqueId: string, callOptions?: IViewAsHtmlOptions) {
    callOptions = _.extend({}, callOptions);

    return {
      uniqueId,
      enableNavigation: 'true',
      requestedOutputSize: callOptions.requestedOutputSize ? callOptions.requestedOutputSize.toString() : null,
      contentType: callOptions.contentType
    };
  }

  private performOneCall<T>(params: IEndpointCallParameters, callOptions?: IEndpointCallOptions, autoRenewToken = true): Promise<T> {
    params = UrlUtils.merge(params, {
      paths: params.url,
      queryAsString: params.queryString,
      query: {
        ...this.buildBaseQueryString(callOptions)
      }
    });

    return this.caller
      .call(params)
      .then((response?: ISuccessResponse<T>) => {
        if (response.data == null) {
          response.data = <any>{};
        }
        return response.data;
      })
      .catch((error?: IErrorResponse) => {
        if (autoRenewToken && this.canRenewAccessToken() && this.isAccessTokenExpiredStatus(error.statusCode)) {
          return this.renewAccessToken()
            .then(() => {
              return this.performOneCall(params, callOptions, autoRenewToken);
            })
            .catch(() => {
              return Promise.reject(this.handleErrorResponse(error));
            });
        } else if (error.statusCode == 0 && this.isRedirecting) {
          // The page is getting redirected
          // Set timeout on return with empty string, since it does not really matter
          _.defer(function() {
            return '';
          });
        } else {
          return Promise.reject(this.handleErrorResponse(error));
        }
      });
  }

  private handleErrorResponse(errorResponse: IErrorResponse): Error {
    if (this.isMissingAuthenticationProviderStatus(errorResponse.statusCode)) {
      return new MissingAuthenticationError(errorResponse.data['provider']);
    } else if (errorResponse.data && errorResponse.data.message && errorResponse.data.type) {
      return new QueryError(errorResponse);
    } else if (errorResponse.data && errorResponse.data.message) {
      return new AjaxError(`Request Error : ${errorResponse.data.message}`, errorResponse.statusCode);
    } else {
      return new AjaxError('Request Error', errorResponse.statusCode);
    }
  }

  private canRenewAccessToken(): boolean {
    return Utils.isNonEmptyString(this.options.accessToken) && _.isFunction(this.options.renewAccessToken);
  }

  private renewAccessToken(): Promise<string> {
    this.logger.info('Renewing expired access token');
    return this.options
      .renewAccessToken()
      .then((token: string) => {
        Assert.isNonEmptyString(token);
        this.options.accessToken = token;
        this.createEndpointCaller();
        return token;
      })
      .catch((e: string) => {
        this.logger.error('Failed to renew access token', e);
        return e;
      });
  }

  private isMissingAuthenticationProviderStatus(status: number): boolean {
    return status == 402;
  }

  private isAccessTokenExpiredStatus(status: number): boolean {
    return status == 419;
  }
}

// It's taken for granted that methods using decorators have :
// IEndpointCallOptions as their second to last parameter
// IEndpointCallParameters as their last parameter
// The default parameters for each member of the injected {@link IEndpointCallParameters} are the following:
// url: '',
// queryString: [],
// requestData: {},
// requestDataType: undefined,
// method: '',
// responseType: '',
// errorsAsSuccess: false

function decoratorSetup(target: Object, key: string, descriptor: TypedPropertyDescriptor<any>) {
  return {
    originalMethod: descriptor.value,
    nbParams: target[key].prototype.constructor.length
  };
}

function defaultDecoratorEndpointCallParameters() {
  const params: IEndpointCallParameters = {
    url: '',
    queryString: [],
    requestData: {},
    method: '',
    responseType: '',
    errorsAsSuccess: false
  };
  return params;
}

function path(path: string) {
  return function(target: Object, key: string, descriptor: TypedPropertyDescriptor<any>) {
    const { originalMethod, nbParams } = decoratorSetup(target, key, descriptor);

    descriptor.value = function(...args: any[]) {
      const url = this.buildBaseUri(path);
      if (args[nbParams - 1]) {
        args[nbParams - 1].url = url;
      } else {
        const endpointCallParams = _.extend(defaultDecoratorEndpointCallParameters(), { url: url });
        args[nbParams - 1] = endpointCallParams;
      }
      return originalMethod.apply(this, args);
    };

    return descriptor;
  };
}

function alertsPath(path: string) {
  return function(target: Object, key: string, descriptor: TypedPropertyDescriptor<any>) {
    const { originalMethod, nbParams } = decoratorSetup(target, key, descriptor);

    descriptor.value = function(...args: any[]) {
      const url = this.buildSearchAlertsUri(path);
      if (args[nbParams - 1]) {
        args[nbParams - 1].url = url;
      } else {
        const endpointCallParams = _.extend(defaultDecoratorEndpointCallParameters(), { url: url });
        args[nbParams - 1] = endpointCallParams;
      }
      return originalMethod.apply(this, args);
    };

    return descriptor;
  };
}

function requestDataType(type: string) {
  return function(target: Object, key: string, descriptor: TypedPropertyDescriptor<any>) {
    const { originalMethod, nbParams } = decoratorSetup(target, key, descriptor);

    descriptor.value = function(...args: any[]) {
      if (args[nbParams - 1]) {
        args[nbParams - 1].requestDataType = type;
      } else {
        const endpointCallParams = _.extend(defaultDecoratorEndpointCallParameters(), { requestDataType: type });
        args[nbParams - 1] = endpointCallParams;
      }
      return originalMethod.apply(this, args);
    };
    return descriptor;
  };
}

function method(met: string) {
  return function(target: Object, key: string, descriptor: TypedPropertyDescriptor<any>) {
    const { originalMethod, nbParams } = decoratorSetup(target, key, descriptor);

    descriptor.value = function(...args: any[]) {
      if (args[nbParams - 1]) {
        args[nbParams - 1].method = met;
      } else {
        const endpointCallParams = _.extend(defaultDecoratorEndpointCallParameters(), { method: met });
        args[nbParams - 1] = endpointCallParams;
      }
      return originalMethod.apply(this, args);
    };

    return descriptor;
  };
}

function responseType(resp: string) {
  return function(target: Object, key: string, descriptor: TypedPropertyDescriptor<any>) {
    const { originalMethod, nbParams } = decoratorSetup(target, key, descriptor);

    descriptor.value = function(...args: any[]) {
      if (args[nbParams - 1]) {
        args[nbParams - 1].responseType = resp;
      } else {
        const endpointCallParams = _.extend(defaultDecoratorEndpointCallParameters(), { responseType: resp });
        args[nbParams - 1] = endpointCallParams;
      }
      return originalMethod.apply(this, args);
    };

    return descriptor;
  };
}

function accessTokenInUrl(tokenKey: string = 'access_token') {
  return function(target: Object, key: string, descriptor: TypedPropertyDescriptor<any>) {
    const { originalMethod, nbParams } = decoratorSetup(target, key, descriptor);
    const buildAccessToken = (tokenKey: string, endpointInstance: SearchEndpoint): string[] => {
      let queryString: string[] = [];

      if (Utils.isNonEmptyString(endpointInstance.options.accessToken)) {
        queryString.push(tokenKey + '=' + Utils.safeEncodeURIComponent(endpointInstance.options.accessToken));
      }

      return queryString;
    };

    descriptor.value = function(...args: any[]) {
      const queryString = buildAccessToken(tokenKey, this);
      if (args[nbParams - 1]) {
        args[nbParams - 1].queryString = args[nbParams - 1].queryString.concat(queryString);
      } else {
        const endpointCallParams = _.extend(defaultDecoratorEndpointCallParameters(), { queryString: queryString });
        args[nbParams - 1] = endpointCallParams;
      }
      return originalMethod.apply(this, args);
    };

    return descriptor;
  };
}

function includeActionsHistory(historyStore: CoveoAnalytics.HistoryStore = new history.HistoryStore()) {
  return function(target: Object, key: string, descriptor: TypedPropertyDescriptor<any>) {
    const { originalMethod, nbParams } = decoratorSetup(target, key, descriptor);

    descriptor.value = function(...args: any[]) {
      let historyFromStore = historyStore.getHistory();
      if (historyFromStore == null) {
        historyFromStore = [];
      }

      if (args[nbParams - 1]) {
        args[nbParams - 1].requestData.actionsHistory = historyFromStore;
      } else {
        const endpointCallParams = _.extend(defaultDecoratorEndpointCallParameters(), {
          requestData: { actionsHistory: historyFromStore }
        });
        args[nbParams - 1] = endpointCallParams;
      }
      return originalMethod.apply(this, args);
    };

    return descriptor;
  };
}

function includeReferrer() {
  return function(target: Object, key: string, descriptor: TypedPropertyDescriptor<any>) {
    const { originalMethod, nbParams } = decoratorSetup(target, key, descriptor);
    descriptor.value = function(...args: any[]) {
      let referrer = document.referrer;
      if (referrer == null) {
        referrer = '';
      }

      if (args[nbParams - 1]) {
        args[nbParams - 1].requestData.referrer = referrer;
      } else {
        const endpointCallParams = _.extend(defaultDecoratorEndpointCallParameters(), {
          requestData: { referrer: referrer }
        });
        args[nbParams - 1] = endpointCallParams;
      }
      return originalMethod.apply(this, args);
    };

    return descriptor;
  };
}

function includeVisitorId() {
  return function(target: Object, key: string, descriptor: TypedPropertyDescriptor<any>) {
    const { originalMethod, nbParams } = decoratorSetup(target, key, descriptor);
    descriptor.value = function(...args: any[]) {
      let visitorId = Cookie.get('visitorId');
      if (visitorId == null) {
        visitorId = '';
      }

      if (args[nbParams - 1]) {
        args[nbParams - 1].requestData.visitorId = visitorId;
      } else {
        const endpointCallParams = _.extend(defaultDecoratorEndpointCallParameters(), {
          requestData: { visitorId: visitorId }
        });
        args[nbParams - 1] = endpointCallParams;
      }
      return originalMethod.apply(this, args);
    };

    return descriptor;
  };
}

function includeIsGuestUser() {
  return function(target: Object, key: string, descriptor: TypedPropertyDescriptor<any>) {
    const { originalMethod, nbParams } = decoratorSetup(target, key, descriptor);
    descriptor.value = function(...args: any[]) {
      let isGuestUser = this.options.isGuestUser;

      if (args[nbParams - 1]) {
        args[nbParams - 1].requestData.isGuestUser = isGuestUser;
      } else {
        const endpointCallParams = _.extend(defaultDecoratorEndpointCallParameters(), {
          requestData: { isGuestUser: isGuestUser }
        });
        args[nbParams - 1] = endpointCallParams;
      }
      return originalMethod.apply(this, args);
    };

    return descriptor;
  };
}<|MERGE_RESOLUTION|>--- conflicted
+++ resolved
@@ -584,37 +584,20 @@
     });
   }
 
-  /**
-   * Lists the possible field values for a request.
-   * @param request The request for which to list the possible field values.
-   * @param callOptions An additional set of options to use for this call.
-   * @param callParams The options injected by the applied decorators.
-   * @returns {Promise<TResult>|Promise<U>} A Promise of the field values.
-   */
-  @path('/values/batch')
+  @path('/values')
   @method('POST')
   @responseType('text')
-  public listFieldValuesBatch(
-    request: IListFieldValuesRequestBatch,
-    callOptions?: IEndpointCallOptions,
-    callParams?: IEndpointCallParameters
-  ): Promise<IIndexFieldValue[][]> {
+  public batchFieldValues(
+    request: IListFieldValuesRequest,
+    callOptions?: IEndpointCallOptions,
+    callParams?: IEndpointCallParameters
+  ): Promise<IIndexFieldValue[]> {
     Assert.exists(request);
     this.logger.info('Performing REST query to list field values', request);
 
-<<<<<<< HEAD
-    callParams.requestData = request;
-
-    this.logger.info('Listing field values batch', request);
-
-    return this.performOneCall<any>(callParams).then(data => {
-      this.logger.info('REST list field values batch successful', data.values, request);
-      return data.batch;
-=======
     return this.performOneCall<IGroupByResult>(callParams, callOptions).then(data => {
       this.logger.info('REST list field values successful', data.values, request);
       return data.values;
->>>>>>> 37522786
     });
   }
 
@@ -648,6 +631,39 @@
     return this.performOneCall<IGroupByResult>(callParams, callOptions).then(data => {
       this.logger.info('REST list field values successful', data.values, request);
       return data.values;
+    });
+  }
+
+  /**
+   * Lists the possible field values for a request.
+   * @param request The request for which to list the possible field values.
+   * @param callOptions An additional set of options to use for this call.
+   * @param callParams The options injected by the applied decorators.
+   * @returns {Promise<TResult>|Promise<U>} A Promise of the field values.
+   */
+  @path('/values/batch')
+  @method('POST')
+  @responseType('text')
+  public listFieldValues(
+    request: IListFieldValuesRequestBatch,
+    callOptions?: IEndpointCallOptions,
+    callParams?: IEndpointCallParameters
+  ): Promise<IIndexFieldValue[]> {
+    Assert.exists(request);
+
+    callParams = {
+      ...callParams,
+      requestData: {
+        ...callParams.requestData,
+        ...request
+      }
+    };
+
+    this.logger.info('Listing field batch values', request);
+
+    return this.performOneCall<any>(callParams, callOptions).then(data => {
+      this.logger.info('REST list field batch values successful', data.batch, request);
+      return data.batch;
     });
   }
 
