import { IComputedFieldRequest } from './ComputedFieldRequest';
import { IRangeValue } from './RangeValue';
import { AllowedValuesPatternType } from './AllowedValuesPatternType';

/**
 * The `IGroupByRequest` interface describes a Group By operation to perform against the index.
 *
 * See [Group By Parameters](https://developers.coveo.com/x/jQEv).
 */
export interface IGroupByRequest {
  /**
   * Specifies the field on which to perform the Group By request. The Group By request returns a Group By value for
   * each distinct value of this field within the result set.
   */
  field: string;
  lookupField?: string;

  /**
   * Specifies how the indexer should sort the Group By values.
   *
   * The possible values are:
   * - `score`: Sort by score. Score is computed from the number of occurrences of a field value, as well as from the
   * position where results having this field value appear in the ranked result set. When using this sort criterion, a
   * field value with 100 occurrences might appear after one with only 10 occurrences, if the occurrences of the latter
   * tend to appear sooner in the ranked result set.
   * - `occurrences`: Sort by number of occurrences, with values having the highest number of occurrences appearing
   * first.
   * - `alphaascending` / `alphadescending`: Sort alphabetically on the field values.
   * - `computedfieldascending` / `computedfielddescending`: Sort on the values of the first computed field for each
   * Group By value (see [Computed Field Parameters](https://developers.coveo.com/x/jwEv)).
   * - `chisquare`: Sort based on the relative frequency of values in the result set compared to the frequency in the
   * entire index. This means that a value that does not appear often in the index but does appear often in the result
   * set will tend to appear first.
   * - `nosort`: Do not sort the Group By values. When using this sort criterion, the index returns the Group By values
   * in a random order.
   *
   * Default value is `score`.
   */
  sortCriteria?: string;

  /**
   * Specifies the maximum number of values that the Group By operation can return.
   *
   * Default value is `10`. Minimum value is `0`.
   */
  maximumNumberOfValues?: number;

  /**
   * Specifies how deep the index should scan the results to identify missing Group By values.
   *
   * When executing a Group By operation, the index uses various heuristics to try to list all of the field values that
   * appear in the result set. In some corner cases, certain values might be omitted (it is a classical example of a
   * trade-off between precision and performance). Using `injectionDepth` forces the index to explicitly scan the field
   * values of the top n results of the query, and ensure that the field values present in those results are included.
   *
   * Consequently, specifying a high value for this parameter may negatively impact query performance.
   *
   * Default value is `1000`. Minimum value is `0`.
   */
  injectionDepth?: number;

  /**
   * Specifies a different query expression on which to compute the Group By operation.
   *
   * This feature is typically used for performance reasons to retrieve Group By values on separate expressions while
   * executing a normal query in a single operation.
   *
   * By default, the query expression being executed is used.
   */
  queryOverride?: string;
  advancedQueryOverride?: string;

  /**
   * Specifies a constant query expression on which to compute the Group By operation.
   *
   * This feature is similar to the [`queryOverride`]{@link IGroupByRequest.queryOverride} feature, except that in this
   * case, the index keeps the constant query expression in cache for faster queries. You should avoid specifying a
   * dynamic query expression for this parameter, for doing so will negatively impact performance.
   *
   * By default, the constant part of the query expression being executed is used.
   */
  constantQueryOverride?: string;

  /**
   * Explicitly specifies a list of values for which to generate Group By values.
   *
   * You can use trailing wildcards to include ranges of values.
   *
   * **Example:**
   * > The array `["foo", "bar*"]` would return Group By values for `foo` and any value starting with `bar`.
   */
  allowedValues?: string[];

  /**
<<<<<<< HEAD
   * The type of pattern used in {@link IGroupByRequest.allowedValues}. Possible values are legacy, wildcards and regex.
   * - legacy: only support exact match and trailing wildcards
   * - wildcards: full support for wildcars
   * - regex: supports regular expressions
   * Not specifying a value for this parameter is equivalent to using legacy.
=======
   * The pattern type to use for the {@link IGroupByRequest.allowedValues} property (see {@link AllowedValuesPatternType}).
   *
   * This option is empty by default, which makes it behave as [`legacy`]{@link AllowedValuesPatternType.Legacy}.
>>>>>>> c88c90ae
   */
  allowedValuesPatternType?: AllowedValuesPatternType;

  /**
   * Specifies an array of computed fields that should be evaluated for each Group By value that is returned.
   *
   * Computed fields are used to perform aggregate operations on other fields for all the matching items having a
   * specific value in the Group By field in the results. See
   * [Computed Field Parameters](https://developers.coveo.com/x/jwEv).
   */
  computedFields?: IComputedFieldRequest[];

  /**
   * Explicitly specifies a list of range values for which Group By values should be generated.
   */
  rangeValues?: IRangeValue[];

  /**
   * Specifies whether to let the index calculate the ranges.
   *
   * Default value is `false`.
   */
  generateAutomaticRanges?: boolean;
  completeFacetWithStandardValues?: boolean;
}<|MERGE_RESOLUTION|>--- conflicted
+++ resolved
@@ -92,17 +92,10 @@
   allowedValues?: string[];
 
   /**
-<<<<<<< HEAD
-   * The type of pattern used in {@link IGroupByRequest.allowedValues}. Possible values are legacy, wildcards and regex.
-   * - legacy: only support exact match and trailing wildcards
-   * - wildcards: full support for wildcars
-   * - regex: supports regular expressions
-   * Not specifying a value for this parameter is equivalent to using legacy.
-=======
    * The pattern type to use for the {@link IGroupByRequest.allowedValues} property (see {@link AllowedValuesPatternType}).
    *
    * This option is empty by default, which makes it behave as [`legacy`]{@link AllowedValuesPatternType.Legacy}.
->>>>>>> c88c90ae
+   * - regex: supports regular expressions
    */
   allowedValuesPatternType?: AllowedValuesPatternType;
 
