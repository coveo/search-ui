--- conflicted
+++ resolved
@@ -1,120 +1,107 @@
-import {IQuery} from './Query';
-
-export const SubscriptionType = {
-  followQuery: 'followQuery',
-  followDocument: 'followDocument',
-}
-
-export interface SearchAlertsEndpointOptions {
-  restUri: string;
-  accessToken?: string;
-  errorsAsSuccess?: boolean;
-}
-
-export interface SearchAlertsEndpointCallOptions {
-  type?: string;
-  page?: number;
-}
-
-export interface SearchAlertsEndpointSearchCallOptions {
-  documentIds: string[];
-}
-
-/**
- * Describe a subscription to the Coveo Search alerts service
- */
-export interface ISubscription extends ISubscriptionRequest {
-  /**
-   * The id of the subscription
-   */
-  id: string;
-<<<<<<< HEAD
-  
-=======
-
->>>>>>> c31d8ab3
-  /**
-   * The user associated with the subscription
-   */
-  user: ISubscriptionUser;
-}
-
-/**
- * Describe a user associated with a subscription to the Coveo Search alerts service
- */
-<<<<<<< HEAD
-export interface ISubscriptionUser{
-  
-=======
-export interface ISubscriptionUser {
-
->>>>>>> c31d8ab3
-  /**
-   * The email of the user
-   */
-  email: string;
-<<<<<<< HEAD
-  
-=======
-
->>>>>>> c31d8ab3
-  /**
-   * The token used to manage the alerts via email.
-   */
-  manageToken: string;
-}
-
-/**
- * Describe a request to subscribe to the Coveo Search alerts service
- */
-export interface ISubscriptionRequest {
-  /**
-   * Type of subscription.<br/>
-   * Can be 'followQuery' or 'followDocument'
-   */
-  type: string;
-  /**
-   * Config of the subscription
-   */
-  typeConfig: ISubscriptionQueryRequest | ISubscriptionItemRequest;
-  /**
-   * Frequency of the alerts
-   */
-  frequency?: string;
-}
-
-/**
- * Describe a subscription to a single query
- */
-export interface ISubscriptionQueryRequest {
-  /**
-   * Query to subscribe to
-   */
-  query: IQuery;
-  /**
-   * Which field on the result set represent the modification date for which you wish to receive alerts
-   */
-  modifiedDateField?: string;
-}
-
-/**
- * Describe a subscription to a single item (a result)
- */
-export interface ISubscriptionItemRequest {
-  /**
-   * Unique id of the document
-   */
-  id: string,
-  /**
-   * Title of the document
-   */
-  title: string,
-  /**
-   * Which field on the result represent the modification date for which you wish to receive alerts
-   */
-  modifiedDateField?: string;
-  /**
-   * A list of field to monitor on the given document
-   */
-  watchedFields?: string[];
-}
+import {IQuery} from './Query';
+
+export const SubscriptionType = {
+  followQuery: 'followQuery',
+  followDocument: 'followDocument',
+}
+
+export interface SearchAlertsEndpointOptions {
+  restUri: string;
+  accessToken?: string;
+  errorsAsSuccess?: boolean;
+}
+
+export interface SearchAlertsEndpointCallOptions {
+  type?: string;
+  page?: number;
+}
+
+export interface SearchAlertsEndpointSearchCallOptions {
+  documentIds: string[];
+}
+
+/**
+ * Describe a subscription to the Coveo Search alerts service
+ */
+export interface ISubscription extends ISubscriptionRequest {
+  /**
+   * The id of the subscription
+   */
+  id: string;
+
+  /**
+   * The user associated with the subscription
+   */
+  user: ISubscriptionUser;
+}
+
+/**
+ * Describe a user associated with a subscription to the Coveo Search alerts service
+ */
+export interface ISubscriptionUser {
+
+  /**
+   * The email of the user
+   */
+  email: string;
+
+  /**
+   * The token used to manage the alerts via email.
+   */
+  manageToken: string;
+}
+
+/**
+ * Describe a request to subscribe to the Coveo Search alerts service
+ */
+export interface ISubscriptionRequest {
+  /**
+   * Type of subscription.<br/>
+   * Can be 'followQuery' or 'followDocument'
+   */
+  type: string;
+  /**
+   * Config of the subscription
+   */
+  typeConfig: ISubscriptionQueryRequest | ISubscriptionItemRequest;
+  /**
+   * Frequency of the alerts
+   */
+  frequency?: string;
+}
+
+/**
+ * Describe a subscription to a single query
+ */
+export interface ISubscriptionQueryRequest {
+  /**
+   * Query to subscribe to
+   */
+  query: IQuery;
+  /**
+   * Which field on the result set represent the modification date for which you wish to receive alerts
+   */
+  modifiedDateField?: string;
+}
+
+/**
+ * Describe a subscription to a single item (a result)
+ */
+export interface ISubscriptionItemRequest {
+  /**
+   * Unique id of the document
+   */
+  id: string,
+  /**
+   * Title of the document
+   */
+  title: string,
+  /**
+   * Which field on the result represent the modification date for which you wish to receive alerts
+   */
+  modifiedDateField?: string;
+  /**
+   * A list of field to monitor on the given document
+   */
+  watchedFields?: string[];
+}