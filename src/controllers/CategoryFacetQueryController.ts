import { CategoryFacet } from '../ui/CategoryFacet/CategoryFacet';
import { QueryBuilder } from '../ui/Base/QueryBuilder';
import { ICategoryFacetRequest } from '../rest/CategoryFacetRequest';
import { IGroupByRequest } from '../rest/GroupByRequest';
import { AllowedValuesPatternType } from '../rest/AllowedValuesPatternType';
import { IGroupByValue } from '../rest/GroupByValue';
import { Utils } from '../utils/Utils';

export class CategoryFacetQueryController {
  constructor(private categoryFacet: CategoryFacet) {}

  public putCategoryFacetInQueryBuilder(queryBuilder: QueryBuilder, path: string[], maximumNumberOfValues: number): number {
    const positionInQuery = queryBuilder.categoryFacets.length;
    this.addQueryFilter(queryBuilder, path);
    this.addCategoryFacetRequest(queryBuilder, path, maximumNumberOfValues);
    return positionInQuery;
  }

  public async searchFacetValues(value: string, numberOfValues: number): Promise<IGroupByValue[]> {
    const lastQuery = { ...this.categoryFacet.queryController.getLastQuery() };

    const groupByRequest: IGroupByRequest = {
      allowedValues: [this.getAllowedValuesPattern(value)],
      allowedValuesPatternType: AllowedValuesPatternType.Wildcards,
      maximumNumberOfValues: numberOfValues,
      field: this.categoryFacet.options.field as string,
      sortCriteria: 'occurrences',
      injectionDepth: this.categoryFacet.options.injectionDepth
    };

    lastQuery.groupBy = [groupByRequest];
    lastQuery.categoryFacets.splice(this.categoryFacet.positionInQuery, 1);
    const results = await this.categoryFacet.queryController.getEndpoint().search(lastQuery);

    const sortByNumberOfResultsThenPathLength = (firstGroupByValue: IGroupByValue, secondGroupByValue: IGroupByValue) => {
      if (firstGroupByValue.numberOfResults == secondGroupByValue.numberOfResults) {
        return firstGroupByValue.value.length - secondGroupByValue.value.length;
      }
      return secondGroupByValue.numberOfResults - firstGroupByValue.numberOfResults;
    };

    return results.groupByResults[0].values.sort(sortByNumberOfResultsThenPathLength);
  }

  public addDebugGroupBy(queryBuilder: QueryBuilder, value: string) {
    queryBuilder.groupByRequests.push({
      field: this.categoryFacet.options.field as string,
      allowedValues: [`.*${Utils.escapeRegexCharacter(value)}.*`],
      allowedValuesPatternType: AllowedValuesPatternType.Regex
    });
  }

<<<<<<< HEAD
  private getAllowedValuesPattern(value: string) {
    const basePath = this.categoryFacet.options.basePath;
    const delimiter = this.categoryFacet.options.delimitingCharacter;

    if (Utils.isNonEmptyArray(basePath)) {
      return `${basePath.join(delimiter)}${delimiter}*${value}*`;
    }
    return `*${value}*`;
=======
  private shouldAddFilterToQuery(path: string[]) {
    return path.length != 0 && !Utils.arrayEqual(path, this.categoryFacet.options.basePath);
  }

  private addQueryFilter(queryBuilder: QueryBuilder, path: string[]) {
    if (this.shouldAddFilterToQuery(path)) {
      queryBuilder.advancedExpression.addFieldExpression(this.categoryFacet.options.field as string, '==', [
        path.join(this.categoryFacet.options.delimitingCharacter)
      ]);
    }
  }

  private addCategoryFacetRequest(queryBuilder: QueryBuilder, path: string[], maximumNumberOfValues: number) {
    const categoryFacetsRequest: ICategoryFacetRequest = {
      field: this.categoryFacet.options.field as string,
      path,
      injectionDepth: this.categoryFacet.options.injectionDepth,
      maximumNumberOfValues,
      delimitingCharacter: this.categoryFacet.options.delimitingCharacter
    };
    queryBuilder.categoryFacets.push(categoryFacetsRequest);
>>>>>>> fb82185c
  }
}<|MERGE_RESOLUTION|>--- conflicted
+++ resolved
@@ -50,16 +50,6 @@
     });
   }
 
-<<<<<<< HEAD
-  private getAllowedValuesPattern(value: string) {
-    const basePath = this.categoryFacet.options.basePath;
-    const delimiter = this.categoryFacet.options.delimitingCharacter;
-
-    if (Utils.isNonEmptyArray(basePath)) {
-      return `${basePath.join(delimiter)}${delimiter}*${value}*`;
-    }
-    return `*${value}*`;
-=======
   private shouldAddFilterToQuery(path: string[]) {
     return path.length != 0 && !Utils.arrayEqual(path, this.categoryFacet.options.basePath);
   }
@@ -81,6 +71,15 @@
       delimitingCharacter: this.categoryFacet.options.delimitingCharacter
     };
     queryBuilder.categoryFacets.push(categoryFacetsRequest);
->>>>>>> fb82185c
+  }
+
+  private getAllowedValuesPattern(value: string) {
+    const basePath = this.categoryFacet.options.basePath;
+    const delimiter = this.categoryFacet.options.delimitingCharacter;
+
+    if (Utils.isNonEmptyArray(basePath)) {
+      return `${basePath.join(delimiter)}${delimiter}*${value}*`;
+    }
+    return `*${value}*`;
   }
 }