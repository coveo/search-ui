--- conflicted
+++ resolved
@@ -130,19 +130,11 @@
               if (v.lookupValue) {
                 if (!_.contains(params.alwaysExclude, v.lookupValue.toLowerCase())) {
                   valuesCropped.push(v);
-<<<<<<< HEAD
                 }
               } else {
                 if (!_.contains(params.alwaysExclude, v.value.toLowerCase())) {
                   valuesCropped.push(v);
                 }
-=======
-                }
-              } else {
-                if (!_.contains(params.alwaysExclude, v.value.toLowerCase())) {
-                  valuesCropped.push(v);
-                }
->>>>>>> 87009da0
               }
             });
           }
