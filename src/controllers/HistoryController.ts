import { Assert } from '../misc/Assert';
import { QueryController } from '../controllers/QueryController';
import { QueryStateModel } from '../models/QueryStateModel';
import { InitializationEvents } from '../events/InitializationEvents';
import { $$ } from '../utils/Dom';
import { HashUtils } from '../utils/HashUtils';
import { Defer } from '../misc/Defer';
import { RootComponent } from '../ui/Base/RootComponent';
import { Utils } from '../utils/Utils';
import * as _ from 'underscore';
import { IStringMap } from '../rest/GenericParam';
import { QUERY_STATE_ATTRIBUTES } from '../models/QueryStateModel';
import { IAnalyticsClient } from '../ui/Analytics/AnalyticsClient';
import { analyticsActionCauseList, IAnalyticsFacetMeta, IAnalyticsActionCause } from '../ui/Analytics/AnalyticsActionListMeta';
import { logSearchBoxSubmitEvent, logSortEvent } from '../ui/Analytics/SharedAnalyticsCalls';
import { Model } from '../models/Model';

export interface IHistoryControllerEnvironment {
  model: QueryStateModel;
  window: Window;
  queryController: QueryController;
  usageAnalytics: IAnalyticsClient;
}

/**
 * This component is instantiated automatically by the framework on the root if the {@link SearchInterface}.<br/>
 * When the {@link SearchInterface.options.enableHistory} option is set to true, this component is instantiated.<br/>
 * It's only job is to apply changes in the {@link QueryStateModel} to the hash in the URL, and vice versa.<br/>
 * This component does *not* hold the state of the interface, it only represent it in the URL.
 */
export class HistoryController extends RootComponent {
  static ID = 'HistoryController';

  static attributesThatDoNotTriggerQuery = ['quickview'];

  private ignoreNextHashChange = false;
  private initialHashChange = false;
  private willUpdateHash: boolean = false;
  private hashchange: (...args: any[]) => void;
  private lastState: IStringMap<any>;
  private hashUtilsModule: typeof HashUtils;

  /**
   * Create a new HistoryController
   * @param element
   * @param environment
   */
  constructor(public element: HTMLElement, private environment: IHistoryControllerEnvironment) {
    super(element, HistoryController.ID);

    Assert.exists(this.model);
    Assert.exists(this.queryController);

    $$(this.element).on(InitializationEvents.restoreHistoryState, () => {
      this.logger.trace('Restore history state. Update model');
      this.updateModelFromHash();
      this.lastState = this.model.getAttributes();
    });

    $$(this.element).on(this.model.getEventName(Model.eventTypes.all), () => {
      this.logger.trace('Query model changed. Update hash');
      this.updateHashFromModel();
    });

    this.hashchange = () => {
      this.handleHashChange();
      this.lastState = this.model.getAttributes();
    };

    this.window.addEventListener('hashchange', this.hashchange);
    $$(this.element).on(InitializationEvents.nuke, () => this.handleNuke());
  }

  public set hashUtils(hashUtils: typeof HashUtils) {
    this.hashUtilsModule = hashUtils;
  }

  public get hashUtils() {
    return this.hashUtilsModule ? this.hashUtilsModule : HashUtils;
  }

  public get window() {
    return this.environment.window;
  }

  public get model() {
    return this.environment.model;
  }

  public get queryController() {
    return this.environment.queryController;
  }

  public get usageAnalytics() {
    return this.environment.usageAnalytics;
  }

  /**
   * Set the given map of key value in the hash of the URL
   * @param values
   */
  public setHashValues(values: {}) {
    this.logger.trace('Update history hash');

    const hash = '#' + this.hashUtils.encodeValues(values);
<<<<<<< HEAD
    this.ignoreNextHashChange = this.windoh.location.hash != hash;
=======
    this.ignoreNextHashChange = this.window.location.hash != hash;
>>>>>>> 37522786

    this.logger.trace('ignoreNextHashChange', this.ignoreNextHashChange);
    this.logger.trace('initialHashChange', this.initialHashChange);
    this.logger.trace('from', this.window.location.hash, 'to', hash);

    if (this.initialHashChange) {
      this.initialHashChange = false;
      this.window.location.replace(hash);
      this.logger.trace('History hash modified', hash);
    } else if (this.ignoreNextHashChange) {
      this.window.location.hash = hash;
      this.logger.trace('History hash created', hash);
    }
  }

  public debugInfo() {
    return {
      state: this.model.getAttributes()
    };
  }

  private handleNuke() {
    this.window.removeEventListener('hashchange', this.hashchange);
  }

  private handleHashChange() {
    this.logger.trace('History hash changed');

    if (this.ignoreNextHashChange) {
      this.logger.trace('History hash change ignored');
      this.ignoreNextHashChange = false;
      return;
    }

<<<<<<< HEAD
    const diff = this.updateModelFromHash();

    if (_.difference(diff, HistoryController.attributesThatDoNotTriggerQuery).length > 0) {
=======
    const attributesThatGotApplied = this.updateModelFromHash();
    if (_.difference(attributesThatGotApplied, HistoryController.attributesThatDoNotTriggerQuery).length > 0) {
      if (this.lastState) {
        const differenceWithLastState = Utils.differenceBetweenObjects(this.model.getAttributes(), this.lastState);
        this.mapStateDifferenceToUsageAnalyticsCall(differenceWithLastState);
      }
>>>>>>> 37522786
      this.queryController.executeQuery();
    }
  }

  private updateHashFromModel() {
    this.logger.trace('Model -> history hash');

    if (!this.willUpdateHash) {
      Defer.defer(() => {
        const attributes = this.model.getAttributes();
        this.setHashValues(attributes);
        this.logger.debug('Saving state to hash', attributes);
        this.willUpdateHash = false;
      });
      this.willUpdateHash = true;
    }
  }

  private updateModelFromHash() {
    this.logger.trace('History hash -> model');

    const toSet: { [key: string]: any } = {};
    const diff: string[] = [];
    _.each(<_.Dictionary<any>>this.model.attributes, (value, key?, obj?) => {
      const valToSet = this.getHashValue(key);
      toSet[key] = valToSet;
      if (this.model.get(key) != valToSet) {
        diff.push(key);
      }
    });
    if (this.model.dynamicAttributes.length > 0) {
      _.each(this.getDynamicAttributesForKeys(this.model.dynamicAttributes), (value, key?) => {
        toSet[key] = value;
        if (this.model.get(key) != value) {
          diff.push(key);
        }
      });
    }
    this.initialHashChange = true;
    this.model.setMultiple(toSet);
    return diff;
  }

  private getDynamicAttributesForKeys(dynamicKeys: string[]): { [key: string]: any } {
    Assert.isNotNull(dynamicKeys);
    const values = {};
    try {
      const hash = this.hashUtils.getHash(this.windoh);
      const allValues = this.hashUtils.getValues(hash);
      Object.keys(allValues)
        .filter(key => dynamicKeys.some(dynamicKey => key.indexOf(`${dynamicKey}:`) === 0))
        .forEach(key => (values[key] = allValues[key]));
    } catch (error) {
      this.logger.error(`Could not parse the dynamic keys ${dynamicKeys.join(',')} from URI`, error);
    }

    return values;
  }

  private getHashValue(key: string): any {
    Assert.isNonEmptyString(key);
    let value;
    try {
      value = this.hashUtils.getValue(key, this.hashUtils.getHash(this.window));
    } catch (error) {
      this.logger.error(`Could not parse parameter ${key} from URI`);
    }

    if (Utils.isUndefined(value)) {
      value = this.model.defaultAttributes[key];
    }

    return value;
  }

  private mapStateDifferenceToUsageAnalyticsCall(stateDifference: IStringMap<any>) {
    // In this method, we want to only match a single analytics event for the current state change.
    // Even though it's technically possible that many property changed at the same time since the last state,
    // the backend UA service does not support multiple search cause for a single search event.
    // So we find the first event that match (if any), by order of importance (query expression > sort > facet)
    if (QUERY_STATE_ATTRIBUTES.Q in stateDifference) {
      logSearchBoxSubmitEvent(this.usageAnalytics);
      return;
    } else if (QUERY_STATE_ATTRIBUTES.SORT in stateDifference) {
      logSortEvent(this.usageAnalytics, stateDifference[QUERY_STATE_ATTRIBUTES.SORT]);
      return;
    } else {
      // Facet id are not known at compilation time, so we iterate on all keys,
      // and try to determine if at least one is linked to a facet selection or exclusion.
      _.keys(stateDifference).forEach(key => {
        const facetInfo = this.extractFacetInfoFromStateDifference(key);
        if (facetInfo) {
          this.usageAnalytics.logSearchEvent<IAnalyticsFacetMeta>(facetInfo.actionCause, {
            facetId: facetInfo.fieldName,
            facetTitle: facetInfo.fieldName,
            facetValue: facetInfo.valueModified
          });
        }
      });
    }
  }

  private extractFacetInfoFromStateDifference(key: string) {
    const regexForFacetInclusion = /f:(?!.*:not)(.*)/;
    const matchForInclusion = regexForFacetInclusion.exec(key);

    const regexForFacetExclusion = /f:(.*):not/;
    const matchForExclusion = regexForFacetExclusion.exec(key);

    const currentValue = this.model.get(key) || [];
    const lastValue = this.lastState[key] || [];

    const valueRemoved = currentValue.length < lastValue.length;
    let valueModified;
    if (valueRemoved) {
      valueModified = _.first(_.difference(lastValue, currentValue));
    } else {
      valueModified = _.first(_.difference(currentValue, lastValue));
    }

    if (matchForInclusion) {
      const fieldName = matchForInclusion[1];
      let actionCause: IAnalyticsActionCause;
      if (valueRemoved) {
        actionCause = analyticsActionCauseList.facetDeselect;
      } else {
        actionCause = analyticsActionCauseList.facetSelect;
      }

      return {
        fieldName,
        actionCause,
        valueModified
      };
    }

    if (matchForExclusion) {
      const fieldName = matchForExclusion[1];
      let actionCause: IAnalyticsActionCause;
      if (valueRemoved) {
        actionCause = analyticsActionCauseList.facetUnexclude;
      } else {
        actionCause = analyticsActionCauseList.facetExclude;
      }

      return {
        fieldName,
        actionCause,
        valueModified
      };
    }

    return null;
  }
}<|MERGE_RESOLUTION|>--- conflicted
+++ resolved
@@ -103,11 +103,7 @@
     this.logger.trace('Update history hash');
 
     const hash = '#' + this.hashUtils.encodeValues(values);
-<<<<<<< HEAD
-    this.ignoreNextHashChange = this.windoh.location.hash != hash;
-=======
     this.ignoreNextHashChange = this.window.location.hash != hash;
->>>>>>> 37522786
 
     this.logger.trace('ignoreNextHashChange', this.ignoreNextHashChange);
     this.logger.trace('initialHashChange', this.initialHashChange);
@@ -142,18 +138,12 @@
       return;
     }
 
-<<<<<<< HEAD
-    const diff = this.updateModelFromHash();
-
-    if (_.difference(diff, HistoryController.attributesThatDoNotTriggerQuery).length > 0) {
-=======
     const attributesThatGotApplied = this.updateModelFromHash();
     if (_.difference(attributesThatGotApplied, HistoryController.attributesThatDoNotTriggerQuery).length > 0) {
       if (this.lastState) {
         const differenceWithLastState = Utils.differenceBetweenObjects(this.model.getAttributes(), this.lastState);
         this.mapStateDifferenceToUsageAnalyticsCall(differenceWithLastState);
       }
->>>>>>> 37522786
       this.queryController.executeQuery();
     }
   }
