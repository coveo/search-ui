--- conflicted
+++ resolved
@@ -613,20 +613,4 @@
       store.addElement(queryElement);
     }
   }
-<<<<<<< HEAD
-
-  private lastHistoryEventIsCurrentPageView(currentHistory: CoveoAnalytics.HistoryElement) {
-    let validHistory = currentHistory[0] &&
-      currentHistory[0].name &&
-      currentHistory[0].name.toLowerCase() == 'pageview' &&
-      currentHistory[0].value;
-    if (validHistory) {
-      let link = document.createElement('a');
-      link.setAttribute('href', currentHistory[0].value);
-      return link.hostname == window.location.hostname;
-    }
-    return false;
-  }
-=======
->>>>>>> e857f1a8
 }