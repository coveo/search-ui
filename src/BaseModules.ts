import {shim} from './misc/PromisesShim';
shim();
import {customEventPolyfill} from './misc/CustomEventPolyfill';
customEventPolyfill();

// MISC
export {version} from './misc/Version';
export {SearchEndpoint} from './rest/SearchEndpoint';
export * from './ExternalModulesShim';
<<<<<<< HEAD
=======

// Default language needs to be set after external module, since this is where l10n will be imported
>>>>>>> 4b3055de
import {defaultLanguage} from './strings/DefaultLanguage';
defaultLanguage();
export {setLanguageAfterPageLoaded} from './strings/DefaultLanguage';<|MERGE_RESOLUTION|>--- conflicted
+++ resolved
@@ -7,11 +7,8 @@
 export {version} from './misc/Version';
 export {SearchEndpoint} from './rest/SearchEndpoint';
 export * from './ExternalModulesShim';
-<<<<<<< HEAD
-=======
 
 // Default language needs to be set after external module, since this is where l10n will be imported
->>>>>>> 4b3055de
 import {defaultLanguage} from './strings/DefaultLanguage';
 defaultLanguage();
 export {setLanguageAfterPageLoaded} from './strings/DefaultLanguage';