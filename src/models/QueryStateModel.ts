<<<<<<< HEAD
import {Model, IModelSetOptions} from './Model';
import {Assert} from '../misc/Assert';
import {IStringMap} from '../rest/GenericParam';
import {Utils} from '../utils/Utils';
import {defaultLayout} from '../ui/ResultLayout/ResultLayout';
=======
import { Model, IModelSetOptions } from './Model';
import { Assert } from '../misc/Assert';
import { IStringMap } from '../rest/GenericParam';
import { Utils } from '../utils/Utils';
import _ = require('underscore');
>>>>>>> 51846379

export const QUERY_STATE_ATTRIBUTES = {
  Q: 'q',
  FIRST: 'first',
  T: 't',
  TG: 'tg',
  SORT: 'sort',
  LAYOUT: 'layout',
  HD: 'hd',
  HQ: 'hq',
  QUICKVIEW: 'quickview'
};

export interface IQueryStateIncludedAttribute {
  title: string;
  included: string[];
}

export interface IQueryStateExcludedAttribute {
  title: string;
  excluded: string[];
}

/**
 * The QueryStateModel is a key->value store of the state of every component that can affect a query.<br/>
 * Component set values in this key -> value store, and listen to event triggered to react accordingly.<br/>
 * For example, when a query is launched, the searchbox will set the 'q' attribute, the pager will set the 'first' attribute, etc.<br/>
 * At the same time, this class will trigger the associated event when a value is modified.<br/>
 * eg : The user change the content of the searchbox, and submit a query. This will trigger the following events :<br/>
 * -- state:change:q (because the value of 'q' changed)</br>
 * -- state:change (because at least one value changed in the query state)<br/>
 * Component or external code could hook handler on those events : document.addEventListener('state:change:q', handler);<br/>
 * See : {@link Model}, as all the relevant method are exposed in the base class.<br/>
 * Optionally, the state can be persisted to the query string to allow browser history management : See {@link HistoryController}
 */
export class QueryStateModel extends Model {
  static ID = 'state';

  static defaultAttributes = {
    q: '',
    first: 0,
    t: '',
    hd: '',
    hq: '',
    sort: '',
    layout: defaultLayout,
    tg: '',
    quickview: ''
  };

  static attributesEnum = {
    q: 'q',
    first: 'first',
    t: 't',
    sort: 'sort',
    layout: 'layout',
    hd: 'hd',
    hq: 'hq',
    tg: 'tg',
    quickview: 'quickview'
  };

  static getFacetId(id: string, include: boolean = true) {
    return 'f:' + id + (include ? '' : ':not');
  }

  static getFacetOperator(id: string) {
    return 'f:' + id + ':operator';
  }

  static getFacetLookupValue(id: string) {
    return QueryStateModel.getFacetId(id) + ':lookupvalues';
  }

  /**
   * Create a new QueryState
   * @param element
   * @param attributes
   * @param bindings
   */
  constructor(element: HTMLElement, attributes?: IStringMap<string>) {
    let merged = _.extend({}, QueryStateModel.defaultAttributes, attributes);
    super(element, QueryStateModel.ID, merged);
  }

  /**
   * Determine if at least one facet is currently active in the interface (this means that a facet has selected or excluded values)
   * @returns {boolean}
   */
  public atLeastOneFacetIsActive() {
    return !_.isUndefined(_.find(this.attributes, (value, key: any) => {
      return key.indexOf('f:') == 0 && Utils.isNonEmptyArray(value);
    }));
  }

  public set(attribute: string, value: any, options?: IModelSetOptions) {
    this.validate(attribute, value);
    super.set(attribute, value, options);
  }

  private validate(attribute: string, value: any) {
    if (attribute == QueryStateModel.attributesEnum.first) {
      Assert.isNumber(value);
      Assert.isLargerOrEqualsThan(0, value);
    }
  }
}

export function setState(model: Model, args: any[]): any {
  Assert.exists(model);

  if (args.length == 0 || args[0] == undefined) {
    // No args means return the model
    return model;
  } else if (args.length == 1 && Utils.isNonEmptyString(args[0])) {
    // One string arg means retrieve value from model
    return model.get(args[0]);
  } else if (_.isObject(args[0])) {
    // One dictionary means set multiple values
    let toSet = args[0];
    let options = _.extend(<IModelSetOptions>{ customAttribute: true }, <IModelSetOptions>args[1]);
    return model.setMultiple(toSet, options);
  } else if (args.length > 1) {
    // Otherwise we're setting a value
    let name = <string>args[0];
    let value = args[1];
    let options = _.extend(<IModelSetOptions>{ customAttribute: true }, <IModelSetOptions>args[2]);
    Assert.isNonEmptyString(name);
    return model.set(name, value, options);
  }
}<|MERGE_RESOLUTION|>--- conflicted
+++ resolved
@@ -1,16 +1,9 @@
-<<<<<<< HEAD
-import {Model, IModelSetOptions} from './Model';
-import {Assert} from '../misc/Assert';
-import {IStringMap} from '../rest/GenericParam';
-import {Utils} from '../utils/Utils';
-import {defaultLayout} from '../ui/ResultLayout/ResultLayout';
-=======
 import { Model, IModelSetOptions } from './Model';
 import { Assert } from '../misc/Assert';
 import { IStringMap } from '../rest/GenericParam';
 import { Utils } from '../utils/Utils';
+import { defaultLayout } from '../ui/ResultLayout/ResultLayout';
 import _ = require('underscore');
->>>>>>> 51846379
 
 export const QUERY_STATE_ATTRIBUTES = {
   Q: 'q',
