--- conflicted
+++ resolved
@@ -2,12 +2,8 @@
 import { Assert } from '../misc/Assert';
 import { IStringMap } from '../rest/GenericParam';
 import { Utils } from '../utils/Utils';
-<<<<<<< HEAD
+import { defaultLayout } from '../ui/ResultLayout/ResultLayout';
 import * as _ from 'underscore';
-=======
-import { defaultLayout } from '../ui/ResultLayout/ResultLayout';
-import _ = require('underscore');
->>>>>>> 9681141e
 
 export const QUERY_STATE_ATTRIBUTES = {
   Q: 'q',
