--- conflicted
+++ resolved
@@ -71,15 +71,12 @@
     if (this.isOpen) {
       return;
     }
-<<<<<<< HEAD
     this.openModalAndTrap(title, content, validation);
     this.makeAccessible();
   }
 
   private openModalAndTrap(title: HTMLElement, content: HTMLElement, validation: () => boolean) {
-=======
     this.initiallyFocusedElement = document.activeElement as HTMLElement;
->>>>>>> 17358c63
     this.activeModal = this.modalboxModule.open(content, {
       title,
       className: this.className,
