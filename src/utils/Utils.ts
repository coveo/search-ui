--- conflicted
+++ resolved
@@ -1,9 +1,5 @@
 import {IQueryResult} from '../rest/QueryResult';
-<<<<<<< HEAD
-=======
 import {Assert} from '../misc/Assert';
-import _ = require('underscore');
->>>>>>> 4bedb96c
 
 const isCoveoFieldRegex = /^@[a-zA-Z0-9_\.]+$/
 
