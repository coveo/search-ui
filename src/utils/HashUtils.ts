import {Assert} from '../misc/Assert';
import {Utils} from '../utils/Utils';
import _ = require('underscore');

interface IHashUtils {
  getHash(w: any);
  getValue();
  encodeValues();
}

export class HashUtils {
  private static DELIMITER = {
    'objectStart': '{',
    'objectEnd': '}',
    'arrayStart': '[',
    'arrayEnd': ']',
    'objectStartRegExp': '^{',
    'objectEndRegExp': '}+$',
    'arrayStartRegExp': '^[',
    'arrayEndRegExp': ']+$'
  };

  public static getHash(w = window): string {
    Assert.exists(w);

    // window.location.hash returns the DECODED hash on Firefox (it's a well known bug),
    // so any & in values will be already unescaped. This breaks our value splitting.
    // The following trick works on all browsers.
    let ret = '#' + (w.location.href.split('#')[1] || '');
    return HashUtils.getAjaxcrawlableHash(ret);
  }

  public static getValue(key: string, toParse: string): any {
    Assert.isNonEmptyString(key);
    Assert.exists(toParse);
    toParse = HashUtils.getAjaxcrawlableHash(toParse);
    let paramValue = HashUtils.getRawValue(key, toParse);
    if (paramValue != undefined) {
      paramValue = HashUtils.getValueDependingOnType(key, paramValue);
    }
    return paramValue;
  }

  public static encodeValues(values: {}): string {
    let hash: String[] = [];
    _.each(<_.Dictionary<any>>values, (valueToEncode, key, obj?) => {
      let encodedValue = '';
      if (Utils.isNonEmptyArray(valueToEncode)) {
        encodedValue = HashUtils.encodeArray(valueToEncode);
      } else if (_.isObject(valueToEncode) && Utils.isNonEmptyArray(_.keys(valueToEncode))) {
        encodedValue = HashUtils.encodeObject(valueToEncode);
      } else if (!Utils.isNullOrUndefined(valueToEncode)) {
        encodedValue = encodeURIComponent(valueToEncode.toString());
      }
      if (encodedValue != '') {
        hash.push(key + '=' + encodedValue);
      }
    });

    return hash.join('&');
  }

  private static getAjaxcrawlableHash(hash: string) {
    if (hash[1] != undefined && hash[1] == '!') {
      return hash.substring(0, 1) + hash.substring(2);
    } else {
      return hash;
    }
  }

  private static getRawValue(key: string, toParse: string): string {
    Assert.exists(key);
    Assert.exists(toParse);
    Assert.check(toParse.indexOf('#') == 0 || toParse == '');

    let toParseArray = toParse.substr(1).split('&');
    let paramPos = 0;
    let loop = true;
    let paramValue: string = undefined;
    while (loop) {
      let paramValuePair = toParseArray[paramPos].split('=');
      if (paramValuePair[0] == key) {
        loop = false;
        paramValue = paramValuePair[1];
      } else {
        paramPos++;
        if (paramPos >= toParseArray.length) {
          paramPos = undefined;
          loop = false;
        }
      }
    }
    return paramValue;
  }

  private static getValueDependingOnType(key: string, paramValue: string): any {
    let type = HashUtils.getValueType(key, paramValue);
    let returnValue;

    if (type == 'object') {
      returnValue = HashUtils.decodeObject(paramValue);
    } else if (type == 'array') {
      returnValue = HashUtils.decodeArray(paramValue);
    } else {
      returnValue = decodeURIComponent(paramValue);
    }
    return returnValue;
  }

  private static getValueType(key: string, paramValue: string): string {
    if (key == 'q') {
      return 'other';
    } else if (HashUtils.isObject(paramValue)) {
      return 'object';
    } else if (HashUtils.isArray(paramValue)) {
      return 'array';
    } else {
      return 'other';
    }
  }

  private static isArrayStartNotEncoded(value: string) {
    return value.substr(0, 1) == HashUtils.DELIMITER.arrayStart;
  }

  private static isArrayStartEncoded(value: string) {
    return value.indexOf(encodeURIComponent(HashUtils.DELIMITER.arrayStart)) == 0;
  }

  private static isArrayEndNotEncoded(value: string) {
    return value.substr(value.length - 1);
  }

  private static isArrayEndEncoded(value: string) {
    return value.indexOf(encodeURIComponent(HashUtils.DELIMITER.arrayEnd)) == value.length - encodeURIComponent(HashUtils.DELIMITER.arrayEnd).length;
  }

  private static isObjectStartNotEncoded(value: string) {
    return value.substr(0, 1) == HashUtils.DELIMITER.objectStart;
  }

  private static isObjectStartEncoded(value: string) {
    return value.indexOf(encodeURIComponent(HashUtils.DELIMITER.objectStart)) == 0;
  }

  private static isObjectEndNotEncoded(value: string) {
    return value.substr(value.length - 1) == HashUtils.DELIMITER.objectEnd;
  }

  private static isObjectEndEncoded(value: string) {
    return value.indexOf(encodeURIComponent(HashUtils.DELIMITER.objectEnd)) == value.length - encodeURIComponent(HashUtils.DELIMITER.objectEnd).length;
  }

  private static isObject(value: string) {
    let isObjectStart = HashUtils.isObjectStartNotEncoded(value) || HashUtils.isObjectStartEncoded(value);
    let isObjectEnd = HashUtils.isObjectEndNotEncoded(value) || HashUtils.isObjectEndEncoded(value);
    return isObjectStart && isObjectEnd;
  }

  private static isArray(value: string) {
    let isArrayStart = HashUtils.isArrayStartNotEncoded(value) || HashUtils.isArrayStartEncoded(value);
    let isArrayEnd = HashUtils.isArrayEndNotEncoded(value) || HashUtils.isArrayEndEncoded(value);
    return isArrayStart && isArrayEnd;
  }

  public static encodeArray(array: string[]): string {
    let arrayReturn = _.map(array, (value) => {
      return encodeURIComponent(value);
    });
    return HashUtils.DELIMITER.arrayStart + arrayReturn.join(',') + HashUtils.DELIMITER.arrayEnd;
  }

  public static encodeObject(obj: Object): string {
    let retArray = _.map(<_.Dictionary<any>>obj, (val, key?, obj?) => {
      return `"${encodeURIComponent(key)}":${this.encodeValue(val)}`;
    });
    return HashUtils.DELIMITER.objectStart + retArray.join(' , ') + HashUtils.DELIMITER.objectEnd;
  }

<<<<<<< HEAD
  private static encodeValue(val: any): string {
    var encodedValue = '';
=======
  private static encodeValue(val: any) {
    let encodedValue = '';
>>>>>>> 4b3055de
    if (_.isArray(val)) {
      encodedValue = HashUtils.encodeArray(val);
    } else if (_.isObject(val)) {
      encodedValue = HashUtils.encodeObject(val);
    } else if (_.isNumber(val) || _.isBoolean(val)) {
      encodedValue = encodeURIComponent(val.toString());
    } else {
      encodedValue = '"' + encodeURIComponent(val) + '"';
    }
    return encodedValue;
  }

  private static decodeObject(obj: string): Object {
    if (HashUtils.isObjectStartEncoded(obj) && HashUtils.isObjectEndEncoded(obj)) {
      obj = obj.replace(/encodeURIComponent(HashUtils.Delimiter.objectStart)/, HashUtils.DELIMITER.objectStart);
      obj = obj.replace(encodeURIComponent(HashUtils.DELIMITER.objectEnd), HashUtils.DELIMITER.objectEnd);
    }
    return JSON.parse(decodeURIComponent(obj));
  }

  private static decodeArray(value: string): any[] {
    if (HashUtils.isArrayStartEncoded(value) && HashUtils.isArrayEndEncoded(value)) {
      value = value.replace(encodeURIComponent(HashUtils.DELIMITER.arrayStart), HashUtils.DELIMITER.arrayStart);
      value = value.replace(encodeURIComponent(HashUtils.DELIMITER.arrayEnd), HashUtils.DELIMITER.arrayEnd);
    }
    value = value.substr(1);
    value = value.substr(0, value.length - 1);
    let array = value.split(',');
    return _.map(array, (val) => {
      return decodeURIComponent(val);
    });
  }
}<|MERGE_RESOLUTION|>--- conflicted
+++ resolved
@@ -177,19 +177,14 @@
     return HashUtils.DELIMITER.objectStart + retArray.join(' , ') + HashUtils.DELIMITER.objectEnd;
   }
 
-<<<<<<< HEAD
-  private static encodeValue(val: any): string {
-    var encodedValue = '';
-=======
   private static encodeValue(val: any) {
     let encodedValue = '';
->>>>>>> 4b3055de
     if (_.isArray(val)) {
       encodedValue = HashUtils.encodeArray(val);
     } else if (_.isObject(val)) {
       encodedValue = HashUtils.encodeObject(val);
     } else if (_.isNumber(val) || _.isBoolean(val)) {
-      encodedValue = encodeURIComponent(val.toString());
+      encodedValue = encodeURIComponent(val);
     } else {
       encodedValue = '"' + encodeURIComponent(val) + '"';
     }
