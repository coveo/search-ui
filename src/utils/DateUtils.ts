--- conflicted
+++ resolved
@@ -247,17 +247,12 @@
     const isThisWeek = dateOnly.diff(moment(today),'weeks') == 0;
     if (options.useWeekdayIfThisWeek && isThisWeek) {
       if (dateOnly.valueOf() > today.valueOf()) {
-<<<<<<< HEAD
+
         return l('Next') + ' ' + dateOnly.format('dddd');
       } else if (dateOnly.valueOf() < today.valueOf()){
         return l('Last') + ' ' + dateOnly.format('dddd');
       } else {
         return dateOnly.format('dddd');
-=======
-        return l('NextDay', Globalize.format(dateOnly, 'dddd'));
-      } else {
-        return l('LastDay', Globalize.format(dateOnly, 'dddd'));
->>>>>>> 621994fd
       }
     }
 
@@ -335,37 +330,4 @@
     }
     return false;
   }
-
-
-<<<<<<< HEAD
-}
-
-// Shim for IE8 Date.toISOString
-// https://developer.mozilla.org/en-US/docs/Web/JavaScript/Reference/Global_Objects/Date/toISOString
-if (!Date.prototype.toISOString) {
-  (function () {
-    function pad(nber) {
-      if (nber < 10) {
-        return '0' + nber;
-      }
-      return nber;
-    }
-
-    Date.prototype.toISOString = function () {
-      return this.getUTCFullYear() +
-          '-' + pad(this.getUTCMonth() + 1) +
-          '-' + pad(this.getUTCDate()) +
-          'T' + pad(this.getUTCHours()) +
-          ':' + pad(this.getUTCMinutes()) +
-          ':' + pad(this.getUTCSeconds()) +
-          '.' + (this.getUTCMilliseconds() / 1000).toFixed(3).slice(2, 5) +
-          'Z';
-    };
-  }());
-=======
-    return ('0' + ((to.getTime() - from.getTime()) / (1000 * 60 * 60)).toFixed()).slice(-2) +
-      ':' + ('0' + ((to.getTime() - from.getTime()) % (1000 * 60 * 60) / (1000 * 60)).toFixed()).slice(-2) +
-      ':' + ('0' + ((to.getTime() - from.getTime()) % (1000 * 60) / (1000)).toFixed()).slice(-2);
-  }
->>>>>>> 621994fd
 }