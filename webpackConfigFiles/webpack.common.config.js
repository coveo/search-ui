--- conflicted
+++ resolved
@@ -5,11 +5,7 @@
 
 // Fail plugin will allow the webpack ts-loader to fail correctly when the TS compilation fails
 // Provide plugin allows us to use underscore in every module, without having to require underscore everywhere.
-<<<<<<< HEAD
-let plugins = [new webpack.ProvidePlugin({_: 'underscore'})];
-=======
 let plugins = [failPlugin];
->>>>>>> 51846379
 
 if (minimize) {
   plugins.push(new webpack.optimize.UglifyJsPlugin());
