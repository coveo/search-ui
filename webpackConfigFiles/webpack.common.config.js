'use strict';
const webpack = require('webpack');
const minimize = process.argv.indexOf('minimize') !== -1;
const colors = require('colors');
<<<<<<< HEAD
const failPlugin = require('webpack-fail-plugin');
const ExtractTextPlugin = require('extract-text-webpack-plugin');
const spritesmithPlugin = require('./spritesmithConfig/spritesmith.config.js');
const path = require('path');
const live = process.env.NODE_ENV === 'production';

// Fail plugin will allow the webpack ts-loader to fail correctly when the TS compilation fails
// Provide plugin allows us to use underscore in every module, without having to require underscore everywhere.
let plugins = [failPlugin, new ExtractTextPlugin('../css/[name].css'), spritesmithPlugin];
let sassLoader = { test: /\.scss/ };
let bail;
=======

// Fail plugin will allow the webpack ts-loader to fail correctly when the TS compilation fails
// Provide plugin allows us to use underscore in every module, without having to require underscore everywhere.
let plugins = [];
>>>>>>> df6b8011

if (minimize) {
  plugins.push(new webpack.optimize.UglifyJsPlugin());
}

let globalizePath = __dirname + '/../lib/globalize/globalize.min.js';
if (live) {
  sassLoader['loader'] = ExtractTextPlugin.extract('style-loader', 'css-loader!resolve-url-loader!sass-loader?sourceMap', {
    publicPath: ''
  });
  bail = true;
} else {
  sassLoader['loaders'] = ['style-loader', 'css-loader', 'resolve-url-loader', 'sass-loader?sourceMap'];
  bail = false;
}

module.exports = {
  resolve: {
<<<<<<< HEAD
    extensions: ['', '.ts', '.js', '.scss'],
=======
    extensions: ['.ts', '.js'],
>>>>>>> df6b8011
    alias: {
      'l10n': __dirname + '/../lib/l10n/l10n.min.js',
      'globalize': globalizePath,
      'modal-box': __dirname + '/../node_modules/modal-box/bin/ModalBox.min.js',
      'magic-box': __dirname + '/../node_modules/coveomagicbox/bin/MagicBox.min.js',
      'default-language': __dirname + '/../src/strings/DefaultLanguage.js',
      'jQuery': __dirname + '/../test/lib/jquery.js',
      'styling': __dirname + '/../sass'
    },
    moduleDirectories: [path.resolve(__dirname, '../bin/image/css')]
  },
  devtool: 'source-map',
  module: {
    loaders: [
      {test: /\.ts$/, loader: 'ts-loader'},
      {
        test: require.resolve(globalizePath),
        loader: 'expose-loader?Globalize'
      },
      {
        test: /underscore-min.js/,
        loader: 'string-replace-loader',
        query: {
          search: '//# sourceMappingURL=underscore-min.map',
          replace: ''
        }
      },
      {
        test: /jquery.js/,
        loader: 'string-replace-loader',
        query: {
          search: '//@ sourceMappingURL=jquery.min.map',
          replace: ''
        }
      },
      {
        test: /promise|es6-promise/,
        loader: 'string-replace-loader',
        query: {
          search: '//# sourceMappingURL=es6-promise.map',
          replace: ''
        }
      },
      {
        test: /coveo\.analytics\/dist\/.*\.js/,
        loader: 'string-replace-loader',
        query: {
          search: '(?!\n).*\.map',
          flags: 'g',
          replace: ''
        }
      },
      sassLoader,
      {
        test: /\.(gif|svg|png|jpe?g|ttf|woff2?|eot)$/, loader: 'file-loader', query: {name: '../image/[name].[ext]', emitFile: false}, 
      }
    ]
  },
  plugins: plugins,
  bail: bail  
}<|MERGE_RESOLUTION|>--- conflicted
+++ resolved
@@ -2,8 +2,6 @@
 const webpack = require('webpack');
 const minimize = process.argv.indexOf('minimize') !== -1;
 const colors = require('colors');
-<<<<<<< HEAD
-const failPlugin = require('webpack-fail-plugin');
 const ExtractTextPlugin = require('extract-text-webpack-plugin');
 const spritesmithPlugin = require('./spritesmithConfig/spritesmith.config.js');
 const path = require('path');
@@ -11,15 +9,9 @@
 
 // Fail plugin will allow the webpack ts-loader to fail correctly when the TS compilation fails
 // Provide plugin allows us to use underscore in every module, without having to require underscore everywhere.
-let plugins = [failPlugin, new ExtractTextPlugin('../css/[name].css'), spritesmithPlugin];
+let plugins = [new ExtractTextPlugin('../css/[name].css'), spritesmithPlugin];
 let sassLoader = { test: /\.scss/ };
 let bail;
-=======
-
-// Fail plugin will allow the webpack ts-loader to fail correctly when the TS compilation fails
-// Provide plugin allows us to use underscore in every module, without having to require underscore everywhere.
-let plugins = [];
->>>>>>> df6b8011
 
 if (minimize) {
   plugins.push(new webpack.optimize.UglifyJsPlugin());
@@ -38,11 +30,7 @@
 
 module.exports = {
   resolve: {
-<<<<<<< HEAD
-    extensions: ['', '.ts', '.js', '.scss'],
-=======
-    extensions: ['.ts', '.js'],
->>>>>>> df6b8011
+    extensions: ['.ts', '.js', '.scss'],
     alias: {
       'l10n': __dirname + '/../lib/l10n/l10n.min.js',
       'globalize': globalizePath,
