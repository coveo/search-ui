--- conflicted
+++ resolved
@@ -177,7 +177,6 @@
         "fr": "Dynamics CRM"
       }
     },
-<<<<<<< HEAD
     "salesforceitem": {
       "icon": "salesforce-standard-default",
       "captions": {
@@ -192,14 +191,13 @@
         "fr": "Document Open Text"
       },
       "shouldDisplayLabel": true
-=======
+    },
     "box": {
       "icon": "user",
       "captions": {
         "en": "User",
         "fr": "Utilisateur"
       }
->>>>>>> 3b0bc911
     }
   }
 }