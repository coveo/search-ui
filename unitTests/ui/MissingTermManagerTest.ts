--- conflicted
+++ resolved
@@ -8,16 +8,10 @@
 export function MissingTermsManagerTest() {
   describe('MissingTermManager', () => {
     let env: Mock.IMockEnvironment;
-<<<<<<< HEAD
-    let missingTerms: string[];
     const usageAnalytics = new NoopAnalyticsClient();
-    const spyGet = () => {
-      return missingTerms;
-=======
 
     const getMissingTerms = () => {
       return [...env.queryStateModel.get('missingTerms')];
->>>>>>> ade59dad
     };
 
     const setMissingTerms = (term: string) => {
@@ -31,8 +25,7 @@
     };
 
     beforeEach(() => {
-<<<<<<< HEAD
-      env = new Mock.MockEnvironmentBuilder().build();
+      env = new Mock.MockEnvironmentBuilder().withLiveQueryStateModel().build();
       const MissingTermManagerArgs: IMissingTermManagerArgs = {
         element: env.root,
         queryStateModel: env.queryStateModel,
@@ -40,13 +33,6 @@
         usageAnalytics: usageAnalytics
       };
       new MissingTermManager(MissingTermManagerArgs);
-      env.queryStateModel.get = jasmine.createSpy('missingTermSpy').and.callFake(spyGet);
-      env.queryStateModel.set = jasmine.createSpy('missingTermSpy').and.callFake(spySet);
-      missingTerms = [];
-=======
-      env = new Mock.MockEnvironmentBuilder().withLiveQueryStateModel().build();
-      new MissingTermManager(env.root, env.queryStateModel, env.queryController);
->>>>>>> ade59dad
     });
 
     it('add missing term from the url in advance query', () => {
@@ -111,8 +97,10 @@
 
       it('should log a removeMissingTerm event when it is clicked', () => {
         spyOn(usageAnalytics, 'logSearchEvent');
-        missingTerms.push('is');
-        missingTerms.push('this');
+        const missingTerm1 = 'is';
+        const missingTerm2 = 'this';
+        setMissingTerms(missingTerm1);
+        setMissingTerms(missingTerm2);
         const breadcrumb = populateBreadcrumb();
         const element = $$(breadcrumb[0].element).find('.coveo-missing-term-breadcrumb-clear');
         element.click();
