--- conflicted
+++ resolved
@@ -28,14 +28,11 @@
       spyOn(test.cmp.logger, 'warn');
       (test.env.searchInterface.getComponents as jasmine.Spy).and.returnValue([test.cmp]);
       test.cmp.values.createFromResponse(DynamicFacetTestUtils.getCompleteFacetResponse(test.cmp, { values: mockFacetValues }));
-<<<<<<< HEAD
       test.cmp.moreValuesAvailable = true;
-=======
 
       spyOn(test.cmp.values, 'clearAll').and.callThrough();
       spyOn(test.cmp.values, 'render').and.callThrough();
       spyOn(test.cmp, 'triggerNewIsolatedQuery').and.callThrough();
->>>>>>> bdd9429c
     }
 
     function testQueryStateModelValues() {
