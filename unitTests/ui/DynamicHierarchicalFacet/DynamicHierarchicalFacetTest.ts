--- conflicted
+++ resolved
@@ -107,8 +107,6 @@
       expect(test.cmp.position).toBeNull();
     });
 
-<<<<<<< HEAD
-=======
     it(`when getting successful results
       facet position should be correct`, () => {
       test.cmp.ensureDom();
@@ -138,7 +136,6 @@
       expect(getFirstFacetRequest().sortCriteria).toBe(FacetSortCriteria.alphanumeric);
     });
 
->>>>>>> e659bad5
     it('should populate breadcrumbs by default', () => {
       test.cmp.selectPath(['foo']);
       const breadcrumbs = triggerPopulateBreadcrumbs();
