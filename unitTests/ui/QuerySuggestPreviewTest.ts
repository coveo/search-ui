import * as Mock from '../MockEnvironment';
import { IBasicComponentSetup } from '../MockEnvironment';
import { QuerySuggestPreview, IQuerySuggestPreview } from '../../src/ui/QuerySuggestPreview/QuerySuggestPreview';
import { IOmniboxAnalytics } from '../../src/ui/Omnibox/OmniboxAnalytics';
import { $$, OmniboxEvents, HtmlTemplate, Dom } from '../../src/Core';
import { FakeResults } from '../Fake';
import { IAnalyticsOmniboxSuggestionMeta, analyticsActionCauseList } from '../../src/ui/Analytics/AnalyticsActionListMeta';
import { Suggestion, SuggestionsManager } from '../../src/magicbox/SuggestionsManager';
import { InputManager } from '../../src/magicbox/InputManager';
import { MagicBoxInstance } from '../../src/magicbox/MagicBox';
import { IQueryResults } from '../../src/rest/QueryResults';
import { last } from 'underscore';

export function initOmniboxAnalyticsMock(omniboxAnalytics: IOmniboxAnalytics) {
  const partialQueries: string[] = [];
  let suggestionRanking: number;
  const suggestions: string[] = [];
  let partialQuery: string;
  const buildCustomDataForPartialQueries = (): IAnalyticsOmniboxSuggestionMeta => {
    return getMetadata(omniboxAnalytics);
  };
  return (omniboxAnalytics = {
    partialQueries,
    suggestionRanking,
    suggestions,
    partialQuery,
    buildCustomDataForPartialQueries
  });
}

function getMetadata(omniboxAnalytics: IOmniboxAnalytics) {
  return {
    suggestionRanking: omniboxAnalytics.suggestionRanking,
    suggestions: omniboxAnalytics.suggestions.join(';'),
    partialQueries: omniboxAnalytics.partialQueries.join(';'),
    partialQuery: last(omniboxAnalytics.partialQuery)
  };
}

export function QuerySuggestPreviewTest() {
  describe('QuerySuggestPreview', () => {
    let test: IBasicComponentSetup<QuerySuggestPreview>;
    let testEnv: Mock.MockEnvironmentBuilder;
    let container: Dom;
    let suggestionContainer: Dom;
    let suggestionManager: SuggestionsManager;
    let suggestion: Dom;
    let elementInsideSuggestion: Dom;
    let omniboxAnalytics: IOmniboxAnalytics;

    function setupQuerySuggestPreview(options: IQuerySuggestPreview = {}) {
      const tmpl: HtmlTemplate = Mock.mock<HtmlTemplate>(HtmlTemplate);
      options['resultTemplate'] = tmpl;

      test = Mock.advancedComponentSetup<QuerySuggestPreview>(
        QuerySuggestPreview,
        new Mock.AdvancedComponentSetupOptions(null, options, env => testEnv)
      );
    }

    function triggerQuerySuggestHover(suggestion: string = 'test', fakeResults?: IQueryResults) {
      fakeResults = fakeResults || FakeResults.createFakeResults(test.cmp.options.numberOfPreviewResults);
      (test.env.searchEndpoint.search as jasmine.Spy).and.returnValue(Promise.resolve(fakeResults));
      $$(testEnv.root).trigger(OmniboxEvents.querySuggestGetFocus, { suggestion });
    }

    function triggerQuerySuggestHoverAndPassTime(suggestion: string = 'test', fakeResults?: IQueryResults) {
      triggerQuerySuggestHover(suggestion);
      jasmine.clock().tick(test.cmp.options.executeQueryDelay);
    }

    function buildSuggestion() {
      container = $$(document.createElement('div'));
      suggestionContainer = $$(document.createElement('div'));
      suggestion = $$(document.createElement('div'));
      elementInsideSuggestion = $$(document.createElement('div'));

      suggestion.el.appendChild(elementInsideSuggestion.el);
      suggestionContainer.el.appendChild(suggestion.el);
      container.el.appendChild(suggestionContainer.el);
    }

    function setupSuggestionManager() {
      const root = document.createElement('div');
      buildSuggestion();
      const inputManager = new InputManager(document.createElement('div'), () => {}, {} as MagicBoxInstance, root);

      suggestionManager = new SuggestionsManager(suggestionContainer.el, root, testEnv.root, inputManager);
    }

    function setupRenderPreview() {
      test.env.root.appendChild(suggestionContainer.el);
      (test.cmp.options.resultTemplate.instantiateToElement as jasmine.Spy).and.returnValue(Promise.resolve($$('div').el));
    }

    function setupSuggestion(suggestions: Suggestion[] = [{ text: 'test' }]) {
      setupSuggestionManager();
      setupRenderPreview();
      suggestionManager.updateSuggestions(suggestions);
    }

    function waitXms(ms: number) {
      return Promise.resolve(
        setTimeout(() => {
          return;
        }, ms)
      );
    }

    beforeEach(() => {
      testEnv = new Mock.MockEnvironmentBuilder();
      omniboxAnalytics = this.initOmniboxAnalyticsMock(omniboxAnalytics);
      testEnv.searchInterface.getOmniboxAnalytics = jasmine.createSpy('omniboxAnalytics').and.returnValue(omniboxAnalytics) as any;
    });

    describe('expose options', () => {
      beforeEach(() => {
        jasmine.clock().install();
      });

      afterEach(() => {
        jasmine.clock().uninstall();
      });

      it('numberOfPreviewResults set the number of results to query', () => {
        const numberOfPreviewResults = 5;
        setupQuerySuggestPreview({ numberOfPreviewResults });
        setupSuggestion();
        triggerQuerySuggestHoverAndPassTime();
        expect(test.cmp.queryController.getLastQuery().numberOfResults).toBe(numberOfPreviewResults);
      });

      it('hoverTime set the time before the query is executed', () => {
        const executeQueryDelay = 200;
        setupQuerySuggestPreview({ executeQueryDelay });
        setupSuggestion();
        expect(test.cmp.queryController.getLastQuery).not.toHaveBeenCalled();
        triggerQuerySuggestHoverAndPassTime();
        expect(test.cmp.queryController.getLastQuery).toHaveBeenCalledTimes(1);
      });

      it('previewWidth change the witdh of the preview container', () => {
        const width = 500;
        setupQuerySuggestPreview({ previewWidth: width });
        setupSuggestion();
        triggerQuerySuggestHoverAndPassTime();
        const previewContainer = $$(suggestionContainer.el).find('.coveo-preview-container');
        expect(previewContainer.style.width).toEqual(`${width}px`);
      });

      it('suggestionWidth change the width of the suggestion container', () => {
        const suggestionWidth = 250;
        setupQuerySuggestPreview({ suggestionWidth });
        setupSuggestion();
        triggerQuerySuggestHoverAndPassTime();
        const suggestionContainerById = $$(suggestionContainer.el).find('.coveo-magicbox-suggestions');
        expect(suggestionContainerById.style.width).toBe(`${suggestionWidth}px`);
      });

      it('headerText change the text in the header of the preview', done => {
        const headerText = 'Super Header';
        const suggestion = 'test';
        //We can't use the clock here because we are validating a DOM element
        //Since we need to wait for some promise to finish and I can't wait for them
        //since they were triggered by an event. Meanwhile, Jasmine will continue to
        //evaluate and would fail the test
        jasmine.clock().uninstall();
        setupQuerySuggestPreview({ headerText });
        setupSuggestion();
        triggerQuerySuggestHover(suggestion);
        setTimeout(() => {
          const previewContainer = $$(suggestionContainer.el).find('.coveo-preview-header');
          expect(previewContainer.innerText).toBe(`${headerText} "${suggestion}"`);
          done();
        }, test.cmp.options.executeQueryDelay);
      });
    });

    describe('when the previews are rendered,', () => {
      it(`if we have four element,
      each take 50% of the remaining available space`, done => {
        setupQuerySuggestPreview({ numberOfPreviewResults: 4 });
        setupSuggestion();
        triggerQuerySuggestHover();
        setTimeout(() => {
          const previewContainer = $$(suggestionContainer.el).find('.CoveoResult');
          expect(previewContainer.style.flex).toBe('0 0 50%');
          done();
        }, test.cmp.options.executeQueryDelay);
      });

      it(`if we DON'T have 4 htmlElement,
      each take 33% of the remaining available space`, done => {
        setupQuerySuggestPreview({ numberOfPreviewResults: 6 });
        setupSuggestion();
        triggerQuerySuggestHover();
        setTimeout(() => {
          const previewContainer = $$(suggestionContainer.el).find('.CoveoResult');
          expect(previewContainer.style.flex).toBe('0 0 33%');
          done();
        }, test.cmp.options.executeQueryDelay);
      });
    });

    describe('When we hover', () => {
      beforeEach(() => {
        jasmine.clock().install();
      });

      afterEach(() => {
        jasmine.clock().uninstall();
      });

      it(`on the same Suggestion multiple times before the time in the option hoverTime has passed,
      the query is is executed only once`, done => {
        setupQuerySuggestPreview();
        test.cmp.queryController.getEndpoint().search = jasmine.createSpy('execQuery');
        setupSuggestion();
        triggerQuerySuggestHover();
        triggerQuerySuggestHover();
        triggerQuerySuggestHoverAndPassTime();
        expect(test.cmp.queryController.getEndpoint().search).toHaveBeenCalledTimes(1);
        done();
      });

      it(`on multiple suggestion before the time in the option hoverTime has passed,
      the query is is executed only once with the last Suggestion we hovered on`, done => {
        const realQuery = 'testing3';
        setupQuerySuggestPreview();
        test.cmp.queryController.getEndpoint().search = jasmine.createSpy('execQuery');
        setupSuggestion();
        triggerQuerySuggestHover('testing');
        triggerQuerySuggestHover('testing2');
        triggerQuerySuggestHoverAndPassTime(realQuery);
        expect(test.cmp.queryController.getEndpoint().search).toHaveBeenCalledTimes(1);
        expect(test.cmp.queryController.getLastQuery().q).toBe(realQuery);
        done();
      });

      it(`and the query get executed, 
      it logs an analytics search event`, () => {
        setupQuerySuggestPreview();
        setupSuggestion();
        triggerQuerySuggestHoverAndPassTime();

        expect(test.cmp.usageAnalytics.logSearchEvent).toHaveBeenCalledWith(
          analyticsActionCauseList.showQuerySuggestPreview,
          jasmine.objectContaining(getMetadata(omniboxAnalytics))
        );
      });
    });

    describe('currentlyDisplayedResults', () => {
      it('get populated by rendered results', done => {
        setupQuerySuggestPreview();
        const fakeResults = FakeResults.createFakeResults(test.cmp.options.numberOfPreviewResults);
        setupSuggestion();
        triggerQuerySuggestHover('test', fakeResults);
        setTimeout(() => {
          expect(test.cmp.displayedResults).toEqual(fakeResults.results);
          done();
        }, test.cmp.options.executeQueryDelay);
      });

      it('get emptied when they aare no result to be rendered', done => {
        setupQuerySuggestPreview();
        const fakeResults = FakeResults.createFakeResults(0);
        setupSuggestion();
        triggerQuerySuggestHover('test', fakeResults);
        setTimeout(() => {
          expect(test.cmp.displayedResults).toEqual([]);
          done();
        }, test.cmp.options.executeQueryDelay);
      });

      it('get emptied when a querySuggest loose focus', done => {
        setupQuerySuggestPreview();
        setupSuggestion();
        triggerQuerySuggestHover('test');
        setTimeout(() => {
          expect(test.cmp.displayedResults.length).toEqual(test.cmp.options.numberOfPreviewResults);
          $$(test.cmp.root).trigger(OmniboxEvents.querySuggestLoseFocus);
          expect(test.cmp.displayedResults).toEqual([]);
          done();
        }, test.cmp.options.executeQueryDelay);
      });
    });
<<<<<<< HEAD

    describe('SuggestionManager', () => {
      it(`when moving right,
      it returns a QuerySuggestPreview`, done => {
        setupQuerySuggestPreview();
        const fakeResults = FakeResults.createFakeResults(test.cmp.options.numberOfPreviewResults);
        setupSuggestion();
        triggerQuerySuggestHover('test', fakeResults);
        setTimeout(() => {
          suggestionManager.moveRight();
          const selectedWithKeyboard = suggestionManager.selectAndReturnKeyboardFocusedElement();
          expect(selectedWithKeyboard.classList).toContain('coveo-preview-selectable');
          expect(selectedWithKeyboard.classList).toContain('magic-box-selected');
          done();
        }, test.cmp.options.executeQueryDelay);
=======
    describe('Analytics', () => {
      function getAResult() {
        const previewContainer = $$(suggestionContainer.el).find('.coveo-preview-results > .CoveoResult');
        return previewContainer;
      }

      function getAnalyticsMetadata(suggestion: string) {
        return jasmine.objectContaining({
          suggestion,
          displayedRank: 0
        });
      }

      it('it log an analytics with the appropriate event', async done => {
        const suggestion = 'test';
        triggerQuerySuggestHover(suggestion);
        await waitXms(test.cmp.options.executeQueryDelay);
        const previewContainer = getAResult();
        previewContainer.click();
        expect(test.cmp.usageAnalytics.logCustomEvent).toHaveBeenCalledWith(
          analyticsActionCauseList.clickQuerySuggestPreview,
          getAnalyticsMetadata(suggestion),
          previewContainer
        );
        done();
      });

      it(`it log an analytics with the appropriate event,
      even if we hover on another suggestion before clicking`, async done => {
        const suggestion = 'test';
        triggerQuerySuggestHover(suggestion);
        await waitXms(test.cmp.options.executeQueryDelay);
        triggerQuerySuggestHover(`bad ${suggestion}`);
        await waitXms(test.cmp.options.executeQueryDelay - 100);
        const previewContainer = getAResult();
        previewContainer.click();
        expect(test.cmp.usageAnalytics.logCustomEvent).toHaveBeenCalledWith(
          analyticsActionCauseList.clickQuerySuggestPreview,
          getAnalyticsMetadata(suggestion),
          previewContainer
        );
        done();
>>>>>>> 5a8972bd
      });
    });
  });
}<|MERGE_RESOLUTION|>--- conflicted
+++ resolved
@@ -285,7 +285,6 @@
         }, test.cmp.options.executeQueryDelay);
       });
     });
-<<<<<<< HEAD
 
     describe('SuggestionManager', () => {
       it(`when moving right,
@@ -301,7 +300,9 @@
           expect(selectedWithKeyboard.classList).toContain('magic-box-selected');
           done();
         }, test.cmp.options.executeQueryDelay);
-=======
+      });
+    });
+
     describe('Analytics', () => {
       function getAResult() {
         const previewContainer = $$(suggestionContainer.el).find('.coveo-preview-results > .CoveoResult');
@@ -344,7 +345,6 @@
           previewContainer
         );
         done();
->>>>>>> 5a8972bd
       });
     });
   });
