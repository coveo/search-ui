--- conflicted
+++ resolved
@@ -10,11 +10,8 @@
 import { advancedComponentSetup, AdvancedComponentSetupOptions, IBasicComponentSetup } from '../MockEnvironment';
 import { expectChildren } from '../TestUtils';
 import { flatten } from 'underscore';
-<<<<<<< HEAD
 import { analyticsActionCauseList } from '../../src/ui/Analytics/AnalyticsActionListMeta';
-=======
 import { IQueryResults } from '../../src/rest/QueryResults';
->>>>>>> a8d7f1d0
 
 const ClassNames = {
   ...SmartSnippetSuggestionsClassNames,
@@ -153,10 +150,7 @@
           questionAnswer: mockQuestionAnswer()
         }
       });
-<<<<<<< HEAD
       await waitForCollapsibleSuggestions();
-=======
->>>>>>> a8d7f1d0
     }
 
     function findClass<T extends HTMLElement = HTMLElement>(className: string, inShadowRoot = false): T[] {
@@ -178,12 +172,7 @@
       beforeEach(async done => {
         instantiateSmartSnippetSuggestions(true);
         document.body.appendChild(test.env.root);
-<<<<<<< HEAD
-        await triggerQuerySuccess(false);
-=======
         await triggerQuestionAnswerQuery(false);
-        await test.cmp['contentLoaded'];
->>>>>>> a8d7f1d0
         done();
       });
 
@@ -245,12 +234,7 @@
 
       describe('with a source', () => {
         beforeEach(async done => {
-<<<<<<< HEAD
-          await triggerQuerySuccess(true);
-=======
           await triggerQuestionAnswerQuery(true);
-          await test.cmp['contentLoaded'];
->>>>>>> a8d7f1d0
           done();
         });
 
