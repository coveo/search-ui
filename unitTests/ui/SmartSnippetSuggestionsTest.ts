--- conflicted
+++ resolved
@@ -486,9 +486,6 @@
       done();
     });
 
-<<<<<<< HEAD
-    it("doesn't set the target of the source when alwaysOpenInNewWindow is unset", async done => {
-=======
     it('resists XSS injections in content', async done => {
       instantiateSmartSnippetSuggestions(null, { useIFrame: false });
       document.body.appendChild(test.env.root);
@@ -509,8 +506,7 @@
       done();
     });
 
-    it("doesn't set the target when alwaysOpenInNewWindow is unset", async done => {
->>>>>>> 766b46a9
+    it("doesn't set the target of the source when alwaysOpenInNewWindow is unset", async done => {
       instantiateSmartSnippetSuggestions(null);
       document.body.appendChild(test.env.root);
       await triggerQuestionAnswerQuery(true);
