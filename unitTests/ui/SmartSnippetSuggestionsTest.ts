import { IQuerySuccessEventArgs, QueryEvents } from '../../src/events/QueryEvents';
import { IQueryResult } from '../../src/rest/QueryResult';
import { IQuestionAnswerResponse, IRelatedQuestionAnswerResponse } from '../../src/rest/QuestionAnswerResponse';
import { SmartSnippetSuggestions, SmartSnippetSuggestionsClassNames } from '../../src/ui/SmartSnippet/SmartSnippetSuggestions';
<<<<<<< HEAD
import { SmartSnippetCollapsibleSuggestionClassNames } from '../../src/ui/SmartSnippet/SmartSnippetCollapsibleSuggestion';
import { $$ } from '../../src/utils/Dom';
import { advancedComponentSetup, AdvancedComponentSetupOptions, IBasicComponentSetup } from '../MockEnvironment';
import { expectChildren } from '../TestUtils';
=======
import {
  SmartSnippetCollapsibleSuggestion,
  SmartSnippetCollapsibleSuggestionClassNames
} from '../../src/ui/SmartSnippet/SmartSnippetCollapsibleSuggestion';
import { $$, Dom } from '../../src/utils/Dom';
import { advancedComponentSetup, AdvancedComponentSetupOptions, IBasicComponentSetup } from '../MockEnvironment';
import { expectChildren } from '../TestUtils';
import { flatten } from 'underscore';
import { analyticsActionCauseList } from '../../src/ui/Analytics/AnalyticsActionListMeta';
>>>>>>> fa5033cd
import { IQueryResults } from '../../src/rest/QueryResults';
import { Utils } from '../../src/Core';
import { getDefaultSnippetStyle } from '../../src/ui/SmartSnippet/SmartSnippetCommon';

const ClassNames = {
  ...SmartSnippetSuggestionsClassNames,
  ...SmartSnippetCollapsibleSuggestionClassNames
};

export function SmartSnippetSuggestionsTest() {
  const sources: { title: string; url: string; id: IQuestionAnswerResponse['documentId'] }[] = [
    {
      title: 'First title',
      url: 'https://www.google.com/1',
      id: {
        contentIdKey: 'unique-identifier-a',
        contentIdValue: 'identifier-of-the-first-result'
      }
    },
    {
      title: 'Second title',
      url: 'https://www.google.com/2',
      id: {
        contentIdKey: 'unique-identifier-b',
        contentIdValue: 'identifier-of-the-second-result'
      }
    },
    {
      title: 'Third title',
      url: 'https://www.google.com/3',
      id: {
        contentIdKey: 'unique-identifier-c',
        contentIdValue: 'identifier-of-the-third-result'
      }
    }
  ];
  const questions = ['Question A', 'Question B', 'Question C'];
  const style = `
  .abc {
    color: red;
  }

  #hello-world {
    cursor: url('some-ugly-animated-gif-cursor.gif');
  }
`.replace(' ', '');

  function mockResults() {
    return sources.map(
      source =>
        <Partial<IQueryResult>>{
          title: source.title,
          clickUri: source.url,
          raw: {
            [source.id.contentIdKey]: source.id.contentIdValue
          }
        }
    ) as IQueryResult[];
  }

  function mockSnippet(id: number) {
    return $$(
      'main',
      {
        className: 'abc'
      },
      $$(
        'header',
        {
          className: 'def--abc'
        },
        $$('span', {}, `Hello, my id is ${id}!`)
      ),
      $$('span', {}, 'Some more text'),
      $$(
        'a',
        {
          href: 'https://somewebsite.com'
        },
        'Some external link'
      )
    ).el;
  }

  function mockStyling(content: string) {
    return $$('script', { type: 'text/css' }, content).el;
  }

  function mockRelatedQuestions() {
    return sources.map(
      (source, i) =>
        <IRelatedQuestionAnswerResponse>{
          question: questions[i],
          answerSnippet: mockSnippet(i).innerHTML,
          documentId: source.id,
          score: 0
        }
    );
  }

  function mockQuestionAnswer() {
    return <IQuestionAnswerResponse>{
      relatedQuestions: mockRelatedQuestions()
    };
  }

  describe('SmartSnippetSuggestions', () => {
    let test: IBasicComponentSetup<SmartSnippetSuggestions>;
    let collapsibleSuggestions: SmartSnippetCollapsibleSuggestion[];

    function instantiateSmartSnippetSuggestions(styling: string) {
      test = advancedComponentSetup<SmartSnippetSuggestions>(
        SmartSnippetSuggestions,
        new AdvancedComponentSetupOptions($$('div', {}, ...(Utils.isNullOrUndefined(styling) ? [] : [mockStyling(styling)])).el)
      );
    }

    async function waitForCollapsibleSuggestions() {
      collapsibleSuggestions = await test.cmp['contentLoaded'];
      collapsibleSuggestions.forEach(
        suggestion =>
          (suggestion['openLink'] = jasmine
            .createSpy('openLink')
            .and.callFake((href: string, newTab: boolean, sendAnalytics: () => void) => sendAnalytics()))
      );
    }

    async function triggerQuerySuccess(args: Partial<IQuerySuccessEventArgs>) {
      (test.env.queryController.getLastResults as jasmine.Spy).and.returnValue(args.results);
      $$(test.env.root).trigger(QueryEvents.deferredQuerySuccess, args);
      await test.cmp.loading;
    }

    async function triggerQuestionAnswerQuery(withSource: boolean) {
      const results = withSource ? mockResults() : [];
      await triggerQuerySuccess({
        results: <IQueryResults>{
          results,
          questionAnswer: mockQuestionAnswer()
        }
      });
      await waitForCollapsibleSuggestions();
    }

    function findClass<T extends HTMLElement = HTMLElement>(className: string): T[] {
      return $$(test.cmp.element).findClass(className) as T[];
    }

    function getShadowRoots() {
      return findClass(ClassNames.SHADOW_CLASSNAME).map(shadowContainer => shadowContainer.shadowRoot.childNodes.item(0) as HTMLElement);
    }

    function resetAnalyticsSpyHistory() {
      (test.cmp.usageAnalytics.logCustomEvent as jasmine.Spy).calls.reset();
    }

    describe('with styling without a source', () => {
      beforeEach(async done => {
        instantiateSmartSnippetSuggestions(style);
        document.body.appendChild(test.env.root);
        await triggerQuestionAnswerQuery(false);
        done();
      });

      afterEach(() => {
        test.env.root.remove();
      });

      it('should render the style', () => {
        const renderedStyles = getShadowRoots().map(shadowRoot => shadowRoot.querySelector('style').innerHTML);
        expect(renderedStyles).toEqual([style, style, style]);
      });

      it('renders only a shadow container in snippet containers', () => {
        findClass(ClassNames.QUESTION_SNIPPET_CONTAINER_CLASSNAME).forEach(snippet =>
          expectChildren(snippet, [ClassNames.SHADOW_CLASSNAME])
        );
      });
    });

    describe('with default styling', () => {
      beforeEach(() => {
        instantiateSmartSnippetSuggestions(null);
        document.body.appendChild(test.env.root);
      });

      afterEach(() => {
        test.env.root.remove();
      });

      it("doesn't have the has-question class", () => {
        expect(test.cmp.element.classList.contains(ClassNames.HAS_QUESTIONS_CLASSNAME)).toBeFalsy();
      });

      it("doesn't render anything in the SmartSnippetSuggestions element", () => {
        expect(test.cmp.element.children.length).toEqual(0);
      });

      it('with only a question answer, does not render', async done => {
        await triggerQuerySuccess({
          results: <IQueryResults>{ questionAnswer: { question: 'abc', answerSnippet: 'def', relatedQuestions: [] } }
        });
        expect(test.cmp.element.classList.contains(ClassNames.HAS_QUESTIONS_CLASSNAME)).toBeFalsy();
        done();
      });

      it('with only related questions, renders', async done => {
        await triggerQuerySuccess({
          results: <IQueryResults>{ questionAnswer: { relatedQuestions: mockRelatedQuestions() } }
        });
        expect(test.cmp.element.classList.contains(ClassNames.HAS_QUESTIONS_CLASSNAME)).toBeTruthy();
        done();
      });

      it('with both a question answer and related questions, renders', async done => {
        await triggerQuerySuccess({
          results: <IQueryResults>{ questionAnswer: { question: 'abc', answerSnippet: 'def', relatedQuestions: mockRelatedQuestions() } }
        });
        expect(test.cmp.element.classList.contains(ClassNames.HAS_QUESTIONS_CLASSNAME)).toBeTruthy();
        done();
      });

      describe('with a source', () => {
        beforeEach(async done => {
          await triggerQuestionAnswerQuery(true);
          done();
        });

        it('has the has-question class', () => {
          expect(test.cmp.element.classList.contains(ClassNames.HAS_QUESTIONS_CLASSNAME)).toBeTruthy();
        });

        it('renders a questions list title and a questions list', () => {
          expectChildren(test.cmp.element, [ClassNames.QUESTIONS_LIST_TITLE_CLASSNAME, ClassNames.QUESTIONS_LIST_CLASSNAME]);
        });

        it('renders 3 questions', () => {
          expectChildren(findClass(ClassNames.QUESTIONS_LIST_CLASSNAME)[0], [
            ClassNames.QUESTION_CLASSNAME,
            ClassNames.QUESTION_CLASSNAME,
            ClassNames.QUESTION_CLASSNAME
          ]);
        });

        describe('each SmartSnippetCollapsibleSuggestion', () => {
          it('renders a title and a collapsible container', () => {
            findClass(ClassNames.QUESTION_CLASSNAME).forEach(question =>
              expectChildren(question, [ClassNames.QUESTION_TITLE_CLASSNAME, ClassNames.QUESTION_SNIPPET_CLASSNAME])
            );
          });

          it('renders a label and a checkbox in the title', () => {
            findClass(ClassNames.QUESTION_TITLE_CLASSNAME).forEach(title =>
              expectChildren(title, [ClassNames.QUESTION_TITLE_LABEL_CLASSNAME, ClassNames.QUESTION_TITLE_CHECKBOX_CLASSNAME])
            );
          });

          it('renders its question in its title', () => {
            findClass(ClassNames.QUESTION_TITLE_LABEL_CLASSNAME).forEach((label, i) => expect(label.innerText).toEqual(questions[i]));
          });

          it('renders a snippet container in the collapsible container', () => {
            findClass(ClassNames.QUESTION_SNIPPET_CLASSNAME).forEach(snippet =>
              expectChildren(snippet, [ClassNames.QUESTION_SNIPPET_CONTAINER_CLASSNAME])
            );
          });

          it('renders a shadow container, a source url and a source title in the collapsible container', () => {
            findClass(ClassNames.QUESTION_SNIPPET_CONTAINER_CLASSNAME).forEach(snippet =>
              expectChildren(snippet, [ClassNames.SHADOW_CLASSNAME, ClassNames.SOURCE_URL_CLASSNAME, ClassNames.SOURCE_TITLE_CLASSNAME])
            );
          });

          it('gives the right href for each source element', () => {
            findClass<HTMLLinkElement>(ClassNames.SOURCE_URL_CLASSNAME).forEach((sourceUrl, i) =>
              expect(sourceUrl.href).toEqual(sources[i].url)
            );
            findClass<HTMLLinkElement>(ClassNames.SOURCE_TITLE_CLASSNAME).forEach((sourceUrl, i) =>
              expect(sourceUrl.href).toEqual(sources[i].url)
            );
          });

          it('gives the right text for each source element', () => {
            findClass(ClassNames.SOURCE_URL_CLASSNAME).forEach((sourceUrl, i) => expect(sourceUrl.innerText).toEqual(sources[i].url));
            findClass(ClassNames.SOURCE_TITLE_CLASSNAME).forEach((sourceUrl, i) => expect(sourceUrl.innerText).toEqual(sources[i].title));
          });

          it('is collapsed', () => {
            expect(
              findClass(ClassNames.QUESTION_SNIPPET_CLASSNAME).map(question =>
                question.classList.contains(ClassNames.QUESTION_SNIPPET_HIDDEN_CLASSNAME)
              )
            ).toEqual([true, true, true]);
          });

          it('renders the expected shadow content', () => {
            findClass(ClassNames.RAW_CONTENT_CLASSNAME, true).forEach((content, i) =>
              expect(content.innerHTML).toEqual(mockSnippet(i).innerHTML)
            );
          });
        });

        describe('when the second question is expanded', () => {
          beforeEach(() => {
            resetAnalyticsSpyHistory();
            findClass(ClassNames.QUESTION_TITLE_CHECKBOX_CLASSNAME)[1].click();
          });

          it('sends expand analytics', () => {
            expect(test.cmp.usageAnalytics.logCustomEvent).toHaveBeenCalledWith(
              analyticsActionCauseList.expandSmartSnippetSuggestion,
              { documentId: sources[1].id },
              findClass(ClassNames.QUESTION_TITLE_CHECKBOX_CLASSNAME)[1]
            );
          });

          it('is collapsed, apart from the second question', () => {
            expect(
              findClass(ClassNames.QUESTION_SNIPPET_CLASSNAME).map(question =>
                question.classList.contains(ClassNames.QUESTION_SNIPPET_HIDDEN_CLASSNAME)
              )
            ).toEqual([true, false, true]);
          });

          describe('then collapsed', () => {
            beforeEach(() => {
              resetAnalyticsSpyHistory();
              findClass(ClassNames.QUESTION_TITLE_CHECKBOX_CLASSNAME)[1].click();
            });

            it('sends collapse analytics', () => {
              expect(test.cmp.usageAnalytics.logCustomEvent).toHaveBeenCalledWith(
                analyticsActionCauseList.collapseSmartSnippetSuggestion,
                { documentId: sources[1].id },
                findClass(ClassNames.QUESTION_TITLE_CHECKBOX_CLASSNAME)[1]
              );
            });
          });
<<<<<<< HEAD

          it('should wrap the snippet in a container in a shadow DOM', () => {
            getShadowRoots().forEach((shadowRoot, i) => {
              const [shadowContainer] = expectChildren(shadowRoot, [ClassNames.RAW_CONTENT_CLASSNAME, null]);

              expect(shadowContainer.innerHTML).toEqual(mockSnippet(i).innerHTML);
            });
          });

          it('should render the default style', () => {
            getShadowRoots().forEach(shadowRoot => {
              const [, styleElement] = expectChildren(shadowRoot, [ClassNames.RAW_CONTENT_CLASSNAME, null]);

              expect(styleElement.innerHTML).toEqual(getDefaultSnippetStyle(ClassNames.RAW_CONTENT_CLASSNAME));
            });
          });
=======
>>>>>>> fa5033cd
        });
      });
    });

    describe('with no styling, without sources', () => {
      beforeEach(async done => {
        instantiateSmartSnippetSuggestions('');
        document.body.appendChild(test.env.root);
        await triggerQuestionAnswerQuery(false);
        done();
      });

      afterEach(() => {
        test.env.root.remove();
      });

      it('should render the no style', () => {
        getShadowRoots().forEach(shadowRoot => {
          const [, styleElement] = expectChildren(shadowRoot, [ClassNames.RAW_CONTENT_CLASSNAME, null]);

          expect(styleElement.innerHTML).toEqual('');
        });
      });
    });
  });
}<|MERGE_RESOLUTION|>--- conflicted
+++ resolved
@@ -2,22 +2,14 @@
 import { IQueryResult } from '../../src/rest/QueryResult';
 import { IQuestionAnswerResponse, IRelatedQuestionAnswerResponse } from '../../src/rest/QuestionAnswerResponse';
 import { SmartSnippetSuggestions, SmartSnippetSuggestionsClassNames } from '../../src/ui/SmartSnippet/SmartSnippetSuggestions';
-<<<<<<< HEAD
-import { SmartSnippetCollapsibleSuggestionClassNames } from '../../src/ui/SmartSnippet/SmartSnippetCollapsibleSuggestion';
-import { $$ } from '../../src/utils/Dom';
 import { advancedComponentSetup, AdvancedComponentSetupOptions, IBasicComponentSetup } from '../MockEnvironment';
-import { expectChildren } from '../TestUtils';
-=======
 import {
   SmartSnippetCollapsibleSuggestion,
   SmartSnippetCollapsibleSuggestionClassNames
 } from '../../src/ui/SmartSnippet/SmartSnippetCollapsibleSuggestion';
-import { $$, Dom } from '../../src/utils/Dom';
-import { advancedComponentSetup, AdvancedComponentSetupOptions, IBasicComponentSetup } from '../MockEnvironment';
+import { $$ } from '../../src/utils/Dom';
 import { expectChildren } from '../TestUtils';
-import { flatten } from 'underscore';
 import { analyticsActionCauseList } from '../../src/ui/Analytics/AnalyticsActionListMeta';
->>>>>>> fa5033cd
 import { IQueryResults } from '../../src/rest/QueryResults';
 import { Utils } from '../../src/Core';
 import { getDefaultSnippetStyle } from '../../src/ui/SmartSnippet/SmartSnippetCommon';
@@ -312,12 +304,6 @@
               )
             ).toEqual([true, true, true]);
           });
-
-          it('renders the expected shadow content', () => {
-            findClass(ClassNames.RAW_CONTENT_CLASSNAME, true).forEach((content, i) =>
-              expect(content.innerHTML).toEqual(mockSnippet(i).innerHTML)
-            );
-          });
         });
 
         describe('when the second question is expanded', () => {
@@ -356,7 +342,6 @@
               );
             });
           });
-<<<<<<< HEAD
 
           it('should wrap the snippet in a container in a shadow DOM', () => {
             getShadowRoots().forEach((shadowRoot, i) => {
@@ -373,8 +358,6 @@
               expect(styleElement.innerHTML).toEqual(getDefaultSnippetStyle(ClassNames.RAW_CONTENT_CLASSNAME));
             });
           });
-=======
->>>>>>> fa5033cd
         });
       });
     });
