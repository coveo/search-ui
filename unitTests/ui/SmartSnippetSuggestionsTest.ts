import { IQuerySuccessEventArgs, QueryEvents } from '../../src/events/QueryEvents';
import { IQueryResult } from '../../src/rest/QueryResult';
import { IQuestionAnswerResponse, IRelatedQuestionAnswerResponse } from '../../src/rest/QuestionAnswerResponse';
import { SmartSnippetSuggestions, SmartSnippetSuggestionsClassNames } from '../../src/ui/SmartSnippet/SmartSnippetSuggestions';
import { advancedComponentSetup, AdvancedComponentSetupOptions, IBasicComponentSetup } from '../MockEnvironment';
import { SmartSnippetCollapsibleSuggestionClassNames } from '../../src/ui/SmartSnippet/SmartSnippetCollapsibleSuggestion';
import { $$ } from '../../src/utils/Dom';
import { expectChildren } from '../TestUtils';
import { analyticsActionCauseList, IAnalyticsSmartSnippetSuggestionMeta } from '../../src/ui/Analytics/AnalyticsActionListMeta';
import { IQueryResults } from '../../src/rest/QueryResults';
import { Utils } from '../../src/Core';
import { getDefaultSnippetStyle } from '../../src/ui/SmartSnippet/SmartSnippetCommon';

const ClassNames = {
  ...SmartSnippetSuggestionsClassNames,
  ...SmartSnippetCollapsibleSuggestionClassNames
};

export function SmartSnippetSuggestionsTest() {
  const sources: { title: string; url: string; id: IQuestionAnswerResponse['documentId'] }[] = [
    {
      title: 'First title',
      url: 'https://www.google.com/1',
      id: {
        contentIdKey: 'unique-identifier-a',
        contentIdValue: 'identifier-of-the-first-result'
      }
    },
    {
      title: 'Second title',
      url: 'https://www.google.com/2',
      id: {
        contentIdKey: 'unique-identifier-b',
        contentIdValue: 'identifier-of-the-second-result'
      }
    },
    {
      title: 'Third title',
      url: 'https://www.google.com/3',
      id: {
        contentIdKey: 'unique-identifier-c',
        contentIdValue: 'identifier-of-the-third-result'
      }
    }
  ];
  const questions = ['Question A', 'Question B', 'Question C'];
  const style = `
  .abc {
    color: red;
  }

  #hello-world {
    cursor: url('some-ugly-animated-gif-cursor.gif');
  }
`.replace(' ', '');

  function mockResults() {
    return sources.map(
      source =>
        <Partial<IQueryResult>>{
          title: source.title,
          clickUri: source.url,
          raw: {
            [source.id.contentIdKey]: source.id.contentIdValue
          }
        }
    ) as IQueryResult[];
  }

  function mockSnippet(id: number) {
    return $$(
      'main',
      {
        className: 'abc'
      },
      $$(
        'header',
        {
          className: 'def--abc'
        },
        $$('span', {}, `Hello, my id is ${id}!`)
      ),
      $$('span', {}, 'Some more text'),
      $$(
        'a',
        {
          href: 'https://somewebsite.com'
        },
        'Some external link'
      )
    ).el;
  }

  function mockStyling(content: string) {
    return $$('script', { type: 'text/css' }, content).el;
  }

  function mockRelatedQuestions() {
    return sources.map(
      (source, i) =>
        <IRelatedQuestionAnswerResponse>{
          question: questions[i],
          answerSnippet: mockSnippet(i).innerHTML,
          documentId: source.id,
          score: 0
        }
    );
  }

  function mockQuestionAnswer() {
    return <IQuestionAnswerResponse>{
      relatedQuestions: mockRelatedQuestions()
    };
  }

  describe('SmartSnippetSuggestions', () => {
    let test: IBasicComponentSetup<SmartSnippetSuggestions>;
<<<<<<< HEAD
    let collapsibleSuggestions: SmartSnippetCollapsibleSuggestion[];
    let searchUid: string;
=======
>>>>>>> 3bc31bff

    function instantiateSmartSnippetSuggestions(styling: string) {
      test = advancedComponentSetup<SmartSnippetSuggestions>(
        SmartSnippetSuggestions,
        new AdvancedComponentSetupOptions($$('div', {}, ...(Utils.isNullOrUndefined(styling) ? [] : [mockStyling(styling)])).el)
      );
    }

    async function waitForCollapsibleSuggestions() {
      await test.cmp['contentLoaded'];
    }

    async function triggerQuerySuccess(args: Partial<IQuerySuccessEventArgs>) {
      (test.env.queryController.getLastResults as jasmine.Spy).and.returnValue(args.results);
      $$(test.env.root).trigger(QueryEvents.deferredQuerySuccess, args);
      await test.cmp.loading;
    }

    async function triggerQuestionAnswerQuery(withSource: boolean) {
      const results = withSource ? mockResults() : [];
      await triggerQuerySuccess({
        results: <IQueryResults>{
          results,
          questionAnswer: mockQuestionAnswer(),
          searchUid: searchUid = Math.random().toString().substr(2)
        }
      });
      await waitForCollapsibleSuggestions();
    }

    function findClass<T extends HTMLElement = HTMLElement>(className: string): T[] {
      return $$(test.cmp.element).findClass(className) as T[];
    }

    function getShadowRoots() {
      return findClass(ClassNames.SHADOW_CLASSNAME).map(shadowContainer => shadowContainer.shadowRoot.childNodes.item(0) as HTMLElement);
    }

    function resetAnalyticsSpyHistory() {
      (test.cmp.usageAnalytics.logCustomEvent as jasmine.Spy).calls.reset();
    }

    describe('with styling without a source', () => {
      beforeEach(async done => {
        instantiateSmartSnippetSuggestions(style);
        document.body.appendChild(test.env.root);
        await triggerQuestionAnswerQuery(false);
        done();
      });

      afterEach(() => {
        test.env.root.remove();
      });

      it('should render the style', () => {
        const renderedStyles = getShadowRoots().map(shadowRoot => shadowRoot.querySelector('style').innerHTML);
        expect(renderedStyles).toEqual([style, style, style]);
      });

      it('renders only a shadow container in snippet containers', () => {
        findClass(ClassNames.QUESTION_SNIPPET_CONTAINER_CLASSNAME).forEach(snippet =>
          expectChildren(snippet, [ClassNames.SHADOW_CLASSNAME])
        );
      });
    });

    describe('with default styling', () => {
      beforeEach(() => {
        instantiateSmartSnippetSuggestions(null);
        document.body.appendChild(test.env.root);
      });

      afterEach(() => {
        test.env.root.remove();
      });

      it("doesn't have the has-question class", () => {
        expect(test.cmp.element.classList.contains(ClassNames.HAS_QUESTIONS_CLASSNAME)).toBeFalsy();
      });

      it("doesn't render anything in the SmartSnippetSuggestions element", () => {
        expect(test.cmp.element.children.length).toEqual(0);
      });

      it('with only a question answer, does not render', async done => {
        await triggerQuerySuccess({
          results: <IQueryResults>{ questionAnswer: { question: 'abc', answerSnippet: 'def', relatedQuestions: [] } }
        });
        expect(test.cmp.element.classList.contains(ClassNames.HAS_QUESTIONS_CLASSNAME)).toBeFalsy();
        done();
      });

      it('with only related questions, renders', async done => {
        await triggerQuerySuccess({
          results: <IQueryResults>{ questionAnswer: { relatedQuestions: mockRelatedQuestions() } }
        });
        expect(test.cmp.element.classList.contains(ClassNames.HAS_QUESTIONS_CLASSNAME)).toBeTruthy();
        done();
      });

      it('with both a question answer and related questions, renders', async done => {
        await triggerQuerySuccess({
          results: <IQueryResults>{ questionAnswer: { question: 'abc', answerSnippet: 'def', relatedQuestions: mockRelatedQuestions() } }
        });
        expect(test.cmp.element.classList.contains(ClassNames.HAS_QUESTIONS_CLASSNAME)).toBeTruthy();
        done();
      });

      describe('with a source', () => {
        beforeEach(async done => {
          await triggerQuestionAnswerQuery(true);
          done();
        });

        it('has the has-question class', () => {
          expect(test.cmp.element.classList.contains(ClassNames.HAS_QUESTIONS_CLASSNAME)).toBeTruthy();
        });

        it('renders a questions list title and a questions list', () => {
          expectChildren(test.cmp.element, [ClassNames.QUESTIONS_LIST_TITLE_CLASSNAME, ClassNames.QUESTIONS_LIST_CLASSNAME]);
        });

        it('renders 3 questions', () => {
          expectChildren(findClass(ClassNames.QUESTIONS_LIST_CLASSNAME)[0], [
            ClassNames.QUESTION_CLASSNAME,
            ClassNames.QUESTION_CLASSNAME,
            ClassNames.QUESTION_CLASSNAME
          ]);
        });

        describe('each SmartSnippetCollapsibleSuggestion', () => {
          it('renders a title and a collapsible container', () => {
            findClass(ClassNames.QUESTION_CLASSNAME).forEach(question =>
              expectChildren(question, [ClassNames.QUESTION_TITLE_CLASSNAME, ClassNames.QUESTION_SNIPPET_CLASSNAME])
            );
          });

          it('renders a label and a checkbox in the title', () => {
            findClass(ClassNames.QUESTION_TITLE_CLASSNAME).forEach(title =>
              expectChildren(title, [ClassNames.QUESTION_TITLE_LABEL_CLASSNAME, ClassNames.QUESTION_TITLE_CHECKBOX_CLASSNAME])
            );
          });

          it('renders its question in its title', () => {
            findClass(ClassNames.QUESTION_TITLE_LABEL_CLASSNAME).forEach((label, i) => expect(label.innerText).toEqual(questions[i]));
          });

          it('renders a snippet container in the collapsible container', () => {
            findClass(ClassNames.QUESTION_SNIPPET_CLASSNAME).forEach(snippet =>
              expectChildren(snippet, [ClassNames.QUESTION_SNIPPET_CONTAINER_CLASSNAME])
            );
          });

          it('renders a shadow container, a source url and a source title in the collapsible container', () => {
            findClass(ClassNames.QUESTION_SNIPPET_CONTAINER_CLASSNAME).forEach(snippet =>
              expectChildren(snippet, [ClassNames.SHADOW_CLASSNAME, ClassNames.SOURCE_URL_CLASSNAME, ClassNames.SOURCE_TITLE_CLASSNAME])
            );
          });

          it('gives the right href for each source element', () => {
            findClass<HTMLLinkElement>(ClassNames.SOURCE_URL_CLASSNAME).forEach((sourceUrl, i) =>
              expect(sourceUrl.href).toEqual(sources[i].url)
            );
            findClass<HTMLLinkElement>(ClassNames.SOURCE_TITLE_CLASSNAME).forEach((sourceUrl, i) =>
              expect(sourceUrl.href).toEqual(sources[i].url)
            );
          });

          it('gives the right text for each source element', () => {
            findClass(ClassNames.SOURCE_URL_CLASSNAME).forEach((sourceUrl, i) => expect(sourceUrl.innerText).toEqual(sources[i].url));
            findClass(ClassNames.SOURCE_TITLE_CLASSNAME).forEach((sourceUrl, i) => expect(sourceUrl.innerText).toEqual(sources[i].title));
          });

          it('is collapsed', () => {
            expect(
              findClass(ClassNames.QUESTION_SNIPPET_CLASSNAME).map(question =>
                question.classList.contains(ClassNames.QUESTION_SNIPPET_HIDDEN_CLASSNAME)
              )
            ).toEqual([true, true, true]);
          });

          it('renders the expected shadow content', () => {
            getShadowRoots().forEach((shadowRoot, i) => {
              const [shadowContainer] = expectChildren(shadowRoot, [ClassNames.RAW_CONTENT_CLASSNAME, null]);

              expect(shadowContainer.innerHTML).toEqual(mockSnippet(i).innerHTML);
            });
          });
        });

        describe('when the second question is expanded', () => {
          beforeEach(() => {
            resetAnalyticsSpyHistory();
            findClass(ClassNames.QUESTION_TITLE_CHECKBOX_CLASSNAME)[1].click();
          });

          it('sends expand analytics', () => {
            expect(test.cmp.usageAnalytics.logCustomEvent).toHaveBeenCalledWith(
              analyticsActionCauseList.expandSmartSnippetSuggestion,
              <IAnalyticsSmartSnippetSuggestionMeta>{ documentId: sources[1].id, searchQueryUid: searchUid },
              findClass(ClassNames.QUESTION_TITLE_CHECKBOX_CLASSNAME)[1]
            );
          });

          it('is collapsed, apart from the second question', () => {
            expect(
              findClass(ClassNames.QUESTION_SNIPPET_CLASSNAME).map(question =>
                question.classList.contains(ClassNames.QUESTION_SNIPPET_HIDDEN_CLASSNAME)
              )
            ).toEqual([true, false, true]);
          });

          describe('then collapsed', () => {
            beforeEach(() => {
              resetAnalyticsSpyHistory();
              findClass(ClassNames.QUESTION_TITLE_CHECKBOX_CLASSNAME)[1].click();
            });

            it('sends collapse analytics', () => {
              expect(test.cmp.usageAnalytics.logCustomEvent).toHaveBeenCalledWith(
                analyticsActionCauseList.collapseSmartSnippetSuggestion,
                <IAnalyticsSmartSnippetSuggestionMeta>{ documentId: sources[1].id, searchQueryUid: searchUid },
                findClass(ClassNames.QUESTION_TITLE_CHECKBOX_CLASSNAME)[1]
              );
            });
          });

          it('should wrap the snippet in a container in a shadow DOM', () => {
            getShadowRoots().forEach((shadowRoot, i) => {
              const [shadowContainer] = expectChildren(shadowRoot, [ClassNames.RAW_CONTENT_CLASSNAME, null]);

              expect(shadowContainer.innerHTML).toEqual(mockSnippet(i).innerHTML);
            });
          });

          it('should render the default style', () => {
            getShadowRoots().forEach(shadowRoot => {
              const [, styleElement] = expectChildren(shadowRoot, [ClassNames.RAW_CONTENT_CLASSNAME, null]);

              expect(styleElement.innerHTML).toEqual(getDefaultSnippetStyle(ClassNames.RAW_CONTENT_CLASSNAME));
            });
          });
        });
      });
    });

    describe('with no styling, without sources', () => {
      beforeEach(async done => {
        instantiateSmartSnippetSuggestions('');
        document.body.appendChild(test.env.root);
        await triggerQuestionAnswerQuery(false);
        done();
      });

      afterEach(() => {
        test.env.root.remove();
      });

      it('should render the no style', () => {
        getShadowRoots().forEach(shadowRoot => {
          const [, styleElement] = expectChildren(shadowRoot, [ClassNames.RAW_CONTENT_CLASSNAME, null]);

          expect(styleElement.innerHTML).toEqual('');
        });
      });
    });
  });
}<|MERGE_RESOLUTION|>--- conflicted
+++ resolved
@@ -115,11 +115,7 @@
 
   describe('SmartSnippetSuggestions', () => {
     let test: IBasicComponentSetup<SmartSnippetSuggestions>;
-<<<<<<< HEAD
-    let collapsibleSuggestions: SmartSnippetCollapsibleSuggestion[];
     let searchUid: string;
-=======
->>>>>>> 3bc31bff
 
     function instantiateSmartSnippetSuggestions(styling: string) {
       test = advancedComponentSetup<SmartSnippetSuggestions>(
