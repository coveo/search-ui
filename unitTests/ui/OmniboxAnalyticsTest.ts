--- conflicted
+++ resolved
@@ -1,48 +1,3 @@
-<<<<<<< HEAD
-import * as Mock from '../MockEnvironment';
-import { IOmniboxAnalytics } from '../../src/ui/Omnibox/OmniboxAnalytics';
-import { IAnalyticsOmniboxSuggestionMeta, analyticsActionCauseList } from '../../src/ui/Analytics/AnalyticsActionListMeta';
-import { last } from 'underscore';
-import { Omnibox } from '../../src/ui/Omnibox/Omnibox';
-import { Suggestion } from '../../src/magicbox/SuggestionsManager';
-import { QuerySuggestPreview } from '../../src/ui/QuerySuggestPreview/QuerySuggestPreview';
-import { QuerySuggestPreviewTestUtils } from './QuerySuggestPreviewTestUtils';
-import { $$ } from '../../src/Core';
-
-export function OmniboxAnalyticsTest() {
-  describe('omniboxAnalyticsTest', () => {
-    let omniboxAnalytics: IOmniboxAnalytics;
-    let testEnv: Mock.MockEnvironmentBuilder;
-    let partialQueries: string[] = [];
-    let suggestionRanking: number;
-    let suggestions: string[] = [];
-    let partialQuery: string;
-
-    function setupEnv() {
-      testEnv = new Mock.MockEnvironmentBuilder();
-      testEnv.searchInterface.getOmniboxAnalytics = jasmine.createSpy('omniboxAnalytics').and.returnValue(setupOmniboxAnalytics()) as any;
-    }
-
-    function setupOmniboxAnalytics(): IOmniboxAnalytics {
-      const buildCustomDataForPartialQueries = (): IAnalyticsOmniboxSuggestionMeta => {
-        const partialQueries = omniboxAnalytics.partialQueries.join(';');
-        const suggestions = omniboxAnalytics.suggestions.join(';');
-        const partialQuery = last(omniboxAnalytics.partialQueries);
-        return {
-          partialQueries,
-          suggestionRanking: omniboxAnalytics.suggestionRanking,
-          suggestions,
-          partialQuery: partialQuery
-        } as IAnalyticsOmniboxSuggestionMeta;
-      };
-      return (omniboxAnalytics = omniboxAnalytics = {
-        partialQueries,
-        suggestionRanking,
-        suggestions,
-        partialQuery,
-        buildCustomDataForPartialQueries
-      });
-=======
 import { OmniboxAnalytics } from '../../src/ui/Omnibox/OmniboxAnalytics';
 import { IAnalyticsOmniboxSuggestionMeta } from '../../src/ui/Analytics/AnalyticsActionListMeta';
 
@@ -62,7 +17,6 @@
             .substring(2)
         );
       }
->>>>>>> 23babe09
     }
 
     it('return IAnalyticsOmniboxSuggestionMeta when nothing has change since initialisation', () => {
@@ -127,85 +81,5 @@
       const metadata = omniboxAnalytics.buildCustomDataForPartialQueries();
       expect(metadata.suggestions.length).toBeLessThan(256);
     });
-
-    describe('in the querySuggestPreview', () => {
-      let testQuerySuggestPreview: Mock.IBasicComponentSetup<QuerySuggestPreview>;
-      let utils: QuerySuggestPreviewTestUtils;
-
-      function getAResult(done) {
-        const previewContainer = $$(utils.suggestionContainer.el).find('.coveo-preview-results > .CoveoResult');
-        if (!previewContainer) {
-          done.fail('No result to click. Impossible validate the analytics');
-        }
-        return previewContainer;
-      }
-
-      beforeEach(() => {
-        setupEnv();
-        utils = new QuerySuggestPreviewTestUtils(testEnv);
-        testQuerySuggestPreview = utils.setupQuerySuggestPreview();
-        utils.setupSuggestion();
-      });
-
-      it(`and the query get executed, 
-      an analytics get logs`, () => {
-        jasmine.clock().install();
-        partialQueries = ['t', 'te', 'tes', 'test'];
-        suggestionRanking = 3;
-        suggestions = ['test', 'test2', 'test3'];
-        testEnv.searchInterface.getOmniboxAnalytics = jasmine.createSpy('omniboxAnalytics').and.returnValue(setupOmniboxAnalytics()) as any;
-        utils.triggerQuerySuggestHoverAndPassTime();
-        expect(testQuerySuggestPreview.cmp.usageAnalytics.logSearchEvent).toHaveBeenCalledWith(
-          analyticsActionCauseList.showQuerySuggestPreview,
-          jasmine.objectContaining({
-            partialQuery: last(partialQueries),
-            suggestionRanking,
-            partialQueries: partialQueries.join(';'),
-            suggestions: suggestions.join(';')
-          })
-        );
-        jasmine.clock().uninstall();
-      });
-
-      it('it log an analytics with the appropriate event', done => {
-        const suggestion = 'test';
-        utils.triggerQuerySuggestHover(suggestion);
-        setTimeout(() => {
-          const previewContainer = getAResult(done);
-          previewContainer.click();
-          expect(testQuerySuggestPreview.cmp.usageAnalytics.logCustomEvent).toHaveBeenCalledWith(
-            analyticsActionCauseList.clickQuerySuggestPreview,
-            jasmine.objectContaining({
-              suggestion,
-              displayedRank: 0
-            }),
-            previewContainer
-          );
-          done();
-        }, testQuerySuggestPreview.cmp.options.executeQueryDelay);
-      });
-
-      it(`it log an analytics with the appropriate event,
-      even if we hover on another suggestion before clicking`, done => {
-        const suggestion = 'test';
-        utils.triggerQuerySuggestHover(suggestion);
-        setTimeout(() => {
-          utils.triggerQuerySuggestHover(`bad ${suggestion}`);
-          setTimeout(() => {
-            const previewContainer = getAResult(done);
-            previewContainer.click();
-            expect(testQuerySuggestPreview.cmp.usageAnalytics.logCustomEvent).toHaveBeenCalledWith(
-              analyticsActionCauseList.clickQuerySuggestPreview,
-              jasmine.objectContaining({
-                suggestion,
-                displayedRank: 0
-              }),
-              previewContainer
-            );
-            done();
-          }, testQuerySuggestPreview.cmp.options.executeQueryDelay - 100);
-        }, testQuerySuggestPreview.cmp.options.executeQueryDelay);
-      });
-    });
   });
 }