--- conflicted
+++ resolved
@@ -310,7 +310,6 @@
         test = Mock.optionsComponentSetup<Facet, IFacetOptions>(Facet, {
           field: '@mycoolfield2',
           id: 'somethingelse'
-<<<<<<< HEAD
         });
 
         expect(test.cmp.options.id).toBe('somethingelse');
@@ -322,20 +321,7 @@
           id: ' another random value '
         });
 
-=======
-        });
-
         expect(test.cmp.options.id).toBe('somethingelse');
-      });
-
-      it('id should trim all spaces', () => {
-        test = Mock.optionsComponentSetup<Facet, IFacetOptions>(Facet, {
-          field: '@mycoolfield2',
-          id: ' another random value '
-        });
-
->>>>>>> 9b359c97
-        expect(test.cmp.options.id).toBe('anotherrandomvalue');
       });
 
       it('isMultiValueField should trigger another query to update delta', () => {
