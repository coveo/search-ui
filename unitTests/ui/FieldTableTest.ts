import * as Mock from '../MockEnvironment';
import { FieldTable } from '../../src/ui/FieldTable/FieldTable';
import { $$ } from '../../src/utils/Dom';
import { FakeResults } from '../Fake';
import { IFieldTableOptions } from '../../src/ui/FieldTable/FieldTable';
import { l } from '../../src/strings/Strings';

export function FieldTableTest() {
  describe('FieldTable', function() {
    let test: Mock.IBasicComponentSetup<FieldTable>;
    let element: HTMLElement;

    const createElement = () => {
      element = $$('table', { className: 'CoveoFieldTable' }).el;
      element.appendChild($$('tr', { 'data-field': '@author', 'data-caption': 'Author' }).el);
    };

    function findToggleButton() {
      return $$(test.env.root).find('.coveo-field-table-toggle');
    }

    function findToggleCaption() {
      return $$(test.env.root).find('.coveo-field-table-toggle-caption');
    }

    function findToggleContainer() {
      return $$(test.env.root).find('.coveo-field-table-toggle-container');
    }

    beforeEach(function() {
      test = Mock.advancedResultComponentSetup<FieldTable>(FieldTable, FakeResults.createFakeResult(), <Mock.AdvancedComponentSetupOptions>{
        element: element
      });
    });

    afterEach(function() {
      test = null;
      element = null;
    });

    describe('exposes options', function() {
      describe('allowMinimization set to false', function() {
        beforeEach(function() {
          test = Mock.optionsResultComponentSetup<FieldTable, IFieldTableOptions>(
            FieldTable,
            <IFieldTableOptions>{
              allowMinimization: false
            },
            FakeResults.createFakeResult()
          );
        });

        it('should not show a toggle link', function() {
          expect($$(test.env.element).find('.coveo-field-table-toggle')).toBeNull();
        });

        it('should not wrap table in a toggle container', function() {
          expect(findToggleContainer()).toBeNull();
        });

        it('should be expanded', function() {
          expect(test.cmp.isExpanded).toBe(true);
        });

        it('should disable toggling, expanding and minimizing', function() {
          test.cmp.toggle();
          expect(test.cmp.isExpanded).toBe(true);
          test.cmp.minimize();
          expect(test.cmp.isExpanded).toBe(true);
          test.cmp.expand();
          expect(test.cmp.isExpanded).toBe(true);
        });
      });

      describe('allowMinimization set to true', function() {
<<<<<<< HEAD
        function toggleContainer() {
          return $$(test.env.root).find('.coveo-field-table-toggle-container');
        }

        function toggleCaption() {
          return $$(test.env.root).find('.coveo-field-table-toggle-caption');
        }

=======
>>>>>>> 851924f3
        function setToggleContainerScrollHeight(height: number) {
          Object.defineProperty(findToggleContainer(), 'scrollHeight', { value: height, writable: true });
        }

        beforeEach(function() {
          createElement();
          test = Mock.advancedResultComponentSetup<FieldTable>(
            FieldTable,
            FakeResults.createFakeResult(),
            <Mock.AdvancedComponentSetupOptions>{
              element: element,
              cmpOptions: <IFieldTableOptions>{
                allowMinimization: true
              }
            }
          );
        });

        it('should show a toggle link', function() {
          expect(findToggleButton()).not.toBeNull();
        });

        it('shows a toggle caption set to the minimizedTitle', () => {
          expect(toggleCaption().textContent).toBe(test.cmp.options.minimizedTitle);
        });

        it('should put the tabindex to 0 on the toggle caption', function() {
          expect(findToggleButton().getAttribute('tabindex')).toBe('0');
        });

        it('should wrap the table in a toggle container', function() {
          expect($$(test.env.element.parentElement).hasClass('coveo-field-table-toggle-container')).toBe(true);
        });

        it('expandedTitle should be the text of the toggle link only when table is expanded', function() {
          createElement();
          test = Mock.advancedResultComponentSetup<FieldTable>(
            FieldTable,
            FakeResults.createFakeResult(),
            <Mock.AdvancedComponentSetupOptions>{
              element: element,
              cmpOptions: <IFieldTableOptions>{
                expandedTitle: 'foobar2000'
              }
            }
          );
          let toggle = findToggleCaption();
          test.cmp.expand();
          expect(toggle.textContent).toBe('foobar2000');
          test.cmp.minimize();
          expect(toggle.textContent).not.toBe('foobar2000');
        });

        it('expandedTitle should be the localized version of "Details" by default', function() {
          test.cmp.expand();
          let toggle = findToggleCaption();
          expect(toggle.textContent).toBe('Details'.toLocaleString());
        });

        it('minimizedTitle should be the text of the toggle link only when table is minimized', function() {
          createElement();
          test = Mock.advancedResultComponentSetup<FieldTable>(
            FieldTable,
            FakeResults.createFakeResult(),
            <Mock.AdvancedComponentSetupOptions>{
              element: element,
              cmpOptions: <IFieldTableOptions>{
                minimizedTitle: 'foobar2000'
              }
            }
          );
          let toggle = findToggleCaption();
          test.cmp.minimize();
          expect(toggle.textContent).toBe('foobar2000');
          test.cmp.expand();
          expect(toggle.textContent).not.toBe('foobar2000');
        });

        it('minimizedTitle should be the localized version of "Details" by default', function() {
          test.cmp.minimize();
          let toggle = findToggleCaption();
          expect(toggle.textContent).toBe('Details'.toLocaleString());
        });

        it(`given a toggle container with a zero scrollHeight,
        when calling #expand after the container has a non-zero scrollHeight,
        it sets the height of the container to the new value`, () => {
          const container = findToggleContainer();

          expect(container.scrollHeight).toBe(0);

          const newScrollHeight = 100;
          setToggleContainerScrollHeight(newScrollHeight);
          test.cmp.expand();

          expect(findToggleContainer().style.height).toBe(`${newScrollHeight}px`);
        });

        it(`given a toggle container with a non-zero scrollHeight,
        when the container scrollHeight changes,
        when calling #expand, it keeps the height of the container equal to the initial value`, () => {
          // When retreiving the scrollHeight on every expand, I saw an animation lag when
          // expanding and minimizing quickly. So we use memoization, and only update the value if it is falsy.
          const scrollHeight1 = 100;
          const container = findToggleContainer();

          setToggleContainerScrollHeight(scrollHeight1);
          test.cmp.updateToggleHeight();

          expect(scrollHeight1).not.toBe(0);
          expect(container.scrollHeight).toBe(scrollHeight1);

          const scrollHeight2 = scrollHeight1 + 1;
          setToggleContainerScrollHeight(scrollHeight2);
          test.cmp.expand();

          expect(findToggleContainer().style.height).toBe(`${scrollHeight1}px`);
        });

        it('minimizedByDefault set to true should initialize the table in a minimized state', function() {
          test = Mock.optionsResultComponentSetup<FieldTable, IFieldTableOptions>(
            FieldTable,
            <IFieldTableOptions>{
              minimizedByDefault: true
            },
            FakeResults.createFakeResult()
          );
          expect(test.cmp.isExpanded).toBe(false);
        });

        it('minimizedByDefault set to false should initialize the table in an expanded state', function() {
          test = Mock.optionsResultComponentSetup<FieldTable, IFieldTableOptions>(
            FieldTable,
            <IFieldTableOptions>{
              minimizedByDefault: false
            },
            FakeResults.createFakeResult()
          );
          expect(test.cmp.isExpanded).toBe(true);
        });

        it('toggle should set aria-expanded to its expanded state', () => {
          test.cmp.minimize();
          test.cmp.toggle();
          expect(findToggleButton().getAttribute('aria-expanded')).toBe('true');
          test.cmp.toggle();
          expect(findToggleButton().getAttribute('aria-expanded')).toBe('false');
        });

        it('should give the toggleable container a unique id', () => {
          expect(findToggleContainer().id.match(/[0-9]$/)).not.toBeNull();
        });

        it('should give the toggle button an aria-controls attribute', () => {
          expect(findToggleButton().getAttribute('aria-controls')).toEqual(findToggleContainer().id);
        });

        it('should gibe the toggle button an appropriate label', () => {
          expect(findToggleButton().getAttribute('aria-label')).toEqual(l('Details'));
        });
      });
    });

    it('toggle should toggle between expanded and minimized states', function() {
      test.cmp.minimize();
      test.cmp.toggle();
      expect(test.cmp.isExpanded).toBe(true);
      test.cmp.toggle();
      expect(test.cmp.isExpanded).toBe(false);
    });
  });
}<|MERGE_RESOLUTION|>--- conflicted
+++ resolved
@@ -73,17 +73,6 @@
       });
 
       describe('allowMinimization set to true', function() {
-<<<<<<< HEAD
-        function toggleContainer() {
-          return $$(test.env.root).find('.coveo-field-table-toggle-container');
-        }
-
-        function toggleCaption() {
-          return $$(test.env.root).find('.coveo-field-table-toggle-caption');
-        }
-
-=======
->>>>>>> 851924f3
         function setToggleContainerScrollHeight(height: number) {
           Object.defineProperty(findToggleContainer(), 'scrollHeight', { value: height, writable: true });
         }
@@ -107,7 +96,7 @@
         });
 
         it('shows a toggle caption set to the minimizedTitle', () => {
-          expect(toggleCaption().textContent).toBe(test.cmp.options.minimizedTitle);
+          expect(findToggleCaption().textContent).toBe(test.cmp.options.minimizedTitle);
         });
 
         it('should put the tabindex to 0 on the toggle caption', function() {
