import * as Mock from '../MockEnvironment';
import {
  AuthenticationProvider,
  accessTokenStorageKey,
  handshakeInProgressStorageKey
} from '../../src/ui/AuthenticationProvider/AuthenticationProvider';
import { ModalBox } from '../../src/ExternalModulesShim';
import { IAuthenticationProviderOptions } from '../../src/ui/AuthenticationProvider/AuthenticationProvider';
import { IBuildingCallOptionsEventArgs } from '../../src/events/QueryEvents';
import { QueryEvents } from '../../src/events/QueryEvents';
import { ISettingsPopulateMenuArgs } from '../../src/ui/Settings/Settings';
import { SettingsEvents } from '../../src/events/SettingsEvents';
import { l } from '../../src/strings/Strings';
import { $$ } from '../../src/utils/Dom';
import { MissingAuthenticationError } from '../../src/rest/MissingAuthenticationError';
import _ = require('underscore');
import { SearchEndpoint } from '../../src/BaseModules';
import { InitializationEvents } from '../../src/EventsModules';
import { IInitializationEventArgs } from '../../src/events/InitializationEvents';
import { QUERY_STATE_ATTRIBUTES } from '../../src/models/QueryStateModel';

export function AuthenticationProviderTest() {
  describe('AuthenticationProvider', function () {
    let initializationArgs: IInitializationEventArgs;
    let options: IAuthenticationProviderOptions;
    let test: Mock.IBasicComponentSetup<AuthenticationProvider>;

    function initAuthenticationProvider() {
      test = Mock.optionsComponentSetup<AuthenticationProvider, IAuthenticationProviderOptions>(AuthenticationProvider, options);
    }

    function setDataTab(el: HTMLElement, tab: string) {
      $$(el).setAttribute('data-tab', tab);
    }

    function triggerAfterComponentsInitialization() {
      $$(test.env.root).trigger(InitializationEvents.afterComponentsInitialization, initializationArgs);
    }

    function setupEndpoint() {
      const endpoint = new SearchEndpoint({ restUri: 'https://platform.cloud.coveo.com/rest/search' });
      test.env.queryController.getEndpoint = () => endpoint;
    }

    beforeEach(function () {
      window.location.hash = '';
      localStorage.clear();

      initializationArgs = {
        defer: []
      };

      options = {
        name: 'foo',
        caption: 'foobar',
        useIFrame: true
      };

      spyOn(ModalBox, 'open').and.callFake(() => {});
      spyOn(ModalBox, 'close').and.callFake(() => {});

      initAuthenticationProvider();
    });

    afterEach(function () {
      test = null;
    });

    it(`local storage contains an access token,
    when components have initialized, it updates the endpoint to use the access token`, () => {
      const accessToken = 'access-token';
      localStorage.setItem(accessTokenStorageKey, accessToken);

      initAuthenticationProvider();
      setupEndpoint();

      const spy = spyOn(test.cmp.queryController.getEndpoint().accessToken, 'updateToken');
      triggerAfterComponentsInitialization();

      expect(spy).toHaveBeenCalledWith(accessToken);
    });

    it(`local storage contains an access token,
    auth provider has a data-tab configured,
    when components have initialized,
    it updates the endpoint to use the access token`, () => {
      const accessToken = 'access-token';
      localStorage.setItem(accessTokenStorageKey, accessToken);

      initAuthenticationProvider();
      setDataTab(test.cmp.element, 'a');
      setupEndpoint();

      const spy = spyOn(test.cmp.queryController.getEndpoint().accessToken, 'updateToken');
      triggerAfterComponentsInitialization();

      expect(spy).toHaveBeenCalledWith(accessToken);
    });

    describe(`url hash contains a handshake token, when components have initialized`, () => {
      const handshakeToken = '04212242-fd27-4825-be27-53844ed83ac9';
      const accessToken = 'access-token';
      let exchangeTokenSpy: jasmine.Spy;

      beforeEach(() => {
        window.location.hash = `handshake_token=${handshakeToken}`;

        initAuthenticationProvider();
        setupEndpoint();

        exchangeTokenSpy = spyOn(test.cmp.queryController.getEndpoint(), 'exchangeHandshakeToken');
        exchangeTokenSpy.and.returnValue(Promise.resolve(accessToken));
      });

      it('sets the handshake-in-progress flag', () => {
        triggerAfterComponentsInitialization();
        expect(localStorage.getItem(handshakeInProgressStorageKey)).toBe('true');
      });

      it('exchanges the token', () => {
        triggerAfterComponentsInitialization();
        expect(exchangeTokenSpy).toHaveBeenCalledWith({ handshakeToken });
      });

      it(`when an accessToken is found in localstorage,
      it sends both the accessToken and handshake token`, () => {
        const accessToken = 'access-token';
        localStorage.setItem(accessTokenStorageKey, accessToken);
        triggerAfterComponentsInitialization();
        expect(exchangeTokenSpy).toHaveBeenCalledWith({ handshakeToken, accessToken });
      });

      it(`url hash starts with / followed by #handshake_token param,
      it exchanges the token`, () => {
        // Sharepoint adds a / between the # and the hash parameters.
        window.location.hash = `/handshake_token=${handshakeToken}`;
        triggerAfterComponentsInitialization();
        expect(exchangeTokenSpy).toHaveBeenCalledWith({ handshakeToken });
      });

      it(`url hash contains multiple params including an #handshake_token param,
      it exchanges the token`, () => {
        window.location.hash = `a=b&handshake_token=${handshakeToken}`;
        triggerAfterComponentsInitialization();
        expect(exchangeTokenSpy).toHaveBeenCalledWith({ handshakeToken });
      });

      describe(`url hash contains an active tab and a handshake token param,
      auth provider data-tab does not match the active tab`, () => {
        beforeEach(() => {
          window.location.hash = `${QUERY_STATE_ATTRIBUTES.T}=a&handshake_token=${handshakeToken}`;
          setDataTab(test.cmp.element, 'b');
        });

        it(`does not exchange the handshake token`, () => {
          triggerAfterComponentsInitialization();
          expect(exchangeTokenSpy).not.toHaveBeenCalled();
        });

        it('does not load an existing access token', () => {
          // Ensures that the AuthenticationProvider that is performing the exchange is using the
          // initially configured API key, not an access token loaded by a different instance.
          localStorage.setItem(accessTokenStorageKey, 'access-token');
          const spy = spyOn(test.cmp.queryController.getEndpoint().accessToken, 'updateToken');

          triggerAfterComponentsInitialization();
          expect(spy).not.toHaveBeenCalled();
        });
      });

      it(`url hash contains an active tab and a handshake token param,
      auth provider data-tab does not match the active tab,
      it does not exchange the token`, () => {
        window.location.hash = `${QUERY_STATE_ATTRIBUTES.T}=a&handshake_token=${handshakeToken}`;
        setDataTab(test.cmp.element, 'b');
        triggerAfterComponentsInitialization();
        expect(exchangeTokenSpy).not.toHaveBeenCalled();
      });

      it(`url hash contains an active tab and a handshake token param,
      auth provider data-tab matches the active tab,
      it exchanges the token`, () => {
        window.location.hash = `${QUERY_STATE_ATTRIBUTES.T}=a&handshake_token=${handshakeToken}`;
        setDataTab(test.cmp.element, 'a');
        $$(test.cmp.element).setAttribute('data-tab', 'a');
        triggerAfterComponentsInitialization();
        expect(exchangeTokenSpy).toHaveBeenCalledWith({ handshakeToken });
      });

      it(`url hash contains an #handshake_token with encoded characters,
      it decodes the token before exchanging it`, () => {
        const token = 'test%3Etoken';
        window.location.hash = `handshake_token=${token}`;

        triggerAfterComponentsInitialization();

        expect(exchangeTokenSpy).toHaveBeenCalledWith({ handshakeToken: 'test>token' });
      });

      it('adds an entry to the initialization args #defer array', () => {
        triggerAfterComponentsInitialization();
        expect(initializationArgs.defer.length).toBe(1);
      });

      it('adds the access token to local storage', done => {
        triggerAfterComponentsInitialization();

        setTimeout(() => {
          const token = localStorage.getItem(accessTokenStorageKey);
          expect(token).toBe(accessToken);
          done();
        }, 0);
      });

      it('removes the handshake-in-progress flag', done => {
        triggerAfterComponentsInitialization();

        setTimeout(() => {
          const flag = localStorage.getItem(handshakeInProgressStorageKey);
          expect(flag).toBe(null);
          done();
        }, 0);
      });

      it('it removes the handshake token from the url', done => {
        window.location.hash = `a=b&handshake_token=${handshakeToken}`;
        triggerAfterComponentsInitialization();

        setTimeout(() => {
          expect(window.location.hash).toBe(`#a=b`);
          done();
        }, 0);
      });

      it('when the hash starts with a /, it removes the handshake token from the url but keeps the slash', done => {
        window.location.hash = `/a=b&handshake_token=${handshakeToken}`;
        triggerAfterComponentsInitialization();

        setTimeout(() => {
          expect(window.location.hash).toBe(`#/a=b`);
          done();
        }, 0);
      });

      it('updates the endpoint to use the access token', done => {
        const spy = spyOn(test.cmp.queryController.getEndpoint().accessToken, 'updateToken');
        triggerAfterComponentsInitialization();

        setTimeout(() => {
          expect(spy).toHaveBeenCalledWith(accessToken);
          done();
        }, 0);
      });
    });

<<<<<<< HEAD
    describe('url hash contains a handshake token, when the exchange throws an error', () => {
      const errorMessage = 'unable to exchange token';
      let exchangeTokenSpy: jasmine.Spy;

      beforeEach(() => {
        window.location.hash = `handshake_token=token`;

        initAuthenticationProvider();
        setupEndpoint();

        exchangeTokenSpy = spyOn(test.cmp.queryController.getEndpoint(), 'exchangeHandshakeToken');
        exchangeTokenSpy.and.returnValue(Promise.reject(errorMessage));
      });

      it(`it logs an error`, done => {
        const logggerSpy = spyOn(test.cmp.logger, 'error');
        triggerAfterComponentsInitialization();

        setTimeout(() => {
          expect(logggerSpy).toHaveBeenCalledWith(errorMessage);
          done();
        }, 0);
      });

      it('clears the handshake-in-progress flag', done => {
=======
      it('when the hash starts with a /, it removes the handshake token from the url but keeps the slash', async done => {
        window.location.hash = `/handshake_token=${handshakeToken}`;
        triggerAfterComponentsInitialization();
        await Promise.resolve();

        expect(window.location.hash).toBe(`#/`);
        done();
      });

      it('when the handshake token is between two parameters, it removes the handshake token correctly', async done => {
        window.location.hash = `/a=b&handshake_token=${handshakeToken}&c=d`;
>>>>>>> 035b3b21
        triggerAfterComponentsInitialization();

<<<<<<< HEAD
        setTimeout(() => {
          expect(localStorage.getItem(handshakeInProgressStorageKey)).toBe(null);
          done();
        }, 0);
=======
        expect(window.location.hash).toBe(`#/a=b&c=d`);
        done();
>>>>>>> 035b3b21
      });
    });

    describe(`a handshake is in progress`, () => {
      const accessToken = 'access-token';

      beforeEach(() => {
        localStorage.setItem(handshakeInProgressStorageKey, 'true');

        initAuthenticationProvider();
        setupEndpoint();
      });

      it('when the handshake completes, it loads the access token', done => {
        jasmine.clock().install();
        const spy = spyOn(test.cmp.queryController.getEndpoint().accessToken, 'updateToken');
        triggerAfterComponentsInitialization();

        jasmine.clock().tick(500);

        localStorage.setItem(accessTokenStorageKey, accessToken);
        localStorage.removeItem(handshakeInProgressStorageKey);

        jasmine.clock().tick(500);
        jasmine.clock().uninstall();

        setTimeout(() => {
          expect(spy).toHaveBeenCalledWith(accessToken);
          done();
        }, 0);
      });

      it('adds an entry to the initialization args #defer array', () => {
        triggerAfterComponentsInitialization();
        expect(initializationArgs.defer.length).toBe(1);
      });
    });

    describe('exposes options', function () {
      it('name should push name in buildingCallOptions', function () {
        options = { name: 'testpatate' };
        initAuthenticationProvider();

        let eventArgs: IBuildingCallOptionsEventArgs = {
          options: {
            authentication: []
          }
        };
        $$(test.cmp.root).trigger(QueryEvents.buildingCallOptions, eventArgs);
        expect(eventArgs.options.authentication).toEqual(jasmine.arrayContaining(['testpatate']));
      });

      describe('caption', function () {
        it('should set itself in the menu', function () {
          let populateMenuArgs: ISettingsPopulateMenuArgs = {
            settings: null,
            menuData: []
          };
          $$(test.cmp.root).trigger(SettingsEvents.settingsPopulateMenu, populateMenuArgs);
          expect(populateMenuArgs.menuData).toEqual(
            jasmine.arrayContaining([
              jasmine.objectContaining({
                text: l('Reauthenticate', 'foobar'),
                className: 'coveo-authentication-provider',
                onOpen: jasmine.any(Function)
              })
            ])
          );
        });

        it('should be the title of the modal box when iFrame is enabled', function () {
          $$(test.cmp.root).trigger(QueryEvents.queryError, { error: new MissingAuthenticationError('foo') });
          expect(ModalBox.open).toHaveBeenCalledWith(
            jasmine.anything(),
            jasmine.objectContaining({
              title: l('Authenticating', 'foobar')
            })
          );
        });
      });

      it('useIFrame set to false should redirect to auth provider URL', function () {
        options = {
          name: 'foo',
          caption: 'foobar',
          useIFrame: false
        };
        initAuthenticationProvider();

        let fakeWindow = Mock.mockWindow();
        test.cmp._window = fakeWindow;
        test.env.searchEndpoint.getAuthenticationProviderUri = () => 'coveo.com';
        $$(test.env.root).trigger(QueryEvents.queryError, { error: new MissingAuthenticationError('foo') });

        expect(fakeWindow.location.href).toBe('coveo.com');
      });

      it('useIFrame and showIFrame set to true should display a ModalBox containing iframe', function () {
        options = {
          name: 'foo',
          caption: 'foobar',
          useIFrame: true,
          showIFrame: true
        };
        initAuthenticationProvider();

        test.env.searchEndpoint.getAuthenticationProviderUri = () => 'http://coveo.com/';
        $$(test.env.root).trigger(QueryEvents.queryError, { error: new MissingAuthenticationError('foo') });
        expect(ModalBox.open['calls'].mostRecent().args[0].children[0].src).toBe('http://coveo.com/');
      });

      it('showIFrame set to false should show a waiting popup not containing the iframe', function () {
        options = {
          name: 'foo',
          caption: 'foobar',
          useIFrame: true,
          showIFrame: false
        };

        initAuthenticationProvider();

        $$(test.env.root).trigger(QueryEvents.queryError, { error: new MissingAuthenticationError('foo') });

        expect(ModalBox.open).toHaveBeenCalledWith(
          jasmine.objectContaining({
            className: 'coveo-waiting-for-authentication-popup'
          }),
          jasmine.anything()
        );
      });
    });

    it('should stop a redirect loop after 3 redirects', function () {
      spyOn(test.cmp.logger, 'error').and.returnValue(null);
      _.times(3, () => $$(test.env.root).trigger(QueryEvents.queryError, { error: { provider: 'foo' } }));

      $$(test.env.root).trigger(QueryEvents.queryError, { error: new MissingAuthenticationError('foo') });
      expect(test.cmp.logger.error).toHaveBeenCalledWith(
        'The AuthenticationProvider is in a redirect loop. This may be due to a back-end configuration problem.'
      );
    });
  });
}<|MERGE_RESOLUTION|>--- conflicted
+++ resolved
@@ -233,6 +233,26 @@
       });
 
       it('when the hash starts with a /, it removes the handshake token from the url but keeps the slash', done => {
+        window.location.hash = `/handshake_token=${handshakeToken}`;
+        triggerAfterComponentsInitialization();
+
+        setTimeout(() => {
+          expect(window.location.hash).toBe(`#/`);
+          done();
+        }, 0);
+      });
+
+      it('when the handshake token is between two parameters, it removes the handshake token correctly', done => {
+        window.location.hash = `/a=b&handshake_token=${handshakeToken}&c=d`;
+        triggerAfterComponentsInitialization();
+
+        setTimeout(() => {
+          expect(window.location.hash).toBe(`#/a=b&c=d`);
+          done();
+        }, 0);
+      });
+
+      it('when the hash starts with a /, it removes the handshake token from the url but keeps the slash', done => {
         window.location.hash = `/a=b&handshake_token=${handshakeToken}`;
         triggerAfterComponentsInitialization();
 
@@ -253,7 +273,6 @@
       });
     });
 
-<<<<<<< HEAD
     describe('url hash contains a handshake token, when the exchange throws an error', () => {
       const errorMessage = 'unable to exchange token';
       let exchangeTokenSpy: jasmine.Spy;
@@ -279,30 +298,12 @@
       });
 
       it('clears the handshake-in-progress flag', done => {
-=======
-      it('when the hash starts with a /, it removes the handshake token from the url but keeps the slash', async done => {
-        window.location.hash = `/handshake_token=${handshakeToken}`;
-        triggerAfterComponentsInitialization();
-        await Promise.resolve();
-
-        expect(window.location.hash).toBe(`#/`);
-        done();
-      });
-
-      it('when the handshake token is between two parameters, it removes the handshake token correctly', async done => {
-        window.location.hash = `/a=b&handshake_token=${handshakeToken}&c=d`;
->>>>>>> 035b3b21
-        triggerAfterComponentsInitialization();
-
-<<<<<<< HEAD
+        triggerAfterComponentsInitialization();
+
         setTimeout(() => {
           expect(localStorage.getItem(handshakeInProgressStorageKey)).toBe(null);
           done();
         }, 0);
-=======
-        expect(window.location.hash).toBe(`#/a=b&c=d`);
-        done();
->>>>>>> 035b3b21
       });
     });
 
