import { CategoryFacet, ICategoryFacetOptions } from '../../../src/ui/CategoryFacet/CategoryFacet';
import * as Mock from '../../MockEnvironment';
import { $$ } from '../../../src/utils/Dom';
import { IBasicComponentSetup, mock } from '../../MockEnvironment';
import { Simulate, ISimulateQueryData } from '../../Simulate';
import { FakeResults } from '../../Fake';
import { QueryBuilder } from '../../../src/Core';
import { CategoryFacetQueryController } from '../../../src/controllers/CategoryFacetQueryController';
import { IBuildingQueryEventArgs } from '../../../src/events/QueryEvents';
<<<<<<< HEAD
import { first, range, pluck, shuffle, partition } from 'underscore';
=======
import { first, range, pluck, shuffle } from 'underscore';
import { analyticsActionCauseList } from '../../../src/ui/Analytics/AnalyticsActionListMeta';
>>>>>>> f550457f

export function CategoryFacetTest() {
  function buildSimulateQueryData(numberOfResults = 11, numberOfRequestedValues = 11): ISimulateQueryData {
    const fakeResults = FakeResults.createFakeResults();
    const queryBuilder = new QueryBuilder();
    fakeResults.categoryFacets.push(FakeResults.createFakeCategoryFacetResult('@field', [], 'value', numberOfResults));
    queryBuilder.categoryFacets.push({
      field: '@field',
      path: pluck(fakeResults.categoryFacets[0].parentValues, 'value'),
      maximumNumberOfValues: numberOfRequestedValues
    });
    return { results: fakeResults, query: queryBuilder.build() };
  }

  describe('CategoryFacet', () => {
    let test: IBasicComponentSetup<CategoryFacet>;
    let simulateQueryData: ISimulateQueryData;

    beforeEach(() => {
      simulateQueryData = buildSimulateQueryData();
      test = Mock.advancedComponentSetup<CategoryFacet>(
        CategoryFacet,
        new Mock.AdvancedComponentSetupOptions(null, { field: '@field' }, env => env.withLiveQueryStateModel())
      );
      test.cmp.activePath = simulateQueryData.query.categoryFacets[0].path;
    });

    it('when calling getVisibleParentValues returns all the visible parent values', () => {
      Simulate.query(test.env, simulateQueryData);
      const visibleParentValues: string[] = pluck(test.cmp.getVisibleParentValues(), 'value');
      for (let i = 0; i < test.cmp.activePath.length; i++) {
        expect(visibleParentValues[i]).toEqual(`parent${i}`);
      }
    });

    it('when calling getVisibleParentValues when there are no parents returns empty array', () => {
      simulateQueryData.results.categoryFacets[0].parentValues = [];
      simulateQueryData.query.categoryFacets[0].path = [];
      test.cmp.activePath = [];

      const visibleParentValues = test.cmp.getVisibleParentValues();

      expect(visibleParentValues).toEqual([]);
    });

    it('when calling getAvailableValues returns children of the last parent', () => {
      Simulate.query(test.env, simulateQueryData);
      const values: string[] = pluck(test.cmp.getAvailableValues(), 'value');
      for (let i = 0; i < simulateQueryData.results.categoryFacets[0].values.length - 1; i++) {
        expect(values[i]).toEqual(`value${i}`);
      }
    });

    it('when calling deselectCurrentValue it strips the last element of the path', () => {
      test.cmp.activePath = ['value1', 'value2'];
      test.cmp.deselectCurrentValue();
      expect(test.cmp.activePath).toEqual(['value1']);
    });

    it('when calling deselectCurrentValue and the path is empty the path remains empty', () => {
      test.cmp.activePath = [];
      test.cmp.deselectCurrentValue();
      expect(test.cmp.activePath).toEqual([]);
    });

    it('when calling selectValue with a non-existent value throws an error', () => {
      Simulate.query(test.env, simulateQueryData);
      expect(() => test.cmp.selectValue('inexistentvalue')).toThrowError();
    });

    it('when calling selectValue appends the given value to the path', () => {
      const currentPath = test.cmp.activePath;
      Simulate.query(test.env, simulateQueryData);

      test.cmp.selectValue('value9');

      expect(test.cmp.activePath).toEqual(currentPath.concat(['value9']));
    });

    it('calling hide adds the coveo hidden class', () => {
      test.cmp.hide();
      expect($$(test.cmp.element).hasClass('coveo-hidden')).toBeTruthy();
    });

    it('hides the component when there is no results', () => {
      const emptyCategoryFacetResults = FakeResults.createFakeCategoryFacetResult('@field', [], undefined, 0);
      simulateQueryData.results = { ...simulateQueryData.results, categoryFacets: [emptyCategoryFacetResults] };
      spyOn(test.cmp, 'hide');

      Simulate.query(test.env, simulateQueryData);

      expect(test.cmp.hide).toHaveBeenCalled();
    });

    describe('when categoryFacet is not implemented on the endpoint', () => {
      beforeEach(() => {
        const categoryFacetResults = FakeResults.createFakeCategoryFacetResult('@field', []);
        const fakeResults = FakeResults.createFakeResults();
        simulateQueryData = {
          ...simulateQueryData,
          results: { ...fakeResults, categoryFacets: [{ ...categoryFacetResults, notImplemented: true }] }
        };
      });

      it('disables the component', () => {
        Simulate.query(test.env, simulateQueryData);

        expect(test.cmp.disabled).toBe(true);
      });

      it('hides the component', () => {
        spyOn(test.cmp, 'hide');
        Simulate.query(test.env, simulateQueryData);
        expect(test.cmp.hide).toHaveBeenCalled();
      });
    });

    describe('calling changeActivePath', () => {
      let newPath: string[];
      beforeEach(() => {
        newPath = ['new', 'path'];
        spyOn(test.cmp.queryStateModel, 'set').and.callThrough();
        test.cmp.changeActivePath(newPath);
      });

      it('sets the new path', () => {
        expect(test.cmp.activePath).toEqual(['new', 'path']);
      });

      it('does not trigger a new query', () => {
        expect(test.cmp.queryController.executeQuery).not.toHaveBeenCalled();
      });

      it('sets the path in the query state', () => {
        expect(test.cmp.queryStateModel.set).toHaveBeenCalledWith(test.cmp.queryStateAttribute, newPath);
      });

      it('shows a wait animation', () => {
        test.cmp.executeQuery();
        const waitIcon = $$(test.cmp.element).find('.' + CategoryFacet.WAIT_ELEMENT_CLASS);
        expect(waitIcon.style.visibility).toEqual('visible');
      });
    });

    it('calling reload calls changeActivePath', () => {
      spyOn(test.cmp, 'changeActivePath');
      test.cmp.reload();
      expect(test.cmp.changeActivePath).toHaveBeenCalledWith(test.cmp.activePath);
    });

    describe('when moreLess is enabled', () => {
      beforeEach(() => {
        test = Mock.optionsComponentSetup<CategoryFacet, ICategoryFacetOptions>(CategoryFacet, {
          field: '@field',
          enableMoreLess: true,
          numberOfValues: 10
        });
      });

      it('more arrow is appended when there are more results to fetch', () => {
        Simulate.query(test.env, simulateQueryData);
        const moreArrow = $$(test.cmp.element).find('.coveo-category-facet-more');
        expect(moreArrow).not.toBeNull();
      });

      it('less arrow is appended when there are more results than the numberOfValues option', () => {
        const numberOfValues = test.cmp.options.numberOfValues + 2; // +1 for the fetchMoreValues and +1 to trigger the less values
        Simulate.query(test.env, buildSimulateQueryData(numberOfValues, numberOfValues));

        const downArrow = $$(test.cmp.element).find('.coveo-category-facet-less');
        expect(downArrow).not.toBeNull();
      });

      it('should not render the downward arrow when there are less values than the numberOfValues option', () => {
        test.cmp.changeActivePath(['path']);
        Simulate.query(test.env, buildSimulateQueryData(3));

        const downArrow = $$(test.cmp.element).find('.coveo-category-facet-less');
        expect(downArrow).toBeNull();
      });

      it('showMore should increment the number of values requested according the the pageSize', () => {
        const initialNumberOfValues = test.cmp.options.numberOfValues;
        const pageSize = test.cmp.options.pageSize;
        Simulate.query(test.env, simulateQueryData);

        test.cmp.showMore();
        const { queryBuilder } = Simulate.query(test.env, simulateQueryData);

        expect(queryBuilder.categoryFacets[0].maximumNumberOfValues).toBe(initialNumberOfValues + pageSize + 1);
      });

      it('showLess should decrement the number of values requested according to the pageSize', () => {
        const pageSize = test.cmp.options.pageSize;
        const initialNumberOfValues = 20;
        test.cmp.showMore();
        simulateQueryData = buildSimulateQueryData(21, 21);
        Simulate.query(test.env, simulateQueryData);

        test.cmp.showLess();
        const { queryBuilder } = Simulate.query(test.env, simulateQueryData);

        expect(queryBuilder.categoryFacets[0].maximumNumberOfValues).toBe(initialNumberOfValues - pageSize + 1);
      });

      it('showLess should not request less values than the numberOfValues option', () => {
        const initialNumberOfValues = test.cmp.options.numberOfValues;
        simulateQueryData = buildSimulateQueryData(13, 13);
        Simulate.query(test.env, simulateQueryData);

        test.cmp.showLess();
        const { queryBuilder } = Simulate.query(test.env, simulateQueryData);

        expect(queryBuilder.categoryFacets[0].maximumNumberOfValues).toBe(initialNumberOfValues + 1);
      });
    });

    it('calls putCategoryFacetInQueryBuilder when building the query', () => {
      const queryBuilder = mock(QueryBuilder);
      const buildingQueryArgs = { queryBuilder } as IBuildingQueryEventArgs;
      test.cmp.categoryFacetQueryController = mock(CategoryFacetQueryController);
      const path = (test.cmp.activePath = ['some', 'path']);

      test.cmp.handleBuildingQuery(buildingQueryArgs);

      expect(test.cmp.categoryFacetQueryController.putCategoryFacetInQueryBuilder).toHaveBeenCalledWith(
        queryBuilder,
        path,
        test.cmp.options.numberOfValues + 1
      );
    });

    describe('renders', () => {
      function removeAllCategoriesButton(element) {
        const allCategoriesButton = $$(element).find('.coveo-category-facet-all-categories');
        allCategoriesButton && $$(allCategoriesButton).detach();
      }

      function verifyParents(numberOfParents: number) {
        removeAllCategoriesButton(test.cmp.element);
        const parentCategoryValues = $$(test.cmp.element).findAll('.coveo-category-facet-parent-value');
        for (const i of range(numberOfParents)) {
          const valueCaption = $$(parentCategoryValues[i]).find('.coveo-category-facet-value-caption');
          const valueCount = $$(parentCategoryValues[i]).find('.coveo-category-facet-value-count');
          expect($$(valueCaption).text()).toEqual(`parent${i}`);
          expect($$(valueCount).text()).toEqual('5');
        }
      }

      function verifyChildren(numberOfValues: number) {
        removeAllCategoriesButton(test.cmp.element);
        const categoryValues = $$(test.cmp.element).findAll('.coveo-category-facet-child-value');
        for (const i of range(0, numberOfValues)) {
          const valueCaption = $$(categoryValues[i]).find('.coveo-category-facet-value-caption');
          const valueCount = $$(categoryValues[i]).find('.coveo-category-facet-value-count');
          expect($$(valueCaption).text()).toEqual(`value${i}`);
          expect($$(valueCount).text()).toEqual('5');
        }
      }

      function splitSelectableParents() {
        const parentValuesLabel = $$(test.cmp.element).findAll('.coveo-category-facet-parent-value label');
        const splitOnSelectableOrNot = partition(parentValuesLabel, parentLabel => $$(parentLabel).hasClass('coveo-selectable'));
        return {
          selectables: splitOnSelectableOrNot[0],
          notSelectable: splitOnSelectableOrNot[1]
        };
      }

      beforeEach(() => {
        Object.defineProperty(test.cmp, 'activePath', {
          get: () => simulateQueryData.query.categoryFacets[0].path
        });
      });

      it('when there are only children', () => {
        const numberOfValues = simulateQueryData.results.categoryFacets[0].values.length - 1; //-1 because we always request one more result
        simulateQueryData.query.categoryFacets[0].path = [];
        simulateQueryData.results.categoryFacets[0].parentValues = [];
        Simulate.query(test.env, simulateQueryData);

        verifyChildren(numberOfValues);
      });

      it('when there are only parents', () => {
        const numberOfParents = simulateQueryData.results.categoryFacets[0].parentValues.length - 1;
        simulateQueryData.results.categoryFacets[0].values = [];
        Simulate.query(test.env, simulateQueryData);

        verifyParents(numberOfParents);
      });

      it('when there are children and parents', () => {
        const numberOfValues = simulateQueryData.results.categoryFacets[0].values.length - 1;
        Simulate.query(test.env, simulateQueryData);
        verifyChildren(numberOfValues);
      });

      it('correctly sorts parents', () => {
        const numberOfParents = simulateQueryData.results.categoryFacets[0].parentValues.length - 1;
        simulateQueryData.results.categoryFacets[0].values = [];
        simulateQueryData.results.categoryFacets[0].parentValues = shuffle(simulateQueryData.results.categoryFacets[0].parentValues);

        Simulate.query(test.env, simulateQueryData);

        verifyParents(numberOfParents);
      });

      it('correct number of children when there are less results than what has been queried for', () => {
        // We usually render one less result than what we queried for, because the extra result queried is just a check.
        // This makes sure we don't do it when there are less results than we queries for.
        const numberOfRequestedValues = test.cmp.options.numberOfValues - 1;
        const numberOfReturnedValues = numberOfRequestedValues - 1;
        simulateQueryData = buildSimulateQueryData(numberOfReturnedValues, numberOfRequestedValues);
        simulateQueryData.results.categoryFacets[0].parentValues = [];

        Simulate.query(test.env, simulateQueryData);

        removeAllCategoriesButton(test.cmp.element);
        expect($$(test.cmp.element).findAll('.coveo-category-facet-value').length).toEqual(numberOfReturnedValues);
      });

      it('appends an all categories button when there are parents', () => {
        Simulate.query(test.env, simulateQueryData);
        expect($$(test.cmp.element).find('.coveo-category-facet-all-categories')).not.toBeNull();
      });

      it('does not append an all categories button when there are no parents', () => {
        simulateQueryData.query.categoryFacets[0].path = [];
        Simulate.query(test.env, simulateQueryData);
        expect($$(test.cmp.element).find('.coveo-category-facet-all-categories')).toBeNull();
      });

      it('should make child values label selectable', () => {
        Simulate.query(test.env, simulateQueryData);
        const childValuesLabel = $$(test.cmp.element).findAll('.coveo-category-facet-child-value label');
        childValuesLabel.forEach(childValue => expect($$(childValue).hasClass('coveo-selectable')).toBe(true));
      });

      it('should make parent values label selectable except the current active filter', () => {
        Simulate.query(test.env, simulateQueryData);

        const { selectables, notSelectable } = splitSelectableParents();
        expect(notSelectable.length).toBe(1);

        const currentActiveFilterLabel = notSelectable[0];
        expect($$(currentActiveFilterLabel).text()).toContain(test.cmp.activeCategoryValue.categoryValueDescriptor.value);
        expect(selectables.length).toBeGreaterThan(1);
      });

      it('should add a collapsible arrow to all parent values except the current active filter', () => {
        Simulate.query(test.env, simulateQueryData);
        const { selectables, notSelectable } = splitSelectableParents();
        expect($$(notSelectable[0]).find('.coveo-category-facet-collapse-children')).toBeNull();
        selectables.forEach(selectable => expect($$(selectable).find('.coveo-category-facet-collapse-children')).toBeDefined());
      });
    });

    it('when default path is specified, sends the correct path in the query', () => {
      test = Mock.optionsComponentSetup<CategoryFacet, ICategoryFacetOptions>(CategoryFacet, {
        field: '@field',
        basePath: ['base', 'path']
      });
      const { queryBuilder } = Simulate.query(test.env, simulateQueryData);
      expect(first(queryBuilder.categoryFacets[0].path, 2)).toEqual(['base', 'path']);
    });

    it('when default path is specified, exclude those values from the rendered values', () => {
      test = Mock.optionsComponentSetup<CategoryFacet, ICategoryFacetOptions>(CategoryFacet, {
        field: '@field',
        basePath: ['parent0', 'parent1']
      });
      Simulate.query(test.env, simulateQueryData);

      const values = $$(test.cmp.element)
        .findAll('.coveo-category-facet-value-caption')
        .map(el => $$(el).text());
      expect(values).not.toContain('parent0');
      expect(values).not.toContain('parent1');
    });

    describe('when populating the breadcrumb', () => {
      const populateBreadcrumb = () => {
        Simulate.query(test.env, simulateQueryData);
        test.cmp.selectValue('value0');
        return Simulate.breadcrumb(test.env);
      };

      const getClearElement = () => {
        return $$(populateBreadcrumb()[0].element).find('.coveo-facet-breadcrumb-clear');
      };

      it('should populate the correct title', () => {
        test.cmp.options.title = 'My Category Facet';
        expect(populateBreadcrumb()[0].element.textContent).toContain('My Category Facet');
      });

      it('should populate the correct breadcrumb value', () => {
        expect(populateBreadcrumb()[0].element.textContent).toContain('parent0/parent1/parent2');
        expect(populateBreadcrumb()[0].element.textContent).toContain('/value0');
      });

      it('should clear the facet when the clear button is clicked', () => {
        $$(getClearElement()).trigger('click');
        expect(test.cmp.activePath).toEqual([]);
      });

      it('should log an analytics event when the clear button is clicked', () => {
        $$(getClearElement()).trigger('click');
        expect(test.env.usageAnalytics.logSearchEvent).toHaveBeenCalledWith(
          analyticsActionCauseList.breadcrumbFacet,
          jasmine.objectContaining({
            categoryFacetId: test.cmp.options.id,
            categoryFacetField: test.cmp.options.field,
            categoryFacetPath: jasmine.arrayContaining(['value0']),
            categoryFacetTitle: test.cmp.options.title
          })
        );
      });

      it('should clear the facet when the clearBreadcrumb event is triggered', () => {
        populateBreadcrumb();
        expect(test.cmp.activePath).not.toEqual([]);
        Simulate.clearBreadcrumb(test.env);
        expect(test.cmp.activePath).toEqual([]);
      });

      it('should not trigger a query when clearBreadcrumb event is triggered', () => {
        populateBreadcrumb();
        // Reset since it's called once inside "populateBreadcrumb()"
        (test.env.queryController.executeQuery as jasmine.Spy).calls.reset();

        Simulate.clearBreadcrumb(test.env);
        expect(test.env.queryController.executeQuery).not.toHaveBeenCalled();
      });
    });
  });
}<|MERGE_RESOLUTION|>--- conflicted
+++ resolved
@@ -7,12 +7,8 @@
 import { QueryBuilder } from '../../../src/Core';
 import { CategoryFacetQueryController } from '../../../src/controllers/CategoryFacetQueryController';
 import { IBuildingQueryEventArgs } from '../../../src/events/QueryEvents';
-<<<<<<< HEAD
 import { first, range, pluck, shuffle, partition } from 'underscore';
-=======
-import { first, range, pluck, shuffle } from 'underscore';
 import { analyticsActionCauseList } from '../../../src/ui/Analytics/AnalyticsActionListMeta';
->>>>>>> f550457f
 
 export function CategoryFacetTest() {
   function buildSimulateQueryData(numberOfResults = 11, numberOfRequestedValues = 11): ISimulateQueryData {
@@ -275,11 +271,7 @@
 
       function splitSelectableParents() {
         const parentValuesLabel = $$(test.cmp.element).findAll('.coveo-category-facet-parent-value label');
-        const splitOnSelectableOrNot = partition(parentValuesLabel, parentLabel => $$(parentLabel).hasClass('coveo-selectable'));
-        return {
-          selectables: splitOnSelectableOrNot[0],
-          notSelectable: splitOnSelectableOrNot[1]
-        };
+        return partition(parentValuesLabel, parentLabel => $$(parentLabel).hasClass('coveo-selectable'));
       }
 
       beforeEach(() => {
@@ -355,7 +347,7 @@
       it('should make parent values label selectable except the current active filter', () => {
         Simulate.query(test.env, simulateQueryData);
 
-        const { selectables, notSelectable } = splitSelectableParents();
+        const [selectables, notSelectable] = splitSelectableParents();
         expect(notSelectable.length).toBe(1);
 
         const currentActiveFilterLabel = notSelectable[0];
@@ -365,7 +357,7 @@
 
       it('should add a collapsible arrow to all parent values except the current active filter', () => {
         Simulate.query(test.env, simulateQueryData);
-        const { selectables, notSelectable } = splitSelectableParents();
+        const [selectables, notSelectable] = splitSelectableParents();
         expect($$(notSelectable[0]).find('.coveo-category-facet-collapse-children')).toBeNull();
         selectables.forEach(selectable => expect($$(selectable).find('.coveo-category-facet-collapse-children')).toBeDefined());
       });
