import { $$ } from '../../../../src/utils/Dom';
import { MLFacetHeader } from '../../../../src/ui/MLFacet/MLFacetHeader/MLFacetHeader';
import { MLFacet, IMLFacetOptions } from '../../../../src/ui/MLFacet/MLFacet';
import { MLFacetTestUtils } from '../MLFacetTestUtils';
import { analyticsActionCauseList } from '../../../../src/ui/Analytics/AnalyticsActionListMeta';

export function MLFacetHeaderTest() {
  describe('MLFacetHeader', () => {
    let mLFacetHeader: MLFacetHeader;
    let facet: MLFacet;
    let baseOptions: IMLFacetOptions;

    beforeEach(() => {
      baseOptions = { title: 'hello' };
      initializeComponent();
    });

    function initializeComponent() {
      facet = MLFacetTestUtils.createFakeFacet(baseOptions);
      mLFacetHeader = new MLFacetHeader(facet);
    }

    function collapseElement() {
      return $$(mLFacetHeader.element).find('.coveo-ml-facet-header-collapse');
    }

    function expandElement() {
      return $$(mLFacetHeader.element).find('.coveo-ml-facet-header-expand');
    }

    function titleElement() {
      return $$(mLFacetHeader.element).find('.coveo-ml-facet-header-title');
    }

    function clearElement() {
      return $$(mLFacetHeader.element).find('.coveo-ml-facet-header-clear');
    }

    it('should create an accessible title', () => {
      expect($$(titleElement()).getAttribute('aria-label')).toBeTruthy();
      expect($$(titleElement()).find('span').innerHTML).toBe(baseOptions.title);
    });

    it('should create a hidden waitAnimationElement', () => {
      const waitAnimationElement = $$(mLFacetHeader.element).find('.coveo-ml-facet-header-wait-animation');
      expect($$(waitAnimationElement).isVisible()).toBe(false);
    });

    it(`when calling showLoading
      waitAnimationElement show be visible after the delay`, done => {
      const waitAnimationElement = $$(mLFacetHeader.element).find('.coveo-ml-facet-header-wait-animation');
      mLFacetHeader.showLoading();
      expect($$(waitAnimationElement).isVisible()).toBe(false);

      setTimeout(() => {
        expect($$(waitAnimationElement).isVisible()).toBe(true);
        done();
      }, MLFacetHeader.showLoadingDelay + 1);
    });

    it('should create an hidden clear button', () => {
      expect($$(clearElement()).isVisible()).toBe(false);
    });

    it(`when calling showClear
      the clear button should be visible`, () => {
      mLFacetHeader.toggleClear(true);

      expect($$(clearElement()).isVisible()).toBe(true);
    });

    it(`when clicking on the clear button
<<<<<<< HEAD
      it should reset the facet & trigger a new query`, () => {
      mLFacetHeader.toggleClear(true);
      $$(clearElement()).trigger('click');

      expect(facet.reset).toHaveBeenCalled();
      expect(facet.triggerNewQuery).toHaveBeenCalled();
    });

    it(`when clicking on the clear button
      it should log an analytics event`, () => {
      mLFacetHeader.toggleClear(true);
      facet.triggerNewQuery = beforeExecuteQuery => {
        beforeExecuteQuery();
      };

      $$(clearElement()).trigger('click');
      expect(facet.logAnalyticsEvent).toHaveBeenCalledWith(analyticsActionCauseList.mLFacetClearAll, {
        facetId: facet.options.id,
        facetField: facet.options.field.toString(),
        facetTitle: facet.options.title
      });
=======
      should perform the correct actions on the facet`, () => {
      mLFacetHeader.toggleClear(true);
      $$(clearElement()).trigger('click');

      expect(facet.reset).toHaveBeenCalledTimes(1);
      expect(facet.enableFreezeFacetOrderFlag).toHaveBeenCalledTimes(1);
      expect(facet.triggerNewQuery).toHaveBeenCalledTimes(1);
>>>>>>> 6094db8d
    });

    describe('when passing the option enableCollapse as false', () => {
      beforeEach(() => {
        baseOptions.enableCollapse = false;
        initializeComponent();
      });

      it('should not create collapse & expand buttons', () => {
        expect(collapseElement()).toBeFalsy();
        expect(expandElement()).toBeFalsy();
      });

      it('should not throw an error when calling the toggleCollapse method', () => {
        expect(() => mLFacetHeader.toggleCollapse(true)).not.toThrow();
      });
    });

    describe('when passing the option enableCollapse as true', () => {
      beforeEach(() => {
        baseOptions.enableCollapse = true;
        initializeComponent();
      });

      it('should create collapse & expand buttons', () => {
        expect(collapseElement()).toBeTruthy();
        expect(expandElement()).toBeTruthy();
      });

      it('should add the coveo-clickable class to the title', () => {
        expect($$(titleElement()).hasClass('coveo-clickable')).toBe(true);
      });

      it(`when clicking on the title
        should call the toggleCollapse method of the MLFacet`, () => {
        $$(titleElement()).trigger('click');

        expect(facet.toggleCollapse).toHaveBeenCalledTimes(1);
      });
    });
  });
}<|MERGE_RESOLUTION|>--- conflicted
+++ resolved
@@ -70,7 +70,6 @@
     });
 
     it(`when clicking on the clear button
-<<<<<<< HEAD
       it should reset the facet & trigger a new query`, () => {
       mLFacetHeader.toggleClear(true);
       $$(clearElement()).trigger('click');
@@ -92,7 +91,9 @@
         facetField: facet.options.field.toString(),
         facetTitle: facet.options.title
       });
-=======
+    });
+
+    it(`when clicking on the clear button
       should perform the correct actions on the facet`, () => {
       mLFacetHeader.toggleClear(true);
       $$(clearElement()).trigger('click');
@@ -100,7 +101,6 @@
       expect(facet.reset).toHaveBeenCalledTimes(1);
       expect(facet.enableFreezeFacetOrderFlag).toHaveBeenCalledTimes(1);
       expect(facet.triggerNewQuery).toHaveBeenCalledTimes(1);
->>>>>>> 6094db8d
     });
 
     describe('when passing the option enableCollapse as false', () => {
