--- conflicted
+++ resolved
@@ -5,11 +5,7 @@
 import { Utils } from '../../src/utils/Utils';
 import { IMockEnvironment, MockEnvironmentBuilder } from '../MockEnvironment';
 import { OmniboxEvents } from '../../src/Core';
-<<<<<<< HEAD
-import { last, first, reverse, toArray } from 'lodash';
-=======
-import { last, first } from 'underscore';
->>>>>>> e459c915
+import { last, first, toArray } from 'lodash';
 import { ISearchResultPreview } from '../../src/magicbox/ResultPreviewsManager';
 import {
   ResultPreviewsManagerEvents,
@@ -419,11 +415,11 @@
 
           const displayAfterDuration = 150;
           function setDisplayAfterDuration() {
-            spyOn(suggestionsManager['resultPreviewsManager'], 'getExternalOptions' as any).and.returnValue(<
-              IUpdateResultPreviewsManagerOptionsEventArgs
-            >{
-              displayAfterDuration
-            });
+            spyOn(suggestionsManager['resultPreviewsManager'], 'getExternalOptions' as any).and.returnValue(
+              <IUpdateResultPreviewsManagerOptionsEventArgs>{
+                displayAfterDuration
+              }
+            );
           }
 
           let populateSpy: jasmine.Spy;
