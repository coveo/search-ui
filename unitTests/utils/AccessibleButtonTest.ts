--- conflicted
+++ resolved
@@ -1,10 +1,5 @@
-<<<<<<< HEAD
-import { AccessibleButton } from '../../src/utils/AccessibleButton';
+import { AccessibleButton, ArrowDirection } from '../../src/utils/AccessibleButton';
 import { Dom, $$, KEYBOARD, Component, Defer, Logger } from '../../src/Core';
-=======
-import { AccessibleButton, ArrowDirection } from '../../src/utils/AccessibleButton';
-import { Dom, $$, KEYBOARD, Component, Defer } from '../../src/Core';
->>>>>>> 20704a87
 import { Simulate } from '../Simulate';
 import { ComponentEvents } from '../../src/ui/Base/Component';
 import { mock } from '../MockEnvironment';
