@import "GeneratedIcons";

.coveo-icon.filetype {
  @extend .coveo-sprites-documentType-default;
}

.coveo-icon {
  @include GeneratedIcons();
}

.coveo-omnibox .coveo-icon, .coveo-facet-header .coveo-icon {
  &.author, &.sfownername {
    @extend .coveo-sprites-documentType-user;
  }
  &.sfopportunityforecastcategory {
    @extend .coveo-sprites-documentType-opportunity;
  }
  &.sfaccountname, &.sfaccounttype {
    @extend .coveo-sprites-documentType-account-salesforce;
  }
  &.sfcontactname {
    @extend .coveo-sprites-documentType-contact;
  }
  &.sfcasestatus {
    @extend .coveo-sprites-documentType-status;
  }
  &.sfcasepriority {
    @extend .coveo-sprites-documentType-support;
  }
  &.sfcountry, &.sfcity {
    @extend .coveo-sprites-documentType-city;
  }
  &.sfstate {
    @extend .coveo-sprites-documentType-city;
  }
  &.sfindustry {
    @extend .coveo-sprites-documentType-industry;
  }
  &.sfuserdepartment {
    @extend .coveo-sprites-documentType-user;
  }
  &.sfuserdivision {
    @extend .coveo-sprites-documentType-manager;
  }
  &.Sfopportunitystagename {
    @extend .coveo-sprites-documentType-status;
  }
  &.Sfopportunityforecastcategory {
    @extend .coveo-sprites-documentType-category;
  }
  &.sfopportunitycompetitionc {
    @extend .coveo-sprites-documentType-competition;
  }
  &.sfleadsource {
    @extend .coveo-sprites-documentType-lead;
  }
  &.sfopportunityclosedquarterc {
    @extend .coveo-sprites-documentType-year;
  }
  &.sfopportunitytype, &.sfopportunitystagename {
    @extend .coveo-sprites-documentType-opportunity;
  }
  &.mailbox {
    @extend .coveo-sprites-documentType-mail;
  }
  &.from, &.displayfrom {
    @extend .coveo-sprites-documentType-from;
  }
  &.to, &.displayrecipients {
    @extend .coveo-sprites-documentType-to;
  }
  &.year, &.month, &.date {
    @extend .coveo-sprites-documentType-year;
  }
  &.emailfolders {
    @extend .coveo-sprites-documentType-folder;
  }
  &.displayparticipants {
    @extend .coveo-sprites-documentType-intranet;
  }
  &.language {
    @extend .coveo-sprites-documentType-language;
  }
<<<<<<< HEAD
  &.licategoryshorttitle, &.liboardshorttitle {
    @extend .coveo-sprites-documentType-lithium;
  }
=======
>>>>>>> c98a3060
  &.concepts {
    @extend .coveo-sprites-documentType-kb;
  }
  &.source {
    @extend .coveo-sprites-common-system;
  }
}<|MERGE_RESOLUTION|>--- conflicted
+++ resolved
@@ -81,12 +81,6 @@
   &.language {
     @extend .coveo-sprites-documentType-language;
   }
-<<<<<<< HEAD
-  &.licategoryshorttitle, &.liboardshorttitle {
-    @extend .coveo-sprites-documentType-lithium;
-  }
-=======
->>>>>>> c98a3060
   &.concepts {
     @extend .coveo-sprites-documentType-kb;
   }
