--- conflicted
+++ resolved
@@ -15,12 +15,8 @@
   .coveo-icon {
     margin-left: 5px;
     position: relative;
-<<<<<<< HEAD
     top: 2px;
     @include retina-sprite($arrow-down-group);
-=======
-    @extend .coveo-sprites-arrow-down;
->>>>>>> a4b9f603
   }
 
   &.coveo-ascending {
