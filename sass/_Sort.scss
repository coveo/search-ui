--- conflicted
+++ resolved
@@ -16,14 +16,10 @@
     margin-left: 5px;
     position: relative;
     top: 2px;
-<<<<<<< HEAD
-    @extend .coveo-sprites-arrow-down;
+    @include retina-sprite($arrow-down-group);
     &.coveo-hidden {
       visibility: hidden;
     }
-=======
-    @include retina-sprite($arrow-down-group);
->>>>>>> 13c384da
   }
 
   &.coveo-ascending {
