--- conflicted
+++ resolved
@@ -3,14 +3,9 @@
 .CoveoFacet,
 .CoveoFacetRange,
 .CoveoFacetSlider,
-<<<<<<< HEAD
 .CoveoHierarchicalFacet,
 .CoveoCategoryFacet {
-  margin: 10px 0px 10px 0px;
-=======
-.CoveoHierarchicalFacet {
   margin: 10px 0;
->>>>>>> bf68669b
   padding: 0;
   @include defaultRoundedBorder();
   background: white;
