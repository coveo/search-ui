@import "bourbon/bourbon";
@import "Variables";
<<<<<<< HEAD
=======
@import "mixins/mediaQuery";
>>>>>>> 5ecb7774

.coveo-small-tabs {

  &.coveo-tab-section {
    .coveo-tab-dropdown-header {
      margin-left: auto;
      line-height: 22px;
    }
  }

  .CoveoTab {
    @include transition-property(opacity);
    @include transition-duration(0.250s);
    @include transition-timing-function(ease);
    font-size: $font-size-smallest;
    color: $color-greyish-teal-blue;
    font-weight: 400;
    letter-spacing: 0.25px;
    &.coveo-selected,
    &.coveo-selected:hover {
      font-weight: 700;
    }
    &.coveo-selected,
    &.coveo-selected:hover {
      border-bottom: 0;
      p {
          border-bottom: 2px solid $color-greyish-dark-blue;
      }
    }
  }
  .coveo-tab-list {
    list-style: none;
    background-color: white;
    @include defaultRoundedBorder();
    padding: 0;
    white-space: nowrap;
    * {
      height: 30px;
      line-height: 30px;
      clear: both;
      white-space: nowrap;
    }
    li:first-child {
      margin-top: 6px;
    }
    li:last-child {
      margin-bottom: 6px;
    }
    li:hover {
      background-color: $color-blueish-white-grey;
    }
  }
}

.coveo-tab-list-container {
  position: absolute;
  overflow: hidden;
  z-index: 11;
  ol {
    margin: 0;
  }
}<|MERGE_RESOLUTION|>--- conflicted
+++ resolved
@@ -1,9 +1,6 @@
 @import "bourbon/bourbon";
 @import "Variables";
-<<<<<<< HEAD
-=======
 @import "mixins/mediaQuery";
->>>>>>> 5ecb7774
 
 .coveo-small-tabs {
 
