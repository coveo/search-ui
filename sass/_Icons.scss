--- conflicted
+++ resolved
@@ -61,20 +61,4 @@
       }
     }
   }
-<<<<<<< HEAD
 }
-=======
-}
-
-@each $name, $color in $bg-standard-map {
-  $id: $name;
-  // Wtf... The only one not following the standard format.
-  @if $id == 'task-2' {
-    $id: 'task2';
-  }
-  .coveo-filetype-salesforce-standard-#{$id}, .coveo-filetype-salesforce-standard-#{$id}-small {
-    background-color: $color;
-    border-radius: $default-border-radius;
-  }
-}
->>>>>>> 99decdf5
