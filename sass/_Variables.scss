--- conflicted
+++ resolved
@@ -143,25 +143,22 @@
 */
 @mixin clearButton($selector, $size:'normal') {
   cursor: pointer;
-<<<<<<< HEAD
+      fill: $color-greyish-teal-blue;
+  }
 
   #{$selector} svg {
     color: $color-greyish-teal-blue;
     .coveo-exclusion-svg {
       fill: $color-greyish-teal-blue;
     }
-=======
-  color: $color-greyish-teal-blue;
-  .coveo-exclusion-svg {
-      fill: $color-greyish-teal-blue;
-  }
-
-  #{$selector} svg {
->>>>>>> e3961722
+    @else if $size == 'small' {
+      width: 8px;
+      height: 8px;
 
     @if $size == 'normal' {
       width: 12px;
       height: 12px;
+    }
     }
     @else if $size == 'small' {
       width: 8px;
