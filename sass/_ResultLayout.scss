--- conflicted
+++ resolved
@@ -11,19 +11,11 @@
 
 .coveo-result-layout-selector {
   @include resultsHeaderElement();
-<<<<<<< HEAD
-  display: block;
-
-  .coveo-icon {
-    margin-right: 5px;
-    vertical-align: bottom;
-=======
   padding-bottom: 9px;
   .coveo-icon {
     margin-right: 5px;
     display: inline-block;
     vertical-align: middle;
->>>>>>> a4b9f603
   }
 }
 
