--- conflicted
+++ resolved
@@ -11,23 +11,10 @@
 
 .coveo-result-layout-selector {
   @include resultsHeaderElement();
-<<<<<<< HEAD
-  padding-bottom: 9px;
-  .coveo-icon {
-    margin-right: 5px;
-    display: inline-block;
-    vertical-align: middle;
-=======
   display: block;
 
   .coveo-icon {
     margin-right: 5px;
     vertical-align: bottom;
->>>>>>> 63d887cb
   }
-}
-
-.coveo-result-layout-selector-caption {
-  vertical-align: middle;
-  display: inline-block;
 }