--- conflicted
+++ resolved
@@ -37,10 +37,7 @@
 }
 
 .coveo-simplefilter-selecttext {
-<<<<<<< HEAD
   margin-left: 5px;
-=======
->>>>>>> bb43e129
   max-width: 250px;
   overflow: hidden;
   text-overflow: ellipsis;
