--- conflicted
+++ resolved
@@ -62,26 +62,16 @@
 .coveo-summary-section {
   display: inline-block;
   font-size: $font-size-smaller;
-<<<<<<< HEAD
   margin-right: auto;
 }
 .coveo-result-layout-section {
   @include display(flex);
-=======
-}
-.coveo-result-layout-section {
-  @include display(flex);
-  margin-left: auto;
-  padding-right: 10px;
-  border-right: 1px solid $color-light-grey;
->>>>>>> dc88d177
   &.coveo-result-layout-hidden {
     display: none;
   }
 }
 .coveo-sort-section {
   @include display(flex);
-<<<<<<< HEAD
 }
 
 .coveo-results-header > *:not(:first-child) {
@@ -93,9 +83,6 @@
 .coveo-results-header > *:last-child {
   padding-right: 0;
   border-right: none;
-=======
-  margin-left: 10px;
->>>>>>> dc88d177
 }
 
 @include mediaSelector(800) {
@@ -112,20 +99,12 @@
   .coveo-results-header {
     flex-wrap: wrap;
   }
-<<<<<<< HEAD
   .coveo-results-header > *:not(:first-child) {
     border-right: none;
     margin-left: 0;
     padding: 0;
   }
   .coveo-results-header > *:last-child {
-=======
-  .coveo-result-layout-section {
-    border-right: none;
-    margin-left: 0;
-  }
-  .coveo-sort-section {
->>>>>>> dc88d177
     margin-left: 0;
     margin-bottom: 0;
   }
