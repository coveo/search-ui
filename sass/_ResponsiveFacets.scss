@import "Variables.scss";

.CoveoSearchInterface.coveo-small-search-interface {

  .coveo-facet-dropdown-header {
    margin-left: 32px;
  }

  .coveo-facet-column.coveo-facet-dropdown-content {
    overflow-y: scroll;
    max-height: 600px;
    clear: both;
    white-space: nowrap;
    padding: 0;
    min-width: 280px;
    width: 35%;
    z-index: 20;
    box-shadow: 0 7px 15px rgba(0, 0, 0, 0.25);
    border-radius: 0 0 0 2px;

    .coveo-facet-header-filter-by-container {
      background: $color-blueish-white;
      font-size: $font-size-bigger;
      font-weight: 700;
      letter-spacing: 0.22px;
      line-height: 22px;

      .coveo-facet-header-filter-by {
        display: block;
        padding: 10px 0 10px 20px;
      }
    }
    
<<<<<<< HEAD
    .CoveoFacet, .CoveoFacetSlider, .CoveoFacetRange {
=======
    .CoveoFacet, .CoveoFacetSlider, .CoveoFacetRange, .CoveoHierarchicalFacet {
>>>>>>> 7680f408
      margin: 0;
      border: 0;
      border-radius: 0;

      .coveo-facet-header {
        border: 0;
        border-radius: 0;
        border-top: $default-border;
      }
    }

    .CoveoFacet.coveo-last-facet {
        //Since we override facet border and we want the facet column to have a border-radius, we need to set the last facet with the
        //border-radius or it will not be visible since there's no border-width.
        border-radius: 0 0 0 2px;
    }
  }
}
.coveo-facet-dropdown-background {
    @include transition-property(opacity);
    @include transition-duration(0.300s);
    background: $color-transparent-background;
    opacity: 0;
    position: fixed;
    top: 0;
    right: 0;
    bottom: 0;
    left: 0;
    z-index: 15;
}

.coveo-facet-header-filter-by {
  display: none;
}<|MERGE_RESOLUTION|>--- conflicted
+++ resolved
@@ -31,11 +31,7 @@
       }
     }
     
-<<<<<<< HEAD
-    .CoveoFacet, .CoveoFacetSlider, .CoveoFacetRange {
-=======
     .CoveoFacet, .CoveoFacetSlider, .CoveoFacetRange, .CoveoHierarchicalFacet {
->>>>>>> 7680f408
       margin: 0;
       border: 0;
       border-radius: 0;
