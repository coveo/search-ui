--- conflicted
+++ resolved
@@ -151,10 +151,7 @@
 }
 
 .coveo-card-layout {
-<<<<<<< HEAD
-=======
   margin-right: -20px;
->>>>>>> 9681141e
   &.CoveoResult {
     overflow: hidden;
 
