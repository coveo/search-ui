'use strict';
const _ = require('underscore');
const minimize = process.argv.indexOf('--minimize') !== -1;

let conf = require('./webpack.common.config');
conf = _.extend(conf, {
  entry: {
    'CoveoJsSearch': ['./src/Index.ts'],
    'CoveoJsSearch.Searchbox': './src/SearchboxIndex.ts'
  },
  output: {
    path: require('path').resolve('./bin/js'),
    filename: minimize ? '[name].min.js' : '[name].js',
    libraryTarget: 'umd',
    // See Index.ts as for why this need to be a temporary variable
    library: 'Coveo__temporary',
    publicPath : '/js/',
    devtoolModuleFilenameTemplate: '[resource-path]'
<<<<<<< HEAD
  },
  resolve: {
    extensions: ['', '.ts', '.js'],
    alias: {
      'l10n': __dirname + '/lib/l10n.min.js',
      'globalize': __dirname + '/lib/globalize.min.js',
      'modal-box': __dirname + '/node_modules/modal-box/bin/ModalBox.min.js',
      'fastclick': __dirname + '/lib/fastclick.min.js',
      'jstz': __dirname + '/lib/jstz.min.js',
      'magic-box': __dirname + '/node_modules/coveomagicbox/bin/MagicBox.min.js',
      'default-language': __dirname + '/src/strings/DefaultLanguage.js',
      'underscore': __dirname + '/node_modules/underscore/underscore-min.js',
      'pikaday': __dirname + '/node_modules/pikaday/pikaday.js'
    }
  },
  devtool: 'source-map',
  module: {
    loaders: [
      { test: /\.ts$/, loader: 'ts-loader' },
      {
        test: /underscore-min.js/,
        loader: 'string-replace-loader',
        query: {
          // Prevent Underscore from loading adjacent sourcemap (not needed anyways)
          search: '//# sourceMappingURL=underscore-min.map',
          replace: ''
        }
      }
    ]
  },
  plugins: plugins,
  bail: true
}
=======
  }
})

module.exports = conf;
>>>>>>> 7db85ed4
<|MERGE_RESOLUTION|>--- conflicted
+++ resolved
@@ -16,43 +16,7 @@
     library: 'Coveo__temporary',
     publicPath : '/js/',
     devtoolModuleFilenameTemplate: '[resource-path]'
-<<<<<<< HEAD
-  },
-  resolve: {
-    extensions: ['', '.ts', '.js'],
-    alias: {
-      'l10n': __dirname + '/lib/l10n.min.js',
-      'globalize': __dirname + '/lib/globalize.min.js',
-      'modal-box': __dirname + '/node_modules/modal-box/bin/ModalBox.min.js',
-      'fastclick': __dirname + '/lib/fastclick.min.js',
-      'jstz': __dirname + '/lib/jstz.min.js',
-      'magic-box': __dirname + '/node_modules/coveomagicbox/bin/MagicBox.min.js',
-      'default-language': __dirname + '/src/strings/DefaultLanguage.js',
-      'underscore': __dirname + '/node_modules/underscore/underscore-min.js',
-      'pikaday': __dirname + '/node_modules/pikaday/pikaday.js'
-    }
-  },
-  devtool: 'source-map',
-  module: {
-    loaders: [
-      { test: /\.ts$/, loader: 'ts-loader' },
-      {
-        test: /underscore-min.js/,
-        loader: 'string-replace-loader',
-        query: {
-          // Prevent Underscore from loading adjacent sourcemap (not needed anyways)
-          search: '//# sourceMappingURL=underscore-min.map',
-          replace: ''
-        }
-      }
-    ]
-  },
-  plugins: plugins,
-  bail: true
-}
-=======
   }
 })
 
-module.exports = conf;
->>>>>>> 7db85ed4
+module.exports = conf;