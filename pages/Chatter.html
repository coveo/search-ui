--- conflicted
+++ resolved
@@ -18,11 +18,6 @@
   </script>
 </head>
 
-<<<<<<< HEAD
-  <body id="search" class='CoveoSearchInterface' data-enable-history="true">
-    <div class="coveo-tab-section">
-      <a class="CoveoTab" data-id="Chatter" data-caption="Chatter" data-expression="@objecttype==(FeedItem,FeedComment)"></a>
-=======
 <body id="search" class='CoveoSearchInterface' data-enable-history="true">
   <div class="CoveoFoldingForThread" data-field="@sffeeditemid" data-tab="Chatter" data-parent-field="@sfid" data-child-field="@sffeeditemid"
     data-rearrange="date descending" data-range="0"></div>
@@ -40,7 +35,6 @@
       <div class="CoveoFacet" data-title="Topic" data-tab="Chatter" data-field="@coveochatterfeedtopics"></div>
       <div class="CoveoFacet" data-title="Liked by" data-tab="Chatter" data-field="@sflikedby"></div>
       <div class="CoveoTimespanFacet" data-tab="Chatter"></div>
->>>>>>> 83e7d814
     </div>
     <div class="coveo-results-column">
       <div class="CoveoShareQuery"></div>
