<!DOCTYPE html>
<html>

<head>
  <title>Email</title>
  <meta about="Search Email content." />
  <meta charset="utf-8">
  <meta http-equiv="X-UA-Compatible" content="IE=edge" />
  <meta name="viewport" content="width=device-width, height=device-height">
  <link rel="stylesheet" href="./css/CoveoFullSearch.css" />
  <script src="js/CoveoJsSearch.Lazy.js"></script>
  <script src="js/templates/templates.js"></script>
  <script>
    document.addEventListener('DOMContentLoaded', function () {
      Coveo.SearchEndpoint.configureSampleEndpoint();
      Coveo.init(document.body);
    })
  </script>

</head>

<<<<<<< HEAD
  <body id="search" class='CoveoSearchInterface' data-enable-history="true">
    <div class="coveo-tab-section">
      <a class="CoveoTab" data-id="Email" data-caption="Email" data-expression="@mailbox" data-sort="date descending"></a>
=======
<body id="search" class='CoveoSearchInterface' data-enable-history="true">
  <div class="CoveoFolding" data-field="@conversationreferenceid" data-tab="Email" data-parent-field="@containsattachment"
    data-child-field="@isattachment" data-range="0"></div>
  <div class="coveo-tab-section">
    <a class="CoveoTab" data-id="Email" data-caption="Email" data-expression="@mailbox" data-sort="date descending"></a>
  </div>
  <div class='coveo-search-section'>
    <div class="CoveoSettings"></div>
    <div class="CoveoSearchbox" data-enable-omnibox="true"></div>
  </div>
  <div class="coveo-main-section">
    <div class="coveo-facet-column">
      <div class="CoveoFacet" data-title="Mailbox" data-field="@mailbox" data-tab="Email"></div>
      <div class="CoveoFacet" data-title="From" data-field="@from" data-tab="Email"></div>
      <div class="CoveoFacet" data-title="To" data-field="@to" data-tab="Email"></div>
      <div class="CoveoFacet" data-title="File Type" data-field="@filetype" data-tab="Email"></div>
      <div class="CoveoTimespanFacet" data-tab="Email"></div>
>>>>>>> 83e7d814
    </div>
    <div class="coveo-results-column">
      <div class="CoveoShareQuery"></div>
      <div class="CoveoExportToExcel"></div>
      <div class="CoveoPreferencesPanel">
        <div class="CoveoResultsPreferences"></div>
        <div class="CoveoResultsFiltersPreferences"></div>
      </div>
      <div class="CoveoBreadcrumb"></div>
      <div class="CoveoDidYouMean"></div>
      <div class="coveo-results-header">
        <div class="coveo-summary-section">
          <span class="CoveoQuerySummary"></span>
          <span class="CoveoQueryDuration"></span>
        </div>
        <div class="coveo-result-layout-section">
          <span class="CoveoResultLayoutSelector"></span>
        </div>
        <div class="coveo-sort-section">
          <span class="CoveoSort" data-sort-criteria="relevancy" data-caption="Relevance"></span>
          <span class="CoveoSort" data-sort-criteria="date descending,date ascending" data-caption="Date"></span>
        </div>
      </div>
      <div class="CoveoHiddenQuery"></div>
      <div class="CoveoErrorReport"></div>
      <div class="CoveoResultList" data-layout="list" data-wait-animation="fade" data-auto-select-fields-to-include="true"></div>
      <div class="CoveoResultList" data-layout="card" data-wait-animation="fade" data-auto-select-fields-to-include="true"></div>
      <div class="CoveoPager"></div>
      <div class="CoveoLogo"></div>
      <div class="CoveoResultsPerPage"></div>
    </div>
  </div>
</body>

</html><|MERGE_RESOLUTION|>--- conflicted
+++ resolved
@@ -19,11 +19,6 @@
 
 </head>
 
-<<<<<<< HEAD
-  <body id="search" class='CoveoSearchInterface' data-enable-history="true">
-    <div class="coveo-tab-section">
-      <a class="CoveoTab" data-id="Email" data-caption="Email" data-expression="@mailbox" data-sort="date descending"></a>
-=======
 <body id="search" class='CoveoSearchInterface' data-enable-history="true">
   <div class="CoveoFolding" data-field="@conversationreferenceid" data-tab="Email" data-parent-field="@containsattachment"
     data-child-field="@isattachment" data-range="0"></div>
@@ -41,7 +36,6 @@
       <div class="CoveoFacet" data-title="To" data-field="@to" data-tab="Email"></div>
       <div class="CoveoFacet" data-title="File Type" data-field="@filetype" data-tab="Email"></div>
       <div class="CoveoTimespanFacet" data-tab="Email"></div>
->>>>>>> 83e7d814
     </div>
     <div class="coveo-results-column">
       <div class="CoveoShareQuery"></div>
