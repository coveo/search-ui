<!DOCTYPE html>
<html>

<head>
  <title>Salesforce Cases</title>
  <meta about="Search Salesforce Cases content." />
  <meta charset="utf-8">
  <meta http-equiv="X-UA-Compatible" content="IE=edge" />
  <meta name="viewport" content="width=device-width, height=device-height">
  <link rel="stylesheet" href="./css/CoveoFullSearch.css" />
  <script src="js/CoveoJsSearch.Lazy.js"></script>
  <script src="js/templates/templates.js"></script>
  <script>
    document.addEventListener('DOMContentLoaded', function () {
      Coveo.SearchEndpoint.configureSampleEndpointV2();
      Coveo.init(document.body);
    })
  </script>
</head>

<<<<<<< HEAD
  <body id="search" class='CoveoSearchInterface' data-enable-history="true">
    <div class="coveo-tab-section">
      <a class="CoveoTab" data-id="SalesforceCase" data-caption="Cases" data-expression="@sfcaseid"></a>
=======
<body id="search" class='CoveoSearchInterface' data-enable-history="true">
  <div class="CoveoFoldingForThread" data-field="@sfcaseid" data-tab="SalesforceCase" data-parent-field="@sfid" data-child-field="@sfcaseid"
    data-range="0"></div>
  <div class="coveo-tab-section">
    <a class="CoveoTab" data-id="SalesforceCase" data-caption="Cases" data-expression="@objecttype==(case,casecomment)"></a>
  </div>
  <div class='coveo-search-section'>
    <div class="CoveoSettings"></div>
    <div class="CoveoSearchbox" data-enable-omnibox="true"></div>
  </div>
  <div class="coveo-main-section">
    <div class="coveo-facet-column">
      <div class="CoveoFacet" data-title="Type" data-field="@objecttype" data-tab="SalesforceCase"></div>
      <div class="CoveoFacet" data-title="Case Status" data-field="@sfcasestatus" data-tab="SalesforceCase"></div>
      <div class="CoveoFacet" data-title="Case Priority" data-field="@sfcasespriority" data-tab="SalesforceCase"></div>
      <div class="CoveoFacet" data-title="Account" data-field="@sfaccountname" data-tab="SalesforceCase"></div>
      <div class="CoveoFacet" data-title="Owner" data-field="@sfownername" data-tab="SalesforceCase"></div>
      <div class="CoveoTimespanFacet" data-tab="SalesforceCase"></div>
>>>>>>> 83e7d814
    </div>
    <div class="coveo-results-column">
      <div class="CoveoShareQuery"></div>
      <div class="CoveoExportToExcel"></div>
      <div class="CoveoPreferencesPanel">
        <div class="CoveoResultsPreferences"></div>
        <div class="CoveoResultsFiltersPreferences"></div>
      </div>
      <div class="CoveoBreadcrumb"></div>
      <div class="CoveoDidYouMean"></div>
      <div class="coveo-results-header">
        <div class="coveo-summary-section">
          <span class="CoveoQuerySummary"></span>
          <span class="CoveoQueryDuration"></span>
        </div>
        <div class="coveo-result-layout-section">
          <span class="CoveoResultLayoutSelector"></span>
        </div>
        <div class="coveo-sort-section">
          <span class="CoveoSort" data-sort-criteria="relevancy" data-caption="Relevance"></span>
          <span class="CoveoSort" data-sort-criteria="date descending,date ascending" data-caption="Date"></span>
        </div>
      </div>
      <div class="CoveoHiddenQuery"></div>
      <div class="CoveoErrorReport"></div>
      <div class="CoveoResultList" data-layout="list" data-wait-animation="fade" data-auto-select-fields-to-include="true"></div>
      <div class="CoveoResultList" data-layout="card" data-wait-animation="fade" data-auto-select-fields-to-include="true"></div>
      <div class="CoveoPager"></div>
      <div class="CoveoLogo"></div>
      <div class="CoveoResultsPerPage"></div>
    </div>
  </div>
</body>

</html><|MERGE_RESOLUTION|>--- conflicted
+++ resolved
@@ -18,11 +18,6 @@
   </script>
 </head>
 
-<<<<<<< HEAD
-  <body id="search" class='CoveoSearchInterface' data-enable-history="true">
-    <div class="coveo-tab-section">
-      <a class="CoveoTab" data-id="SalesforceCase" data-caption="Cases" data-expression="@sfcaseid"></a>
-=======
 <body id="search" class='CoveoSearchInterface' data-enable-history="true">
   <div class="CoveoFoldingForThread" data-field="@sfcaseid" data-tab="SalesforceCase" data-parent-field="@sfid" data-child-field="@sfcaseid"
     data-range="0"></div>
@@ -41,7 +36,6 @@
       <div class="CoveoFacet" data-title="Account" data-field="@sfaccountname" data-tab="SalesforceCase"></div>
       <div class="CoveoFacet" data-title="Owner" data-field="@sfownername" data-tab="SalesforceCase"></div>
       <div class="CoveoTimespanFacet" data-tab="SalesforceCase"></div>
->>>>>>> 83e7d814
     </div>
     <div class="coveo-results-column">
       <div class="CoveoShareQuery"></div>
