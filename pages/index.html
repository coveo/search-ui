<!DOCTYPE html>
<html lang="en">
<<<<<<< HEAD
  <head>
    <meta charset="UTF-8" >
    <meta name="viewport" content="width=device-width, height=device-height" >
    <title>Title</title>
    <link rel="stylesheet" href="./css/CoveoFullSearch.css"/>
    <script src="js/CoveoJsSearch.Lazy.js"></script>
    <script src="js/templates/templates.js"></script>
    <script>
      document.addEventListener('DOMContentLoaded', function () {
        Coveo.SearchEndpoint.configureSampleEndpointV2();
        Coveo.init(document.body);
      })
    </script>
  </head>
  <body id="search" class='CoveoSearchInterface' data-enable-history="true">
    <div class="CoveoFoldingForThread"></div>
    <div class="coveo-tab-section">
      <a class="CoveoTab" data-id="All" data-caption="All Content"></a>
=======

<head>
  <meta charset="UTF-8">
  <meta name="viewport" content="width=device-width, height=device-height">
  <title>Title</title>
  <link rel="stylesheet" href="./css/CoveoFullSearch.css" />
  <script src="js/CoveoJsSearch.Lazy.js"></script>
  <script src="js/templates/templates.js"></script>
  <script>
    document.addEventListener('DOMContentLoaded', function () {
      Coveo.SearchEndpoint.configureSampleEndpointV2();
      Coveo.init(document.body);
    })
  </script>
</head>

<body id="search" class='CoveoSearchInterface' data-enable-history="true">
  <div class="coveo-tab-section">
    <a class="CoveoTab" data-id="All" data-caption="All Content"></a>
  </div>
  <div class='coveo-search-section'>
    <div class="CoveoSettings"></div>
    <div class="CoveoSearchbox" data-enable-omnibox="true"></div>
  </div>
  <div class="coveo-main-section">
    <div class="coveo-facet-column">
      <div class="CoveoFacet" data-title="Type" data-field="@objecttype" data-tab="All"></div>
      <div class="CoveoFacet" data-title="FileType" data-field="@filetype" data-tab="All"></div>
      <div class="CoveoFacet" data-title="Author" data-field="@author" data-tab="All"></div>
      <div class="CoveoTimespanFacet" data-tab="All"></div>
>>>>>>> 83e7d814
    </div>
    <div class="coveo-results-column">
      <div class="CoveoShareQuery"></div>
      <div class="CoveoExportToExcel"></div>
      <div class="CoveoPreferencesPanel">
        <div class="CoveoResultsPreferences"></div>
        <div class="CoveoResultsFiltersPreferences"></div>
      </div>
      <div class="CoveoBreadcrumb"></div>
      <div class="CoveoDidYouMean"></div>
      <div class="coveo-results-header">
        <div class="coveo-summary-section">
          <span class="CoveoQuerySummary"></span>
          <span class="CoveoQueryDuration"></span>
        </div>
        <div class="coveo-result-layout-section">
          <span class="CoveoResultLayoutSelector"></span>
        </div>
        <div class="coveo-sort-section">
          <span class="CoveoSort" data-sort-criteria="relevancy" data-caption="Relevance"></span>
          <span class="CoveoSort" data-sort-criteria="date descending,date ascending" data-caption="Date"></span>
        </div>
      </div>
      <div class="CoveoHiddenQuery"></div>

      <div class="CoveoErrorReport"></div>
      <div class="CoveoResultList" data-layout="list" data-wait-animation="fade" data-auto-select-fields-to-include="true"></div>
      <div class="CoveoResultList" data-layout="card" data-wait-animation="fade" data-auto-select-fields-to-include="true"></div>
      <div class="CoveoPager"></div>
      <div class="CoveoLogo"></div>
      <div class="CoveoResultsPerPage"></div>
    </div>
  </div>
</body>

</html><|MERGE_RESOLUTION|>--- conflicted
+++ resolved
@@ -1,25 +1,5 @@
 <!DOCTYPE html>
 <html lang="en">
-<<<<<<< HEAD
-  <head>
-    <meta charset="UTF-8" >
-    <meta name="viewport" content="width=device-width, height=device-height" >
-    <title>Title</title>
-    <link rel="stylesheet" href="./css/CoveoFullSearch.css"/>
-    <script src="js/CoveoJsSearch.Lazy.js"></script>
-    <script src="js/templates/templates.js"></script>
-    <script>
-      document.addEventListener('DOMContentLoaded', function () {
-        Coveo.SearchEndpoint.configureSampleEndpointV2();
-        Coveo.init(document.body);
-      })
-    </script>
-  </head>
-  <body id="search" class='CoveoSearchInterface' data-enable-history="true">
-    <div class="CoveoFoldingForThread"></div>
-    <div class="coveo-tab-section">
-      <a class="CoveoTab" data-id="All" data-caption="All Content"></a>
-=======
 
 <head>
   <meta charset="UTF-8">
@@ -50,7 +30,6 @@
       <div class="CoveoFacet" data-title="FileType" data-field="@filetype" data-tab="All"></div>
       <div class="CoveoFacet" data-title="Author" data-field="@author" data-tab="All"></div>
       <div class="CoveoTimespanFacet" data-tab="All"></div>
->>>>>>> 83e7d814
     </div>
     <div class="coveo-results-column">
       <div class="CoveoShareQuery"></div>
