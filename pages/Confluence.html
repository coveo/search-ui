<!DOCTYPE html>
<html>

<head>
  <title>Confluence</title>
  <meta about="Search Confluence content." />
  <meta charset="utf-8">
  <meta http-equiv="X-UA-Compatible" content="IE=edge" />
  <meta name="viewport" content="width=device-width, height=device-height">
  <script src="js/CoveoJsSearch.js"></script>
  <script src="js/templates/templatesNew.js"></script>
  <link rel="stylesheet" href="css/CoveoFullSearchNewDesign.css" />
  <script>
    document.addEventListener('DOMContentLoaded', function () {
      Coveo.SearchEndpoint.configureSampleEndpointV2();
      Coveo.init(document.body);
    })
  </script>
</head>

<body id="search" class='CoveoSearchInterface' data-enable-history="true" data-design="new">
<<<<<<< HEAD
=======
  <div class="CoveoFolding" data-field="@confparentitemid" data-parent-field="@confitemid" data-child-field="@confparentitemid"
    data-expand-expression="@confitemtype==attachment" data-rearrange="date ascending" data-tab="Confluence" data-range="5"></div>
>>>>>>> 83e7d814
  <div class="coveo-tab-section">
    <a class="CoveoTab" data-id="Confluence" data-caption="Confluence" data-expression="@connectortype==Confluence2Crawler AND NOT @documenttype==Space"></a>
  </div>
  <div class='coveo-search-section'>
    <div class="CoveoSettings"></div>
    <div class="CoveoSearchbox" data-enable-omnibox="true"></div>
  </div>
  <div class="coveo-main-section">
    <div class="coveo-facet-column">
      <div class="CoveoFacet" data-title="Type" data-field="@confdocumenttype" data-tab="Confluence"></div>
      <div class="CoveoFacet" data-title="Space" data-field="@confspacename" data-tab="Confluence"></div>
      <div class="CoveoFacet" data-title="File Type" data-field="@filetype" data-tab="Confluence"></div>
      <div class="CoveoFacet" data-title="Author" data-field="@author" data-tab="Confluence"></div>
<<<<<<< HEAD
=======
      <div class="CoveoTimespanFacet" data-tab="Confluence"></div>
>>>>>>> 83e7d814
    </div>
    <div class="coveo-results-column">
      <div class="CoveoShareQuery"></div>
      <div class="CoveoExportToExcel"></div>
      <div class="CoveoPreferencesPanel">
        <div class="CoveoResultsPreferences"></div>
        <div class="CoveoResultsFiltersPreferences"></div>
      </div>
      <div class="CoveoBreadcrumb"></div>
<<<<<<< HEAD
=======
      <div class="CoveoDidYouMean"></div>
>>>>>>> 83e7d814
      <div class="coveo-results-header">
        <div class="coveo-summary-section">
          <span class="CoveoQuerySummary"></span>
          <span class="CoveoQueryDuration"></span>
        </div>
        <div class="coveo-result-layout-section">
<<<<<<< HEAD
          <span class="CoveoResultLayout"></span>
=======
          <span class="CoveoResultLayoutSelector"></span>
>>>>>>> 83e7d814
        </div>
        <div class="coveo-sort-section">
          <span class="CoveoSort" data-sort-criteria="relevancy" data-caption="Relevance"></span>
          <span class="CoveoSort" data-sort-criteria="date descending,date ascending" data-caption="Date"></span>
        </div>
      </div>
      <div class="CoveoHiddenQuery"></div>
<<<<<<< HEAD
      <div class="CoveoDidYouMean"></div>
=======
>>>>>>> 83e7d814
      <div class="CoveoErrorReport"></div>
      <div class="CoveoResultList" data-layout="list" data-wait-animation="fade" data-auto-select-fields-to-include="true"></div>
      <div class="CoveoResultList" data-layout="card" data-wait-animation="fade" data-auto-select-fields-to-include="true"></div>
      <div class="CoveoPager"></div>
      <div class="CoveoLogo"></div>
      <div class="CoveoResultsPerPage"></div>
    </div>
  </div>
</body>

</html><|MERGE_RESOLUTION|>--- conflicted
+++ resolved
@@ -19,11 +19,8 @@
 </head>
 
 <body id="search" class='CoveoSearchInterface' data-enable-history="true" data-design="new">
-<<<<<<< HEAD
-=======
   <div class="CoveoFolding" data-field="@confparentitemid" data-parent-field="@confitemid" data-child-field="@confparentitemid"
     data-expand-expression="@confitemtype==attachment" data-rearrange="date ascending" data-tab="Confluence" data-range="5"></div>
->>>>>>> 83e7d814
   <div class="coveo-tab-section">
     <a class="CoveoTab" data-id="Confluence" data-caption="Confluence" data-expression="@connectortype==Confluence2Crawler AND NOT @documenttype==Space"></a>
   </div>
@@ -37,10 +34,7 @@
       <div class="CoveoFacet" data-title="Space" data-field="@confspacename" data-tab="Confluence"></div>
       <div class="CoveoFacet" data-title="File Type" data-field="@filetype" data-tab="Confluence"></div>
       <div class="CoveoFacet" data-title="Author" data-field="@author" data-tab="Confluence"></div>
-<<<<<<< HEAD
-=======
       <div class="CoveoTimespanFacet" data-tab="Confluence"></div>
->>>>>>> 83e7d814
     </div>
     <div class="coveo-results-column">
       <div class="CoveoShareQuery"></div>
@@ -50,21 +44,14 @@
         <div class="CoveoResultsFiltersPreferences"></div>
       </div>
       <div class="CoveoBreadcrumb"></div>
-<<<<<<< HEAD
-=======
       <div class="CoveoDidYouMean"></div>
->>>>>>> 83e7d814
       <div class="coveo-results-header">
         <div class="coveo-summary-section">
           <span class="CoveoQuerySummary"></span>
           <span class="CoveoQueryDuration"></span>
         </div>
         <div class="coveo-result-layout-section">
-<<<<<<< HEAD
-          <span class="CoveoResultLayout"></span>
-=======
           <span class="CoveoResultLayoutSelector"></span>
->>>>>>> 83e7d814
         </div>
         <div class="coveo-sort-section">
           <span class="CoveoSort" data-sort-criteria="relevancy" data-caption="Relevance"></span>
@@ -72,10 +59,6 @@
         </div>
       </div>
       <div class="CoveoHiddenQuery"></div>
-<<<<<<< HEAD
-      <div class="CoveoDidYouMean"></div>
-=======
->>>>>>> 83e7d814
       <div class="CoveoErrorReport"></div>
       <div class="CoveoResultList" data-layout="list" data-wait-animation="fade" data-auto-select-fields-to-include="true"></div>
       <div class="CoveoResultList" data-layout="card" data-wait-animation="fade" data-auto-select-fields-to-include="true"></div>
