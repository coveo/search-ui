<!DOCTYPE html>
<html>

<head>
  <title>Lithium</title>
  <meta about="Search Lithium content." />
  <meta charset="utf-8">
  <meta http-equiv="X-UA-Compatible" content="IE=edge" />
  <meta name="viewport" content="width=device-width, height=device-height">
  <link rel="stylesheet" href="./css/CoveoFullSearch.css" />
  <script src="js/CoveoJsSearch.Lazy.js"></script>
  <script src="js/templates/templates.js"></script>
  <script>
    document.addEventListener('DOMContentLoaded', function () {
      Coveo.SearchEndpoint.configureSampleEndpointV2();
      Coveo.init(document.body);
    })
  </script>
</head>

<<<<<<< HEAD
  <body id="search" class='CoveoSearchInterface' data-enable-history="true">
    <div class="coveo-tab-section">
      <a class="CoveoTab" data-id="Lithium" data-caption="Lithium" data-expression="@litopicid @filetype==lithiummessage" data-sort="date descending"></a>
=======
<body id="search" class='CoveoSearchInterface' data-enable-history="true">
  <div class="CoveoFolding" data-field="@litopicurl" data-expand-expression="@filetype==lithiummessage" data-rearrange="date ascending"
    data-tab="Lithium"></div>
  <div class="coveo-tab-section">
    <a class="CoveoTab" data-id="Lithium" data-caption="Lithium" data-expression="@litopicid @filetype==lithiummessage" data-sort="date descending"></a>
  </div>
  <div class='coveo-search-section'>
    <div class="CoveoSettings"></div>
    <div class="CoveoSearchbox" data-enable-omnibox="true"></div>
  </div>
  <div class="coveo-main-section">
    <div class="coveo-facet-column">
      <div class="CoveoFacet" data-title="Category" data-field="@licategoryshorttitle" data-tab="Lithium"></div>
      <div class="CoveoFacet" data-title="Board" data-field="@liboardshorttitle" data-tab="Lithium"></div>
      <div class="CoveoFacet" data-title="Author" data-field="@limessageauthor" data-tab="Lithium"></div>
      <div class="CoveoFacet" data-title="Year" data-field="@year" data-tab="Lithium"></div>
      <div class="CoveoFacet" data-title="Month" data-field="@month" data-tab="Lithium"></div>
      <div class="CoveoTimespanFacet" data-tab="Lithium"></div>
>>>>>>> 83e7d814
    </div>
    <div class="coveo-results-column">
      <div class="CoveoShareQuery"></div>
      <div class="CoveoExportToExcel"></div>
      <div class="CoveoPreferencesPanel">
        <div class="CoveoResultsPreferences"></div>
        <div class="CoveoResultsFiltersPreferences"></div>
      </div>
      <div class="CoveoBreadcrumb"></div>
      <div class="CoveoDidYouMean"></div>
      <div class="coveo-results-header">
        <div class="coveo-summary-section">
          <span class="CoveoQuerySummary"></span>
          <span class="CoveoQueryDuration"></span>
        </div>
        <div class="coveo-result-layout-section">
          <span class="CoveoResultLayoutSelector"></span>
        </div>
        <div class="coveo-sort-section">
          <span class="CoveoSort" data-sort-criteria="relevancy" data-caption="Relevance"></span>
          <span class="CoveoSort" data-sort-criteria="date descending,date ascending" data-caption="Date"></span>
        </div>
      </div>
      <div class="CoveoHiddenQuery"></div>
      <div class="CoveoErrorReport"></div>
      <div class="CoveoResultList" data-layout="list" data-wait-animation="fade" data-auto-select-fields-to-include="true"></div>
      <div class="CoveoResultList" data-layout="card" data-wait-animation="fade" data-auto-select-fields-to-include="true"></div>
      <div class="CoveoPager"></div>
      <div class="CoveoLogo"></div>
      <div class="CoveoResultsPerPage"></div>
    </div>
  </div>
</body>

</html><|MERGE_RESOLUTION|>--- conflicted
+++ resolved
@@ -18,11 +18,6 @@
   </script>
 </head>
 
-<<<<<<< HEAD
-  <body id="search" class='CoveoSearchInterface' data-enable-history="true">
-    <div class="coveo-tab-section">
-      <a class="CoveoTab" data-id="Lithium" data-caption="Lithium" data-expression="@litopicid @filetype==lithiummessage" data-sort="date descending"></a>
-=======
 <body id="search" class='CoveoSearchInterface' data-enable-history="true">
   <div class="CoveoFolding" data-field="@litopicurl" data-expand-expression="@filetype==lithiummessage" data-rearrange="date ascending"
     data-tab="Lithium"></div>
@@ -41,7 +36,6 @@
       <div class="CoveoFacet" data-title="Year" data-field="@year" data-tab="Lithium"></div>
       <div class="CoveoFacet" data-title="Month" data-field="@month" data-tab="Lithium"></div>
       <div class="CoveoTimespanFacet" data-tab="Lithium"></div>
->>>>>>> 83e7d814
     </div>
     <div class="coveo-results-column">
       <div class="CoveoShareQuery"></div>
